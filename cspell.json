{
  "$schema": "https://raw.githubusercontent.com/streetsidesoftware/cspell/main/cspell.schema.json",
  "version": "0.2",
  "language": "en",
  "dictionaryDefinitions": [
    {
      "name": "main-list",
      "path": "./spell/cspell-list.txt"
    },
    {
      "name": "fift-words",
      "path": "./spell/cspell-fift-words-adjusted.txt"
    },
    {
      "name": "tvm-instructions",
      "path": "./spell/cspell-tvm-instructions.txt"
    }
  ],
  "dictionaries": ["main-list", "fift-words", "tvm-instructions"],
  "ignoreRegExpList": [
    "\\b[xB]\\{[a-fA-F0-9]*_?\\}", // binary literals in Fift-asm
    "\\b0[xX][a-fA-F0-9_]*\\b", // hexadecimal numbers
    "\\b(?:address|crc32|cell|slice|rawSlice)\\(\".+?\"\\)", // some comptime functions
    "ince Tact ", // regex in RELEASE.md
    "core-contextstate"
  ],
  "flagWords": [],
  "ignorePaths": [
    "*.boc",
    "*.fif",
    "**/*/output",
    "*.spec.ts.snap",
    "node_modules",
    "dist",
    "grammar/sample.json",
    "src/generator/writers/writeStdlib.ts",
    "src/func/funcfiftlib.*",
    "src/grammar/test/items-native-fun-funcid.tact",
    "src/grammar/test/items-asm-funs.tact",
    "src/grammar/test-asm/*.tact",
    "src/grammar/test-failed/funcid-*.tact",
    "src/grammar/grammar.gg",
    "src/grammar/grammar.ts",
    "src/stdlib/stdlib.ts",
    "src/stdlib/stdlib/std/stdlib.fc",
    "src/test/compilation-failed/const-eval-failed.spec.ts",
    "src/test/e2e-emulated/builtins/intrinsics.spec.ts",
    "src/test/e2e-emulated/optionals/optionals.spec.ts",
    "src/test/e2e-emulated/expressions/strings.spec.ts",
    "src/test/e2e-emulated/builtins/intrinsics.tact",
    "src/test/e2e-emulated/expressions/strings.tact",
    "src/test/compilation-fail/fail-const-eval.spec.ts",
    "src/test/exit-codes/contracts/compute-phase-errors.tact",
    "src/test/e2e-slow/map-property-tests/map-properties-key-value-types.ts",
    "src/test/e2e-slow/map-property-tests/build",
    "/docs",
    "src/benchmarks/contracts/func/notcoin/stdlib-custom.fc",
    "src/benchmarks/contracts/func/notcoin/gas.fc",
    "src/utils/change-case/*",
    "src/fmt/cst/cst-parser.ts",
<<<<<<< HEAD
    "allure-results/*"
=======
    "coverage"
>>>>>>> 1ddd77b2
  ]
}<|MERGE_RESOLUTION|>--- conflicted
+++ resolved
@@ -58,10 +58,7 @@
     "src/benchmarks/contracts/func/notcoin/gas.fc",
     "src/utils/change-case/*",
     "src/fmt/cst/cst-parser.ts",
-<<<<<<< HEAD
+    "coverage",
     "allure-results/*"
-=======
-    "coverage"
->>>>>>> 1ddd77b2
   ]
 }