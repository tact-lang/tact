--- conflicted
+++ resolved
@@ -9,11 +9,7 @@
 
 ### Added
 
-<<<<<<< HEAD
-- Extend assign operators with `|=`, `&=`, `^=`: PR [#350](https://github.com/tact-lang/tact/pull/350)
-=======
 - Tests for recursive functions: PR [#359](https://github.com/tact-lang/tact/pull/359)
->>>>>>> 37ff1512
 
 ### Changed
 
