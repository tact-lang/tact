--- conflicted
+++ resolved
@@ -12,11 +12,8 @@
 - `&&=`, `||=`, `>>=` and `<<=` augmented assignment operators: PR [#853](https://github.com/tact-lang/tact/pull/853)
 - New CSpell dictionaries: TVM instructions and adjusted list of Fift words: PR [#881](https://github.com/tact-lang/tact/pull/881)
 - Docs: the `description` property to the frontmatter of the each page for better SEO: PR [#916](https://github.com/tact-lang/tact/pull/916)
-<<<<<<< HEAD
+- Docs: Google Analytics tags per every page: PR [#921](https://github.com/tact-lang/tact/pull/921)
 - Ability to specify a compile-time method ID expression for getters: PR [#922](https://github.com/tact-lang/tact/pull/922)
-=======
-- Docs: Google Analytics tags per every page: PR [#921](https://github.com/tact-lang/tact/pull/921)
->>>>>>> ffe202ae
 
 ### Changed
 
