--- conflicted
+++ resolved
@@ -21,11 +21,8 @@
 
 - The `parseImports` function now returns AST import nodes instead of raw strings: PR [#966](https://github.com/tact-lang/tact/pull/966)
 - Optional types for `self` argument in `extends mutates` functions are now allowed: PR [#854](https://github.com/tact-lang/tact/pull/854)
-<<<<<<< HEAD
-- Docs: Enhanced cookbook/jetton page: PR [#944](https://github.com/tact-lang/tact/pull/944)
-=======
 - Docs: complete overhaul of the exit codes page: PR [#978](https://github.com/tact-lang/tact/pull/978)
->>>>>>> 1adf5d5f
+- Docs: enhanced Jettons Cookbook page: PR [#944](https://github.com/tact-lang/tact/pull/944)
 
 ### Fixed
 
