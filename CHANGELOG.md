--- conflicted
+++ resolved
@@ -21,16 +21,13 @@
 
 ### Fixed
 
-<<<<<<< HEAD
-- `__tact_load_address_opt` code generation: PR [#373](https://github.com/tact-lang/tact/pull/373)
-=======
 - `log2` and `log` math functions were adjusted for consistency in error throwing: PR [#342](https://github.com/tact-lang/tact/pull/342)
 - Shadowing built-in static functions is now forbidden: PR [#351](https://github.com/tact-lang/tact/pull/351)
 - Augmented assignment now throws compilation error for non-integer types: PR [#356](https://github.com/tact-lang/tact/pull/356)
 - Built-in function `address()` now handles parse errors correctly: PR [#357](https://github.com/tact-lang/tact/pull/357)
 - All identifiers in error messages are now quoted for consistency: PR [#363](https://github.com/tact-lang/tact/pull/363)
 - The grammar of the unary operators has been fixed, constant and function declarations are prohibited for contracts and at the top level of Tact modules: PR [#365](https://github.com/tact-lang/tact/pull/365)
->>>>>>> 37ff1512
+- `__tact_load_address_opt` code generation: PR [#373](https://github.com/tact-lang/tact/pull/373)
 
 ## [1.3.0] - 2024-05-03
 
