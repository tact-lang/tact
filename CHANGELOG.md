--- conflicted
+++ resolved
@@ -35,11 +35,8 @@
 - Empty inherited trait lists after `with` keyword are now disallowed: PR [#246](https://github.com/tact-lang/tact/pull/246)
 - Allow chaining method calls with `!!`, for instance, `map.asCell()!!.hash()` is grammatically correct now: PR [#257](ttps://github.com/tact-lang/tact/pull/257)
 - Operation precendence for bitwise operators, equality and comparisons now matches common languages, like JavaScript: PR [#265](https://github.com/tact-lang/tact/pull/265)
-<<<<<<< HEAD
+- Incorrect variable scoping in `repeat`, `while` and `until` loops: PR [#269](https://github.com/tact-lang/tact/pull/269)
 - FunC compilation errors when trying to `dump()` such types as `Cell`, `Slice`, `Builder` and `StringBuilder`: PR [#271](https://github.com/tact-lang/tact/pull/271)
-=======
-- Incorrect variable scoping in `repeat`, `while` and `until` loops: PR [#269](https://github.com/tact-lang/tact/pull/269)
->>>>>>> dbc0165b
 
 ## [1.2.0] - 2024-02-29
 
