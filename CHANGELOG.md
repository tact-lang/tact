--- conflicted
+++ resolved
@@ -78,11 +78,8 @@
 - Added a note on 255 being the maximum number of messages that can be sent during action phase: PR [#1237](https://github.com/tact-lang/tact/pull/1237)
 - Added onchain metadata creation for NFTs and Jettons to the cookbook: PR [#1236](https://github.com/tact-lang/tact/pull/1236)
 - Document that identifiers cannot start with `__gen` or `__tact`, and cannot contain Unicode characters apart from the small subset `a-zA-Z0-9_`: PR [#1312](https://github.com/tact-lang/tact/pull/1312)
-<<<<<<< HEAD
+- Added signatures for map methods, such as `.get()`, `.exists()`, `.set()`, `.replace()`, `.replaceGet()`, `.del()`, `.isEmpty()`, `.deepEquals()`, `.asCell()`: PR [#1352](https://github.com/tact-lang/tact/pull/1352)
 - Added a compilation-related page with the description of the compilation report: PR [#1309](https://github.com/tact-lang/tact/pull/1309)
-=======
-- Added signatures for map methods, such as `.get()`, `.exists()`, `.set()`, `.replace()`, `.replaceGet()`, `.del()`, `.isEmpty()`, `.deepEquals()`, `.asCell()`: PR [#1352](https://github.com/tact-lang/tact/pull/1352)
->>>>>>> 9cd06757
 
 ### Release contributors
 
