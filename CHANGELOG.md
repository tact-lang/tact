--- conflicted
+++ resolved
@@ -61,11 +61,8 @@
 - Added a link to the article by CertiK to Security best practices page: PR [#1185](https://github.com/tact-lang/tact/pull/1185)
 - Added a note on `dump()` being computationally expensive: PR [#1189](https://github.com/tact-lang/tact/pull/1189)
 - Fixed links in Chinese translation: PR [#1206](https://github.com/tact-lang/tact/pull/1206)
-<<<<<<< HEAD
+- Added a note on 255 being the maximum number of messages that can be sent during action phase: PR [#1237](https://github.com/tact-lang/tact/pull/1237)
 - Added onchain metadata creation for NFTs and Jettons to the cookbook: PR [#1236](https://github.com/tact-lang/tact/pull/1236)
-=======
-- Added a note on 255 being the maximum number of messages that can be sent during action phase: PR [#1237](https://github.com/tact-lang/tact/pull/1237)
->>>>>>> 02779e21
 
 ### Release contributors
 
