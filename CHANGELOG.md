--- conflicted
+++ resolved
@@ -51,12 +51,9 @@
 - 'The "remainder" field can only be the last field:' inspection now shows location: PR [#1300](https://github.com/tact-lang/tact/pull/1300)
 - Forbid "remainder" field at the middle of a contract storage: PR [#1301](https://github.com/tact-lang/tact/pull/1301)
 - Forbid the `override` modifier for functions without the corresponding super-function: PR [#1302](https://github.com/tact-lang/tact/pull/1302)
-<<<<<<< HEAD
-- Support `AstTypedParameter` AST node in pretty printer: PR [#1347](https://github.com/tact-lang/tact/pull/1347)
-=======
 - Format empty blocks without extra empty line: PR [#1346](https://github.com/tact-lang/tact/pull/1346)
 - Remove duplicate line and column info from error messages: PR [#1362](https://github.com/tact-lang/tact/pull/1362)
->>>>>>> 04db7e23
+- Support `AstTypedParameter` AST node in pretty printer: PR [#1347](https://github.com/tact-lang/tact/pull/1347)
 
 ### Docs
 
