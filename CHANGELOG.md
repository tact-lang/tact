--- conflicted
+++ resolved
@@ -27,11 +27,8 @@
 - `@stdlib/stoppable` now imports `@stdlib/ownable` so the programmer does not have to do it separately: PR [#193](https://github.com/tact-lang/tact/pull/193)
 - Support escape sequences for strings (`\\`, `\"`, `\n`, `\r`, `\t`, `\v`, `\b`, `\f`, `\u{0}` through `\u{FFFFFF}`, `\u0000` through `\uFFFF`, `\x00` through `\xFF`): PR [#192](https://github.com/tact-lang/tact/pull/192)
 - `newAddress` function now evaluates to a constant value if possible: PR [#237](https://github.com/tact-lang/tact/pull/237)
-<<<<<<< HEAD
 - Enables struct fields punning, i.e. `{foo, bar}` is syntactic sugar for `{ foo: foo, bar: bar }`: PR [#272](https://github.com/tact-lang/tact/pull/272)
-=======
 - `pow` function is now in the standard library, allowing its use at runtime. If constant arguments are used, the result is evaluated at compile-time: PR [#267](https://github.com/tact-lang/tact/pull/267)
->>>>>>> 84107338
 
 ### Fixed
 
