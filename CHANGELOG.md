--- conflicted
+++ resolved
@@ -60,13 +60,10 @@
 - Allow importing FunC files with `.func` extension: PR [#1451](https://github.com/tact-lang/tact/pull/1451)
 - Error on circular trait dependencies: PR [#1452](https://github.com/tact-lang/tact/pull/1452)
 - Bit shift FunC compilation errors for incorrect bit widths: PR [#1453](https://github.com/tact-lang/tact/pull/1453)
-<<<<<<< HEAD
-- Forbid read and write to self in contract init function: PR [#1482](https://github.com/tact-lang/tact/pull/1482)
-=======
 - Process `else if` statements in the interpreter: PR [#1500](https://github.com/tact-lang/tact/pull/1500)
 - Incorrect arithmetic bit shift operations optimizations: PR [#1501](https://github.com/tact-lang/tact/pull/1501)
 - Throwing from functions with non-trivial branching in the `try` statement: PR [#1501](https://github.com/tact-lang/tact/pull/1501)
->>>>>>> 70bdea56
+- Forbid read and write to self in contract init function: PR [#1482](https://github.com/tact-lang/tact/pull/1482)
 
 ### Docs
 
