--- conflicted
+++ resolved
@@ -18,25 +18,18 @@
 - The `toString` extension function for `Address` type: PR [#224](https://github.com/tact-lang/tact/pull/224)
 - The bitwise XOR operation (`^`): PR [#238](https://github.com/tact-lang/tact/pull/238)
 - The `isEmpty` extension function for the `Map` type: PR [#266](https://github.com/tact-lang/tact/pull/266)
-- The `pow2` power function of with base 2: PR [#267](https://github.com/tact-lang/tact/pull/267)
+- The `pow2` power function with base 2: PR [#267](https://github.com/tact-lang/tact/pull/267)
 
 ### Changed
 
 - The implicit empty `init` function is now present by default in the contract if not declared: PR [#167](https://github.com/tact-lang/tact/pull/167)
 - Support trailing commas in all comma-separated lists (struct instantiations, `initOf` arguments, `init()` parameters, inherited traits via `with`, function arguments and parameters): PR [#179](https://github.com/tact-lang/tact/pull/179) and PR [#246](https://github.com/tact-lang/tact/pull/246)
 - `@stdlib/stoppable` now imports `@stdlib/ownable` so the programmer does not have to do it separately: PR [#193](https://github.com/tact-lang/tact/pull/193)
-<<<<<<< HEAD
 - The `newAddress` function now evaluates to a constant value if possible: PR [#237](https://github.com/tact-lang/tact/pull/237)
 - The `pow` power function could only be used at compile-time, but now it is available in the standard library and can be called both at runtime and compile-time: PR [#267](https://github.com/tact-lang/tact/pull/267)
 - The `dump()` and `dumpStack()` functions now print the file path, line number, and column number in addition to the data: PR [#271](https://github.com/tact-lang/tact/pull/271)
-=======
-- Support escape sequences for strings (`\\`, `\"`, `\n`, `\r`, `\t`, `\v`, `\b`, `\f`, `\u{0}` through `\u{FFFFFF}`, `\u0000` through `\uFFFF`, `\x00` through `\xFF`): PR [#192](https://github.com/tact-lang/tact/pull/192)
-- `newAddress` function now evaluates to a constant value if possible: PR [#237](https://github.com/tact-lang/tact/pull/237)
-- The `dump()` and `dumpStack()` functions now print the file path, line number, and column number in addition to the data: PR [#271](https://github.com/tact-lang/tact/pull/271).
-- `pow` function is now in the standard library, allowing its use at runtime. If constant arguments are used, the result is evaluated at compile-time: PR [#267](https://github.com/tact-lang/tact/pull/267)
 - Use `|` instead of `+` for send mode flags because the bitwise OR operation is idempotent and hence safer: PR [#274](https://github.com/tact-lang/tact/pull/274)
-- Bumped the versions of `@ton/core` and `ohm-js` to most recent ones: PR [#276](https://github.com/tact-lang/tact/pull/276)
->>>>>>> a9a436d8
+- Bumped the versions of `@ton/core` and `ohm-js` to the most recent ones: PR [#276](https://github.com/tact-lang/tact/pull/276)
 
 ### Fixed
 
@@ -44,18 +37,11 @@
 - Integer overflows during compile-time constant evaluation are properly propagated as a compilation error: PR [#200](https://github.com/tact-lang/tact/pull/200)
 - Incorrect "already exists" errors when using the `toString` and `valueOf` identifiers: PR [#208](https://github.com/tact-lang/tact/pull/208)
 - Empty inherited trait lists after `with` keyword are now disallowed: PR [#246](https://github.com/tact-lang/tact/pull/246)
-<<<<<<< HEAD
 - Allow chaining method calls with `!!`, for instance, `map.asCell()!!.hash()` is grammatically correct now: PR [#257](https://github.com/tact-lang/tact/pull/257)
 - Precedence levels for bitwise operators, equality and comparisons now matches common languages, like JavaScript: PR [#265](https://github.com/tact-lang/tact/pull/265)
 - Incorrect variable scoping in the `repeat`, `while` and `until` loops: PR [#269](https://github.com/tact-lang/tact/pull/269)
 - FunC compilation errors when trying to `dump()` values of the `Cell`, `Slice`, `Builder` and `StringBuilder` types: PR [#271](https://github.com/tact-lang/tact/pull/271)
-=======
-- Allow chaining method calls with `!!`, for instance, `map.asCell()!!.hash()` is grammatically correct now: PR [#257](ttps://github.com/tact-lang/tact/pull/257)
-- Operation precendence for bitwise operators, equality and comparisons now matches common languages, like JavaScript: PR [#265](https://github.com/tact-lang/tact/pull/265)
-- Incorrect variable scoping in `repeat`, `while` and `until` loops: PR [#269](https://github.com/tact-lang/tact/pull/269)
-- FunC compilation errors when trying to `dump()` such types as `Cell`, `Slice`, `Builder` and `StringBuilder`: PR [#271](https://github.com/tact-lang/tact/pull/271)
 - Tact's CLI returns a non-zero exit code if compilation fails: PR [#278](https://github.com/tact-lang/tact/pull/278)
->>>>>>> a9a436d8
 
 ## [1.2.0] - 2024-02-29
 
