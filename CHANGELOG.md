--- conflicted
+++ resolved
@@ -46,11 +46,8 @@
 - The typechecker now rejects integer map key types with variable width (`coins`, `varint16`, `varint32`, `varuint16`, `varuint32`): PR [#1276](https://github.com/tact-lang/tact/pull/1276)
 - Code generation for `self` argument in optional struct methods: PR [#1284](https://github.com/tact-lang/tact/pull/1284)
 - 'The "remainder" field can only be the last field:' inspection now shows location: PR [#1300](https://github.com/tact-lang/tact/pull/1300)
-<<<<<<< HEAD
+- Forbid "remainder" field at the middle of a contract storage: PR [#1301](https://github.com/tact-lang/tact/pull/1301)
 - Forbid override modifier for functions without super function: PR [#1302](https://github.com/tact-lang/tact/pull/1302)
-=======
-- Forbid "remainder" field at the middle of a contract storage: PR [#1301](https://github.com/tact-lang/tact/pull/1301)
->>>>>>> 602e1be9
 
 ### Docs
 
