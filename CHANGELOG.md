--- conflicted
+++ resolved
@@ -18,11 +18,8 @@
 ### Fixed
 
 - `log2` and `log` math functions were adjusted for consistency in error throwing: PR [#342](https://github.com/tact-lang/tact/pull/342)
-<<<<<<< HEAD
 - Augmented assignment now throws compilation error for non-integer types: PR [#356](https://github.com/tact-lang/tact/pull/356)
-=======
 - Built-in function `address()` now handles parse errors correctly: PR [#357](https://github.com/tact-lang/tact/pull/357)
->>>>>>> 133cb43c
 
 ## [1.3.0] - 2024-05-03
 
