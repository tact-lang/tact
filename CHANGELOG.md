--- conflicted
+++ resolved
@@ -9,6 +9,8 @@
 
 ### Added
 
+- Augmented assignment bitwise operators `|=`, `&=`, `^=`: PR [#350](https://github.com/tact-lang/tact/pull/350)
+
 ### Changed
 
 ### Fixed
@@ -18,12 +20,8 @@
 ### Added
 
 - Tests for recursive functions: PR [#359](https://github.com/tact-lang/tact/pull/359)
-<<<<<<< HEAD
-- Augmented assignment bitwise operators `|=`, `&=`, `^=`: PR [#350](https://github.com/tact-lang/tact/pull/350)
-=======
 - API for AST traversal: PR [#368](https://github.com/tact-lang/tact/pull/368)
 - Spell checking for the whole code base: PR [#372](https://github.com/tact-lang/tact/pull/372)
->>>>>>> 7ec2fcb9
 
 ### Changed
 
