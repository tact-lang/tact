--- conflicted
+++ resolved
@@ -61,12 +61,9 @@
 - Error on circular trait dependencies: PR [#1452](https://github.com/tact-lang/tact/pull/1452)
 - Bit shift FunC compilation errors for incorrect bit widths: PR [#1453](https://github.com/tact-lang/tact/pull/1453)
 - Process `else if` statements in the interpreter: PR [#1500](https://github.com/tact-lang/tact/pull/1500)
-<<<<<<< HEAD
-- Support for using a constant within another constant and for the default value of a struct field before constant declaration: PR [#1478](https://github.com/tact-lang/tact/pull/1478)
-=======
 - Incorrect arithmetic bit shift operations optimizations: PR [#1501](https://github.com/tact-lang/tact/pull/1501)
 - Throwing from functions with non-trivial branching in the `try` statement: PR [#1501](https://github.com/tact-lang/tact/pull/1501)
->>>>>>> 70bdea56
+- Support for using a constant within another constant and for the default value of a struct field before constant declaration: PR [#1478](https://github.com/tact-lang/tact/pull/1478)
 
 ### Docs
 
