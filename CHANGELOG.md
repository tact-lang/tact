# Changelog

All notable changes to this project will be documented in this file.

The format is based on [Keep a Changelog](https://keepachangelog.com/en/1.0.0/),
and this project adheres to [Semantic Versioning](https://semver.org/spec/v2.0.0.html).

## [Unreleased]

### Added

- `log2` and `log` math functions in `@stdlib/math`: PR [#166](https://github.com/tact-lang/tact/pull/166)
- Reserve mode constants in `@stdlib/reserve`, namely `ReserveExact`, `ReserveAllExcept`, `ReserveAtMost`, `ReserveAddOriginalBalance`, `ReserveInvertSign`, `ReserveBounceIfActionFail`: PR [#173](https://github.com/tact-lang/tact/pull/173)
- JSON Schema for `tact.config.json`: PR [#194](https://github.com/tact-lang/tact/pull/194)
- Display an error for integer overflow at compile-time: PR [#200](https://github.com/tact-lang/tact/pull/200)
- Non-modifying `StringBuilder`'s `concat` method for chained string concatenations: PR [#217](https://github.com/tact-lang/tact/pull/217)
- `toString` extension function for `Address` type: PR [#224](https://github.com/tact-lang/tact/pull/224)
- Bitwise XOR operation (`^`): PR [#238](https://github.com/tact-lang/tact/pull/238)
- `isEmpty` method for `Map` type: PR [#266](https://github.com/tact-lang/tact/pull/266)
- `pow2` function: PR [#267](https://github.com/tact-lang/tact/pull/267)

### Changed

- Update the `dump` function to handle addresses: PR [#175](https://github.com/tact-lang/tact/pull/175)
- Support trailing commas in all comma-separated lists (struct instantiations, `initOf` arguments, `init()` parameters, inherited traits via `with`, function arguments and parameters): PR [#179](https://github.com/tact-lang/tact/pull/179) and PR [#246](https://github.com/tact-lang/tact/pull/246)
- The implicit empty `init` function is now present by default in the contract if not declared: PR [#167](https://github.com/tact-lang/tact/pull/167)
- `@stdlib/stoppable` now imports `@stdlib/ownable` so the programmer does not have to do it separately: PR [#193](https://github.com/tact-lang/tact/pull/193)
- Support escape sequences for strings (`\\`, `\"`, `\n`, `\r`, `\t`, `\v`, `\b`, `\f`, `\u{0}` through `\u{FFFFFF}`, `\u0000` through `\uFFFF`, `\x00` through `\xFF`): PR [#192](https://github.com/tact-lang/tact/pull/192)
- `newAddress` function now evaluates to a constant value if possible: PR [#237](https://github.com/tact-lang/tact/pull/237)
- The `dump()` and `dumpStack()` functions now print the file path, line number, and column number in addition to the data: PR [#271](https://github.com/tact-lang/tact/pull/271).
- `pow` function is now in the standard library, allowing its use at runtime. If constant arguments are used, the result is evaluated at compile-time: PR [#267](https://github.com/tact-lang/tact/pull/267)
<<<<<<< HEAD
- Bumped the versions of `@ton/core` and `ohm-js` to most recent ones: PR [#276](https://github.com/tact-lang/tact/pull/276)
=======
- Use `|` instead of `+` for send mode flags because the bitwise OR operation is idempotent and hence safer: PR [#274](https://github.com/tact-lang/tact/pull/274)
>>>>>>> d993edf0

### Fixed

- Incorrect "already exists" errors when using names such as `toString` or `valueOf`: PR [#208](https://github.com/tact-lang/tact/pull/208)
- Escape backticks in error messages for generated TypeScript code: PR [#192](https://github.com/tact-lang/tact/pull/192)
- Empty inherited trait lists after `with` keyword are now disallowed: PR [#246](https://github.com/tact-lang/tact/pull/246)
- Allow chaining method calls with `!!`, for instance, `map.asCell()!!.hash()` is grammatically correct now: PR [#257](ttps://github.com/tact-lang/tact/pull/257)
- Operation precendence for bitwise operators, equality and comparisons now matches common languages, like JavaScript: PR [#265](https://github.com/tact-lang/tact/pull/265)
- Incorrect variable scoping in `repeat`, `while` and `until` loops: PR [#269](https://github.com/tact-lang/tact/pull/269)
- FunC compilation errors when trying to `dump()` such types as `Cell`, `Slice`, `Builder` and `StringBuilder`: PR [#271](https://github.com/tact-lang/tact/pull/271)

## [1.2.0] - 2024-02-29

### Added

- Augmented assignment operators (`+=`, `-=`, `*=`, `/=` and `%=`): PR [#87](https://github.com/tact-lang/tact/pull/87)
- Binary and octal literals with underscores as numerical separators: PR [#99](https://github.com/tact-lang/tact/pull/99)
- Ternary conditional operator (`condition ? then : else`): PR [#97](https://github.com/tact-lang/tact/pull/97)
- The `--version` command-line flag for the Tact executable: PR [#137](https://github.com/tact-lang/tact/pull/137)
- The `SendBounceIfActionFail` send mode constant to the standard library: PR [#122](https://github.com/tact-lang/tact/pull/122)

### Changed

- Decimal and hexadecimal literals now allow underscores as numerical separators: PR [#99](https://github.com/tact-lang/tact/pull/99)
- The equality and non-equality operators (`==` and `!=`) now support slices and strings by comparing the hashes of the left-hand and right-hand sides : PR [#105](https://github.com/tact-lang/tact/pull/105)
- Continuous integration now tests the dev [tact-template](https://github.com/tact-lang/tact-template)'s version with the dev version of Tact: PR [#111](https://github.com/tact-lang/tact/pull/111)
- Continuous integration now tests the latest [Blueprint](https://github.com/ton-org/blueprint)'s version with the dev version of Tact: PR [#152](https://github.com/tact-lang/tact/pull/152)
- Continuous integration now checks there are no ESLint warnings: PR [#157](https://github.com/tact-lang/tact/pull/157)

### Fixed

- Relative imports from parent directories: PR [#125](https://github.com/tact-lang/tact/pull/125)
- The typechecker failed to identify different types when using the `==` and `!=` operators: PR [#127](https://github.com/tact-lang/tact/pull/127)
- ESLint warnings for the whole Tact codebase: PR [#157](https://github.com/tact-lang/tact/pull/157)
- The versions of some vulnerable dependencies were bumped in `package.json` and `yarn.lock`: PR [#158](https://github.com/tact-lang/tact/pull/158) and PR [#160](https://github.com/tact-lang/tact/pull/160)

## [1.1.5] - 2023-12-01

### Added

- Continuous integration to run Tact tests on Linux, macOS and Windows: PR [#96](https://github.com/tact-lang/tact/pull/96)

### Changed

- Migration to `@ton` NPM packages: PR [#89](https://github.com/tact-lang/tact/pull/89)

### Fixed

- Struct and message identifiers need to be capitalized: PRs [#81](https://github.com/tact-lang/tact/pull/81) and [#83](https://github.com/tact-lang/tact/pull/83)
- Fixed the signature of the `checkDataSignature` function in `stdlib/std/crypto.tact`: PR [#50](https://github.com/tact-lang/tact/pull/50)
- Show location info for the internal compiler error 'Invalid types for binary operation': PR [#63](https://github.com/tact-lang/tact/pull/63)

## [1.1.4] - 2023-09-27

### Changed

- Hacked paths to support builds on Windows

## [1.1.3] - 2023-06-27

### Added

- bitwise and and or operations
- statically compile expressions with bitwise operations if possible

## [1.1.2] - 2023-04-27

### Added

- Add full ABI in bindings

## [1.1.1] - 2023-04-20

### Fixed

- Fix typescript bindings generation for custom key and value serialization formats
- Fix missing external messages in bindings

## [1.1.0] - 2023-04-19

### ⚡️ Breaking changes

- `reply` is now a method of `Contract` instead of global context and changed it's behavior if storage reserve is non-zero in contract.
- Logical expressions are now calculated differently: `&&` now does not execute right expression if left is `false` and `||` does not execute right expression if left is `true`. Before it was executed in any case. This change is made in attempt to reduce unexpected behavior.
- `OwnableTransferable` is now sends response to the sender.
- `overwrites` was renamed to `override`
- `Deployable` trait now sends non-bounceable notifications instead of bounceable ones.

### Features

- `Address` to `Address` maps
- Ability to define key and value serializations for maps
- `sha256` hashing
- `forward` and `notify` functions that can be used to send messages to other contracts using remaining value of incoming message
- `virtual` and `abstract` constants that can be shared between traits
- `storageReserve` constant in every contract that can be used to reserve some storage space by any trait
- `abstract` functions that can be implemented in contracts
- `FactoryDeployable` trait for deploying from factory contract
- `@stdlib/dns` for easier DNS resolution
- Opt-in `external` message support
- Typed `bounce` receiver and `bounce<T>` type modifier
- `commit` for committing state changes
- `inline` modifier for functions for inlining them into the caller
- Ability to define empty messages (but not structs)
- Some string-related operations are now computed at compile time if possible

### Fixed

- Signature of `preloadBits` function
- Fixed `readForwardFee` function

## [1.1.0-beta.28] - 2023-04-19

### Fixed

- Fix `func` invocation

## [1.1.0-beta.27] - 2023-04-14

### Fixed

- Remove tact-bindings binary reference

## [1.1.0-beta.26] - 2023-04-14

### Added

- Ability to define empty messages (but not structs)

## [1.1.0-beta.25] - 2023-04-14

### Added

- Support for bounced receivers for message structs

## [1.1.0-beta.24] - 2023-04-13

### Changed

- Bounced messages now skipped first 32 bits before passing it to receivers

### Fixed

- Passing optional structs as arguments

## [1.1.0-beta.23] - 2023-04-13

### Changed

- deploy trait now sends non-bounceable notifications
- changed `forward` and added bounceable and init arguments

### Added

- `Contract.notify()` non-bounceable alternative to reply

## [1.1.0-beta.22] - 2023-04-13

### Added

- `commit` function to commit state changes

## [1.1.0-beta.21] - 2023-04-13

### Fixed

- Work-around func `0.4.3` bug with pragma processing
- Fix external messages with arguments type checking

## [1.1.0-beta.20] - 2023-04-11

### Changed

- Upgrade `func` to `0.4.3`

## [1.1.0-beta.19] - 2023-04-10

### Fixed

- Fix bouncing unknown messages

## [1.1.0-beta.18] - 2023-04-10

### Added

- `FactoryDeployable` trait for deploying from factory contract

## [1.1.0-beta.17] - 2023-04-10

### Added

- Abstract functions
- Abstract and virtual constants in traits

### Changed

- Rename `overrides` to `override`
- Updated ownership transferring methods

### Removed

- Unused `public` modifier

## [1.1.0-beta.16] - 2023-04-09

### Changed

- `reply` now in contract instead of global context

## [1.1.0-beta.15] - 2023-04-09

### Added

- `asCell` to maps

## [1.1.0-beta.14] - 2023-04-09

### Fixed

- Fix `dnsResolveWallet` compilation error

## [1.1.0-beta.13] - 2023-04-09

### Added

- `dns` library
- map key and value serialization formats

## [1.1.0-beta.12] - 2023-04-08

### Fixed

- Upgrade decompiler to a `@tact-lang/opcodes@0.0.13`

## [1.1.0-beta.11] - 2023-04-08

### Fixed

- Signature of `preloadBits` function

## [1.1.0-beta.10] - 2023-04-08

### Added

- `sha256` function to compute sha256 hash of a text or byte string

## [1.1.0-beta.9] - 2023-04-02

### Added

- Opt-in external messages support

## [1.1.0-beta.8] - 2023-04-02

### Fixed

- Missing implementation of `Address` to `Address` maps

## [1.1.0-beta.7] - 2023-03-28

### Added

- `inline` modifier for functions to inline them into the caller

### Fixed

- Fix missing `method_id` in `get_abi_ipfs` and `lazy_deployment_completed`

## [1.1.0-beta.6] - 2023-03-27

### Changed

- Optimization of gas usage of low level primitives

## [1.1.0-beta.5] - 2023-03-25

### Changed

- Optimization of `String.asComment()` that tries to compute it compile time if possible

## [1.1.0-beta.4] - 2023-03-23

### Added

- Ability to compare cells

### Fixed

- Fixed contract crash when equality check involving nullable variables

### Changed

- Change logic of `&&` and `||`. Now second argument is not calculated when first argument is `false` or `true` respectively.

## [1.1.0-beta.3] - 2023-03-22

### Added

- `emit` function to emit events

### Fixed

- Fixed possible inconsistent behavior when calling mutating get methods from inside of the contract
- Fixed regression of order of functions in generated files

## [1.1.0-beta.2] - 2023-03-22

### Changed

- Tact now emits func in multiple files, optimized not only for blockchain, but also for human

## [1.1.0-beta.1] - 2023-03-20

### Fixed

- Some functions for deep structures with optionals not emitted
- Crash in bindings generator on boolean value in dictionary

## [1.1.0-beta.0] - 2023-03-14

### Fixed

- `overwrites` -> `override`
- Invalid `check` function error generation
- Error message for `address(0)`

## [1.0.0] - 2023-03-08

### Added

- `sender()` function to get message sender address

## [1.0.0-rc.13] - 2023-03-08

### Changed

- Upgrade `func` to `0.4.2`

### Fixed

- Windows paths support

## [1.0.0-rc.12] - 2023-03-03

### Fixed

- `pow` is now compile-only function

### Changed

- Use new FunC wasm bundle

## [1.0.0-rc.11] - 2023-03-02

### Added

- exported `check` function for language server support

## [1.0.0-rc.10] - 2023-03-02

### Changed

- Contracts now can be deployed only to the basic workchain unless `masterchain` set `true`
- Checking field initialization in init function

## [1.0.0-rc.9] - 2023-03-01

### Changed

- Contracts now work only with basic workchain. To enable masterchain support set `masterchain: true` in `tact.conf.json`

### Added

- `pow` function for exponentiation
- `address()` compile-time function for creating addresses from strings
- `cell()` compile-time function for creating cells from base64 strings
- `interfaces` field to ABI
- report workchain support in interfaces

## [1.0.0-rc.8] - 2023-02-27

### Added

- `logger` interface to programmatic API

## [1.0.0-rc.7] - 2023-02-27

### Added

- `verify` function to verify compiled package

## [1.0.0-rc.6] - 2023-02-26

### Fixed

- Fixing npm exports

## [1.0.0-rc.5] - 2023-02-26

### Fixed

- Fixing npm exports for typescript

## [1.0.0-rc.4] - 2023-02-26

### Fixed

- Fixing npm exports for typescript

## [1.0.0-rc.3] - 2023-02-26

### Fixed

- Fixed browser/node typings and exports
- Fixed browser environment execution

## [1.0.0-rc.2] - 2023-02-26

### Fixed

- Fixed missing `mkdirp` dependency

## [1.0.0-rc.1] - 2023-02-26

### Fixed

- Fixed cli command

## [1.0.0-rc.0] - 2023-02-26

### Added

- `@ton-lang/compiler/node` to invoke compiler from node similar how cli works
- `@ton-lang/compiler/browser` to invoke compiler from browser

### Removed

- Removed jetton library from stdlib. It would be re-introduced after 1.0 version with more thought put into it.

## [0.10.1] - 2023-02-23

### Added

- Display line and column numbers in error messages to be able to navigate to the error in the editor

### Fixed

- Execution order of struct and message fields
- `initOf` argument type checks

## [0.10.0] - 2023-02-23

### Changed

- Tact contracts are now [Argument-addressable](https://docs.tact-lang.org/evolution/OTP-005) meaning that they depend on init arguments and code hash only. Init function is now called when first valid message is received.
- Refactoring of allocator
- Moving contract's load function to the beginning of the execution
- Moving contract's save function to the end of the execution
- moving `debug` flag from `experimental` to `parameters` in `tact.config.json`
- Unknown fields in config are now considered an error
- Allow contracts without fields
- Typescript bindings are now working in browser and doesn't have `ton-emulator` dependency
- `map` syntax now uses `<>` instead of `[]` for future compatibility with generics

### Added

- Allow `Builder` type as a field type similar to `Cell` and `Slice`
- Allow `String` type as a field type

## [0.9.3] - 2023-02-19

### Added

- Error codes in reports
- Client-friendly typescript bindings

### Changed

- Change repository locations

## [0.9.2] - 2023-02-05

### Added

- `emptyMap()` for creating empty maps
- Allowing assigning `null` value to a map variable (same as calling `emptyMap()`)

## [0.9.1] - 2023-02-03

### Changed

- Update `dump` function to handle booleans and strings, better type checking or arguments
- Report `org.ton.debug.v0` interface if debug mode is enabled
- Update bindings generator to support `ton-emulator >= v2.1.0`

## [0.9.0] - 2023-02-02

### Added

- Importing `func` files

### Changed

- Upgrade `func` to `0.4.1`
- Enforce `func` version in generated files
- Enable critical pragmas by default
- Enable inlining in a lot of places thanks to fixed crashes in `func`

## [0.8.11] - 2023-01-28

### Fixed

- Optional `Address` fields in typescript bindings

### Added

- `Address.asSlice` for manual address parsing
- `@stdlib/content` library with `createOffchainContent` functions

### [0.8.10] - 2023-01-27

## Fixed

- `>>` and `<<` operations
- Type checking of struct constructors

## [0.8.9] - 2023-01-25

### Fixed

- Fix missing func compiler in distributive

## [0.8.8] - 2023-01-25

### Added

- TextMate Grammar for syntax highlighting

### Changed

- Embed `func` compiler to package
- Better builder types
- Moved docs to `ton-docs` repository

## [0.8.7] - 2023-01-13

### Added

- `beginTailString` and `beginStringFromBuilder` for starting a `StringBuilder`
- `Slice.asString` for converting slice to a `String` (without checks of contents)

## [0.8.6] - 2023-01-10

### Fixed

- Fixing passing non-nullable type as second argument to map's `set` operation

### Changed

- New `2022.v12` func compiler

## [0.8.5] - 2023-01-09

### Changed

- Improve gas usage in `storeBool`

## [0.8.4] - 2023-01-09

### Added

-`newAddress` function to create a new address from chain and hash -`getConfigParam` to get system configuration

## [0.8.3] - 2023-01-09

### Fixed

- Deep contract dependencies

## [0.8.2] - 2023-01-08

### Added

- `loadAddress` in `Slice`

## [0.8.1] - 2023-01-07

Fixing missing NPM release

## [0.8.0] - 2023-01-07

### Changed

- Changed message id algorithm to the one based on type signatures instead of tlb

### Added

- Dictionaries in typescript bindings
- Introduced packaging compilation step that packages a contract to a single package that can be deployed in predictable way.
- `tact-bindings` to build bindings to non-tact contracts

## [0.7.1] - 2023-01-04

### Fixed

- Assignability type checks

## [0.7.0] - 2023-01-04

### Added

- `toCell` to all structs and messages
- restored disassembler as part of a compilation flow
- `typescript` bindings parser of structs and messages

### Removed

- `abi.pack_cell` and `abi.pack_slice`

### Changed

- Updated codegen to prefix function names with a `$` to avoid clashing with system functions
- `random` and `randomInt` that are correctly initialized on first use unlike native one
- Changed the way get and init methods expect their arguments and return values to match func-like primitives

### Fixed

- non-nullable value could break the nullable variable memory representation

## [0.6.0] - 2023-01-03

### Changed

- Large bindings generator refactoring to match new `ton-core` and `ton-emulator` packages

### Added

- `Deployable` trait in `@stdlib/deploy`

## [0.5.0] - 2022-12-23

### Added

- Constants in contracts
- Global constants
- Added `SendRemainingBalance`, `SendRemainingValue`, `SendIgnoreErrors`, `SendPayGasSeparately`, `SendDestroyIfZero` constants in stdlib
- Added `emptyCell` and `emptySlice` helpers
- Added jettons example

### Changed

- `require` now accepts two arguments, second one must be a string literal that has error message. This error message then will be exported to ABI
- Optional `Address` fields are not encoded using native representation

## [0.4.0] - 2022-12-22

### Changed

- Renamed Map's `get2` to `get` and removing `get` from keywords list.

### Fixed

- Fixed missing call arguments verification

## [0.3.0] - 2022-12-22

### Added

- `String` literals and variables
- `Int.toString()` and `Int.toFloatString()`
- `StringBuilder` for gas-efficient string building
- Global compile-time `ton` function that converts string to Int during compile time.
- `checkDataSignature` similar to func `check_data_signature`
- `String.asComment` for conversion text to a comment payload
- `Resumable` trait, allows to resume contract operations once it was stopped
- Comment receiver that allows to receive arbitrary comment
- `String.asSlice` cast string to a slice for parsing
- Binary shift operators `>>` and `<<`
- `Slice.fromBase64` that converts text slice that has base64 to binary representation (both classic and url)
- `Slice.asCell`, `Builder.asCell`, `Cell.asSlice`, `Builder.asCell` convenience functions
- `Slice.loadCoins` that reads coins from slice
- `myBalance` that returns current balance of a contract before execution phase

### Changed

- `contractAddress` now accepts single argument of type `StateInit` and always produces address for workchain. Old method is renamed to `contractAddressExt`.
- `hashCell` and `hashSlice` are now extension function `hash` on `Slice` and `Cell`
- Removed some keywords such as `message`, `contract`, `init` to allow use this names as variable names
- Renamed `receiveBounced` to `bounced`

### Fixed

- Fixing importing tact with providing extension, now `import "./lib";` and `import "./lib.tact";` are equivalent.
- Fixing extension function generation
- Fixing clashing of variable names with func primitives and global functions
- Fix fallback and bounce argument type resolving
- Fixed `loadUint`/`preloadUint`
- Fixed invalid generation of `>=` and `>` operators

## [0.2.0]

### Added

- `supported_interfaces` TEP support. TACT now automatically builds a list of supported interfaces of a contract
- `IPFS`-based ABI reporting. TACT now automatically calculates and embeds ABI hash into smart contract and prepares a file to upload to IPFS.<|MERGE_RESOLUTION|>--- conflicted
+++ resolved
@@ -29,11 +29,8 @@
 - `newAddress` function now evaluates to a constant value if possible: PR [#237](https://github.com/tact-lang/tact/pull/237)
 - The `dump()` and `dumpStack()` functions now print the file path, line number, and column number in addition to the data: PR [#271](https://github.com/tact-lang/tact/pull/271).
 - `pow` function is now in the standard library, allowing its use at runtime. If constant arguments are used, the result is evaluated at compile-time: PR [#267](https://github.com/tact-lang/tact/pull/267)
-<<<<<<< HEAD
+- Use `|` instead of `+` for send mode flags because the bitwise OR operation is idempotent and hence safer: PR [#274](https://github.com/tact-lang/tact/pull/274)
 - Bumped the versions of `@ton/core` and `ohm-js` to most recent ones: PR [#276](https://github.com/tact-lang/tact/pull/276)
-=======
-- Use `|` instead of `+` for send mode flags because the bitwise OR operation is idempotent and hence safer: PR [#274](https://github.com/tact-lang/tact/pull/274)
->>>>>>> d993edf0
 
 ### Fixed
 
