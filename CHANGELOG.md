--- conflicted
+++ resolved
@@ -13,11 +13,8 @@
 
 ### Fixed
 
-<<<<<<< HEAD
+- Remainder fields in the middle of a struct are now forbidden: PR [#697](https://github.com/tact-lang/tact/pull/697)
 - Defining two native functions from the same FunC function now does not fail compilation: PR [#699](https://github.com/tact-lang/tact/pull/699)
-=======
-- Remainder fields in the middle of a struct are now forbidden: PR [#697](https://github.com/tact-lang/tact/pull/697)
->>>>>>> a07f9d6b
 
 ## [1.4.3] - 2024-08-16
 
