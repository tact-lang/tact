--- conflicted
+++ resolved
@@ -18,12 +18,9 @@
 ### Fixed
 
 - `log2` and `log` math functions were adjusted for consistency in error throwing: PR [#342](https://github.com/tact-lang/tact/pull/342)
-<<<<<<< HEAD
 - Shadowing built-in static functions is now forbidden: PR [#351](https://github.com/tact-lang/tact/pull/351)
-=======
 - Augmented assignment now throws compilation error for non-integer types: PR [#356](https://github.com/tact-lang/tact/pull/356)
 - Built-in function `address()` now handles parse errors correctly: PR [#357](https://github.com/tact-lang/tact/pull/357)
->>>>>>> 3816c7e3
 
 ## [1.3.0] - 2024-05-03
 
