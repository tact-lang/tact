# Changelog

All notable changes to this project will be documented in this file.

The format is based on [Keep a Changelog](https://keepachangelog.com/en/1.0.0/),
and this project adheres to [Semantic Versioning](https://semver.org/spec/v2.0.0.html).

## [Unreleased]

### Language features

- [fix] The `toCell()` method called in a receiver on a contract field that is a struct is now handled correctly: PR [#2186](https://github.com/tact-lang/tact/pull/2186)
- Added support for wildcard function parameters: PR [#2189](https://github.com/tact-lang/tact/pull/2189)

### Standard Library

- Add `StateInit.hasSameBasechainAddress` function: PR [#2187](https://github.com/tact-lang/tact/pull/2187)

### Code generation

- Contract load function is inlined: PR [#2101](https://github.com/tact-lang/tact/pull/2101)

### Internal infrastructure

- Do not add `.code` to the file names of the generated FunC, Fift, and disassembled Fift: PR [#2103](https://github.com/tact-lang/tact/pull/2103)

### Release contributors

- [Anton Trunov](https://github.com/anton-trunov)
<<<<<<< HEAD
- [Daniil Sedov](https://github.com/Gusarich)
=======
- [Petr Makhnev](https://github.com/i582)
>>>>>>> c1802bb2

## [1.6.0] - 2025-02-28

### Language features

- Added `&&=`, `||=`, `>>=` and `<<=` augmented assignment operators: PR [#853](https://github.com/tact-lang/tact/pull/853)
- Added non-nested `let`-destructuring of structs and messages: PR [#856](https://github.com/tact-lang/tact/pull/856), PR [#964](https://github.com/tact-lang/tact/pull/964), PR [#969](https://github.com/tact-lang/tact/pull/969)
- Introduced the ability to specify a compile-time _method ID_ expression for getters: PR [#922](https://github.com/tact-lang/tact/pull/922) and PR [#932](https://github.com/tact-lang/tact/pull/932)
- Ability to specify a compile-time message opcode _expression_: PR [#1188](https://github.com/tact-lang/tact/pull/1188)
- The maps methods have been extended with the new `replace` and `replaceGet`: PR [#941](https://github.com/tact-lang/tact/pull/941)
- Added support for block statements: PR [#1334](https://github.com/tact-lang/tact/pull/1334)
- Added the new `codeOf` expression to get the code of child contracts: PR [#1948](https://github.com/tact-lang/tact/pull/1948)
- Optional types for `self` argument in `extends mutates` functions are now allowed: PR [#854](https://github.com/tact-lang/tact/pull/854)
- Stop automatically validates all addresses when receiving/sending messages or using address manipulating functions: PR [#1207](https://github.com/tact-lang/tact/pull/1207)
- Removed `org.ton.chain.any.v0` interface: PR [#1207](https://github.com/tact-lang/tact/pull/1207)
- Don't generate the `lazy_deployment_completed` getter by default: PR [#1717](https://github.com/tact-lang/tact/pull/1717)
- To reduce gas usage, Tact no longer stores the parent contract code in the system cell that holds all the child contract codes used in `initOf`. Instead, the `MYCODE` instruction is used: PR [#1213](https://github.com/tact-lang/tact/pull/1213)
- Trait fields can now have serialization specifiers: PR [#1303](https://github.com/tact-lang/tact/pull/1303)
- Calling methods on `null` when `self` is of an optional type is now allowed: PR [#1567](https://github.com/tact-lang/tact/pull/1567)
- Constants and trait constants can now depend on each other: PR [#1622](https://github.com/tact-lang/tact/pull/1622)
- Support overriding constants and methods of the `BaseTrait` trait: PR [#1591](https://github.com/tact-lang/tact/pull/1591)
- Introduced contract parameters as a replacement for the lazy initialization via the `init()` function: PR [#1985](https://github.com/tact-lang/tact/pull/1985), PR [#2071](https://github.com/tact-lang/tact/pull/2071)
- [fix] Collisions in getter method IDs are now handled and reported properly: PR [#875](https://github.com/tact-lang/tact/pull/875), PR [#1052](https://github.com/tact-lang/tact/pull/1052)
- [fix] The `as coins` map value serialization type is now handled correctly: PR [#987](https://github.com/tact-lang/tact/pull/987)
- [fix] Fixed type checking of `foreach` loops in trait methods: PR [#1017](https://github.com/tact-lang/tact/pull/1017)
- [fix] The `sha256()` function no longer throws on statically known strings of any length: PR [#907](https://github.com/tact-lang/tact/pull/907)
- [fix] The `foreach` loop now properly handles the `as coins` map value serialization type: PR [#1186](https://github.com/tact-lang/tact/pull/1186)
- [fix] The typechecker now rejects integer map key types with variable width (`coins`, `varint16`, `varint32`, `varuint16`, `varuint32`): PR [#1276](https://github.com/tact-lang/tact/pull/1276)
- [fix] The typechecker now rejects `as remaining` fields in the middle of contract storage: PR [#1301](https://github.com/tact-lang/tact/pull/1301)
- [fix] The `override` modifier for functions without the corresponding super-function is not allowed: PR [#1302](https://github.com/tact-lang/tact/pull/1302)
- [fix] The `override` modifier for constants without the corresponding super-constant is not allowed: PR [#1591](https://github.com/tact-lang/tact/pull/1591)
- [fix] Allowed importing FunC files with `.func` extension: PR [#1451](https://github.com/tact-lang/tact/pull/1451)
- [fix] Bit shift FunC compilation errors for incorrect bit widths: PR [#1453](https://github.com/tact-lang/tact/pull/1453)
- [fix] Process `else if` statements during constant evaluation: PR [#1500](https://github.com/tact-lang/tact/pull/1500)
- [fix] Incorrect arithmetic bit shift operations optimizations: PR [#1501](https://github.com/tact-lang/tact/pull/1501)
- [fix] Throwing from functions with non-trivial branching in the `try` statement: PR [#1501](https://github.com/tact-lang/tact/pull/1501)
- [fix] Forbid reading and writing to self in contract init function: PR [#1482](https://github.com/tact-lang/tact/pull/1482)
- [fix] Support for using a constant within another constant and for the default value of a struct field before constant declaration: PR [#1478](https://github.com/tact-lang/tact/pull/1478)
- [fix] Incorrect call generation to a mutation function: PR [#1608](https://github.com/tact-lang/tact/pull/1608)
- [fix] Runtime calls to `sha256()` now work for arbitrary _strings_ with length >= 128: PR [#1626](https://github.com/tact-lang/tact/pull/1626)
- [fix] Runtime calls to `sha256()` now work for arbitrary _slices_ with length >= 128: PR [#1936](https://github.com/tact-lang/tact/pull/1936)
- [fix] Forbid traits inherit implicitly from `BaseTrait`: PR [#1591](https://github.com/tact-lang/tact/pull/1591)
- [fix] Check map types for the `deepEquals` method: PR [#1718](https://github.com/tact-lang/tact/pull/1718)
- [fix] Generate the fallback receiver for external messages: PR [#1926](https://github.com/tact-lang/tact/pull/1926)
- [fix] Destruct statement for struct with nested struct fields: PR [#2084](https://github.com/tact-lang/tact/pull/2084)

### Standard Library

- **BREAKING CHANGE:** `Context.bounced` field was replaced with the `Context.bounceable` field: PR [#1934](https://github.com/tact-lang/tact/pull/1934)
- Added the `message()` function to optimize message sending without deploying a contract: PR [#1999](https://github.com/tact-lang/tact/pull/1999)
- Added the `deploy()` function to optimize the deployment of a child contract: PR [#1832](https://github.com/tact-lang/tact/pull/1832)
- Introduced the new `SendDefaultMode` send mode constant: PR [#1010](https://github.com/tact-lang/tact/pull/1010)
- Added the `VarInt16`, `VarInt32`, `VarUint16`, `VarUint32` integer serialization types and the corresponding `storeVarInt16`, `storeVarUint16`, `storeVarInt32`, `storeVarUint32` methods for the `Builder` type: PR [#1186](https://github.com/tact-lang/tact/pull/1186), PR [#1274](https://github.com/tact-lang/tact/pull/1274)
- Added `loadVarInt16`, `loadVarUint16`, `loadVarInt32`, and `loadVarUint32` methods for the `Slice` type: PR [#1667](https://github.com/tact-lang/tact/pull/1667)
- Added new functions in stdlib: `Builder.depth`, `Slice.skipLastBits`, `Slice.firstBits`, `Slice.lastBits`, `Slice.depth`, `Cell.computeDataSize`, `Slice.computeDataSize`, `Cell.depth`, `curLt`, `blockLt`, `setGasLimit`, `getSeed`, `setSeed`, `myCode`, `sign`, `divc`, `muldivc`, `mulShiftRight`, `mulShiftRightRound`, `mulShiftRightCeil`, `sqrt`, `Slice.loadMaybeRef`, `Slice.preloadMaybeRef`: PR [#986](https://github.com/tact-lang/tact/pull/986), PR [#2040](https://github.com/tact-lang/tact/pull/2040)
- Added new functions `Slice.asAddress`, `Slice.asAddressUnsafe` and `contractHash`: PR [#1766](https://github.com/tact-lang/tact/pull/1766)
- Added new functions `throwIf` and `throwUnless` and deprecated their aliases `nativeThrowIf` and `nativeThrowUnless`: PR [#1974](https://github.com/tact-lang/tact/pull/1974)
- Added the `BasechainAddress` type as a more optimized version of the `Address` type: PR [#2035](https://github.com/tact-lang/tact/pull/2035)
- Added the `Slice.hashData()` and `String.hashData()` functions: PR [#2039](https://github.com/tact-lang/tact/pull/2039)
- Optimized the `emptyCell()` and `emptySlice()` functions: PR [#1696](https://github.com/tact-lang/tact/pull/1696)
- The `Int.toString` function now consumes up to 64% less gas: PR [#1837](https://github.com/tact-lang/tact/pull/1837)
- The `Int.toFloatString` now consumes up to 62% less gas: PR [#1956](https://github.com/tact-lang/tact/pull/1956)

### Error reporting

- Removed duplicate line and column info from error messages: PR [#1362](https://github.com/tact-lang/tact/pull/1362)
- Improved the error message for the missing message field error message for bounced types: PR [#1111](https://github.com/tact-lang/tact/pull/1111)
- Improved the error message for the `unresolved name` error: PR [#1595](https://github.com/tact-lang/tact/pull/1595)
- Improved the error message for the `unresolved global function` error: PR [#1610](https://github.com/tact-lang/tact/pull/1610)
- Improved the error message for the `extend function without parameters` error: PR [#1624](https://github.com/tact-lang/tact/pull/1624)
- The error message for invalid type for function argument now shows the expected type: PR [#1738](https://github.com/tact-lang/tact/pull/1738)
- The error message for the reserved `self` function parameter now suggests using the `extends` function modifier: PR [#1737](https://github.com/tact-lang/tact/pull/1737)
- Improved the error message for the undefined type error: PR [#2005](https://github.com/tact-lang/tact/pull/2005)
- 'The "remainder" field can only be the last field:' inspection now shows location: PR [#1300](https://github.com/tact-lang/tact/pull/1300)
- Remove "remainder" from error messages: PR [#1699](https://github.com/tact-lang/tact/pull/1699)
- Show better error for fields with a contract type: PR [#2011](https://github.com/tact-lang/tact/pull/2011)
- Show stack trace of a compiler error only in verbose mode: PR [#1375](https://github.com/tact-lang/tact/pull/1375)
- Improved error messages for empty `bounced()` and `bounced("string")` receivers which are both not allowed: PR [#1998](https://github.com/tact-lang/tact/pull/1998)
- [fix] Show error on circular trait dependencies: PR [#1452](https://github.com/tact-lang/tact/pull/1452)
- [fix] Error message for comment (text) receivers with 124 bytes or more: PR [#1711](https://github.com/tact-lang/tact/pull/1711)

### TypeScript wrappers

- Module- and contract-level Tact constants get their counter-parts in the generated TS wrappers: PR [#2043](https://github.com/tact-lang/tact/pull/2043)
- TS wrappers now use `const` where possible for variable declarations: PR [#1292](https://github.com/tact-lang/tact/pull/1292)
- [fix] Non-null struct fields after null ones are treated correctly in Sandbox tests after updating `@ton/core` to 0.59.0: PR [#933](https://github.com/tact-lang/tact/pull/933)
- [fix] Messages with single quote are treated correctly: PR [#1106](https://github.com/tact-lang/tact/pull/1106)
- [fix] The name clash for init-functions of the form `init(init: Init)`: PR [#1709](https://github.com/tact-lang/tact/pull/1709)

### Compiler configuration

- **BREAKING CHANGE:** Removed the `enabledMasterchain` compiler config option from `tact.config.json`: PR [#1207](https://github.com/tact-lang/tact/pull/1207)
- Added `nullChecks` config option to disable run-time null checks for the `!!` operator to save gas: PR [#1660](https://github.com/tact-lang/tact/pull/1660)

### Tooling

#### `tact` CLI

- The new `--output` CLI flag for specifying custom output directory in the single-contract compilation: PR [#1793](https://github.com/tact-lang/tact/pull/1793)
- The new `-w` / `--watch` CLI flags to watch for changes in the project and automatically recompile it: PR [#1844](https://github.com/tact-lang/tact/pull/1844)
- [fix] Fix the `--help` output (`--project` to `--projects`): PR [#1419](https://github.com/tact-lang/tact/pull/1419)

#### `unboc` CLI

- Introduced `unboc`: a standalone CLI utility to expose Tact's TVM disassembler: PR [#1259](https://github.com/tact-lang/tact/pull/1259)
- Bump used `@tact-lang/opcode` version to `0.3` which fixes many issues in CI runs: PR [#1922](https://github.com/tact-lang/tact/pull/1922)

#### Compilation report

- The generated error codes are now formatted as a list: PR [#1051](https://github.com/tact-lang/tact/pull/1051)
- [fix] Contract data types in compilation reports are now generated correctly: PR [#2004](https://github.com/tact-lang/tact/pull/2004)

### TypeScript third-party API

- The `parseImports` function now returns AST import nodes instead of raw strings: PR [#966](https://github.com/tact-lang/tact/pull/966)
- Unified `StatementTry` and `StatementTryCatch` AST nodes: PR [#1418](https://github.com/tact-lang/tact/pull/1418)
- [fix] AST printer: format empty blocks without extra empty line: PR [#1346](https://github.com/tact-lang/tact/pull/1346)
- [fix] AST printer: support `AstTypedParameter` AST node: PR [#1347](https://github.com/tact-lang/tact/pull/1347)

### Internal infrastructure

- Added alternative parser: PR [#1258](https://github.com/tact-lang/tact/pull/1258)
- New CSpell dictionaries: TVM instructions and adjusted list of Fift words: PR [#881](https://github.com/tact-lang/tact/pull/881)
- Utility for logging errors in code that was supposed to be unreachable: PR [#991](https://github.com/tact-lang/tact/pull/991)
- Remove unused typechecker wrapper with the file `check.ts` it is contained in: PR [#1313](https://github.com/tact-lang/tact/pull/1313)
- The internal `crc16` function is now verifiable and covered with tests: PR [#1739](https://github.com/tact-lang/tact/pull/1739)
- All generated FunC code is combined into a single file: PR [#1698](https://github.com/tact-lang/tact/pull/1698)

### Code generation

- Make `msg_bounced` last parameter of `*_contract_router_internal` for better code generation: PR [#1585](https://github.com/tact-lang/tact/pull/1585)
- Inline `*_contract_init` function: PR [#1589](https://github.com/tact-lang/tact/pull/1589)
- Rearrange parameters of some `asm` methods in the order described in `AsmShuffle`: PR [#1702](https://github.com/tact-lang/tact/pull/1702)
- Struct serialization and parsing functions are now inlined more aggressively to save gas: PR [#2016](https://github.com/tact-lang/tact/pull/2016)
- `NOP` instructions and empty asm functions are now properly optimized: PR [#1959](https://github.com/tact-lang/tact/pull/1959)
- Contracts are now compiled with custom optimized function selector with a shortcut for `recv_internal` and `recv_external`: PR [#2038](https://github.com/tact-lang/tact/pull/2038)
- Contract receivers do not update the contract data cell at the end of execution if the receiver does not modify the contract storage: PR [#2067](https://github.com/tact-lang/tact/pull/2067), PR [#2077](https://github.com/tact-lang/tact/pull/2077)
- [fix] Fixed code generation for `self` argument in optional struct methods: PR [#1284](https://github.com/tact-lang/tact/pull/1284)
- [fix] Fixed `initOf` with dependency in a global function used inside `init()`: PR [#2027](https://github.com/tact-lang/tact/pull/2027)

### Docs

- Prevent inline code snippets from changing their background color: PR [#935](https://github.com/tact-lang/tact/pull/935)
- Added the `description` property to the frontmatter of each page for better SEO: PR [#916](https://github.com/tact-lang/tact/pull/916)
- Added Google Analytics tags per every page: PR [#921](https://github.com/tact-lang/tact/pull/921)
- Added Ston.fi cookbook: PR [#956](https://github.com/tact-lang/tact/pull/956)
- Added NFTs cookbook: PR [#958](https://github.com/tact-lang/tact/pull/958), PR [#1747](https://github.com/tact-lang/tact/pull/1747)
- Added security best practices: PR [#1070](https://github.com/tact-lang/tact/pull/1070)
- Added automatic links to Web IDE from all code blocks: PR [#994](https://github.com/tact-lang/tact/pull/994)
- Added initial semi-automated Chinese translation of the documentation: PR [#942](https://github.com/tact-lang/tact/pull/942)
- Documented `preloadRef` method for the `Slice` type: PR [#1044](https://github.com/tact-lang/tact/pull/1044)
- Added DeDust cookbook: PR [#954](https://github.com/tact-lang/tact/pull/954)
- Described the limit for deeply nested expressions: PR [#1101](https://github.com/tact-lang/tact/pull/1101)
- Completely overhauled the exit codes page: PR [#978](https://github.com/tact-lang/tact/pull/978)
- Enhanced Jettons Cookbook page: PR [#944](https://github.com/tact-lang/tact/pull/944)
- Added a note that `compilables/` can sometimes be used over `wrappers/` in Blueprint projects: PR [#1112](https://github.com/tact-lang/tact/pull/1112)
- Changed the layout of tables, updated syntax highlighting, and added Chinese translations of sidebar separators: PR [#916](https://github.com/tact-lang/tact/pull/916)
- Fixed handling of next and previous page links at the bottom of the pages when there's a separator item in the sidebar: PR [#949](https://github.com/tact-lang/tact/pull/949)
- Enabled compilation of examples in `data-structures.mdx` and across Cookbook: PR [#917](https://github.com/tact-lang/tact/pull/917)
- Removed the Programmatic API page due to frequent changes. To use the API, please refer to the compiler sources: PR [#1184](https://github.com/tact-lang/tact/pull/1184)
- Added a link to the article by CertiK to the Security best practices page: PR [#1185](https://github.com/tact-lang/tact/pull/1185)
- Added a note on `dump()` being computationally expensive: PR [#1189](https://github.com/tact-lang/tact/pull/1189)
- Fixed links in Chinese translation: PR [#1206](https://github.com/tact-lang/tact/pull/1206)
- Added a note on 255 being the maximum number of messages that can be sent during the action phase: PR [#1237](https://github.com/tact-lang/tact/pull/1237)
- Added on-chain metadata creation for NFTs and Jettons to the cookbook: PR [#1236](https://github.com/tact-lang/tact/pull/1236)
- Documented that identifiers cannot start with `__gen` or `__tact`, and cannot contain Unicode characters apart from the small subset `a-zA-Z0-9_`: PR [#1312](https://github.com/tact-lang/tact/pull/1312)
- Added signatures for map methods, such as `.get()`, `.exists()`, `.set()`, `.replace()`, `.replaceGet()`, `.del()`, `.isEmpty()`, `.deepEquals()`, `.asCell()`: PR [#1352](https://github.com/tact-lang/tact/pull/1352)
- Added a compilation-related page with the description of the compilation report: PR [#1309](https://github.com/tact-lang/tact/pull/1309), PR [#1387](https://github.com/tact-lang/tact/pull/1387)
- Documented `BaseTrait` and methods in stdlib code: PR [#1296](https://github.com/tact-lang/tact/pull/1296)
- Documented how storage variables get updated in relation to the `init()` function: PR [#1311](https://github.com/tact-lang/tact/pull/1311)
- Documented compiler upgrades in Blueprint and other Tact projects: PR [#1560](https://github.com/tact-lang/tact/pull/1560)
- Illustrated how nested maps can be created: PR [#1593](https://github.com/tact-lang/tact/pull/1593)
- Improved Chinese localization of the documentation: PR [#1642](https://github.com/tact-lang/tact/pull/1642)
- Removed the notion of the non-standard TL-B syntax `remainder<X>`: PR [#1599](https://github.com/tact-lang/tact/pull/1599)
- Added description of `.boc`, `.ts`, `.abi`, and `.pkg` files and completed Compilation page: PR [#1676](https://github.com/tact-lang/tact/pull/1676)
- Marked gas-expensive functions and expressions: PR [#1703](https://github.com/tact-lang/tact/pull/1703)
- Added a Security audits page, with the first assessment from the Trail of Bits: PR [#1791](https://github.com/tact-lang/tact/pull/1791)
- Listed functions with implicit mode and further clarified the interactions of message-sending functions and their modes: PR [#1634](https://github.com/tact-lang/tact/pull/1634)
- Added `Deployable` trait to all contracts in the Cookbook: PR [#1906](https://github.com/tact-lang/tact/pull/1906)
- Added a note on the Debug page about high gas use of functions enabled with debug mode: PR [#1938](https://github.com/tact-lang/tact/pull/1938)
- Added a note on the Assembly functions page regarding the ordering of fields in stdlib structures: PR [#1976](https://github.com/tact-lang/tact/pull/1976)
- Added a link to Awesome Tact after the Ecosystem section: PR [#2015](https://github.com/tact-lang/tact/pull/2015)
- Updated VSCode page in the Ecosystem with the new extension and language server: PR [#2031](https://github.com/tact-lang/tact/pull/2031)
- Updated contracts in `./examples`: PR [#2008](https://github.com/tact-lang/tact/pull/2008)
- Added `Upgradable` and `DelayedUpgradable` traits to the Cookbook: PR [#1896](https://github.com/tact-lang/tact/pull/1896), PR [#2079](https://github.com/tact-lang/tact/pull/2079)

### Release contributors

- [Aliaksandr Bahdanau](https://github.com/a-bahdanau)
- [Anton Trunov](https://github.com/anton-trunov)
- [Daniil Sedov](https://github.com/Gusarich)
- [Danil Ovchinnikov](https://github.com/Danil42Russia)
- [Esorat](https://github.com/Esorat)
- [Georgiy Komarov](https://github.com/jubnzv)
- [Ikko Eltociear Ashimine](https://github.com/eltociear)
- [Jesús Héctor Domínguez Sánchez](https://github.com/jeshecdom)
- [Maksim Lagus](https://github.com/Kaladin13)
- [Novus Nota](https://github.com/novusnota)
- [Petr Makhnev](https://github.com/i582)
- [Shvetc Andrei](https://github.com/Shvandre)
- [Vodka2134156](https://github.com/Vodka2134156)
- [Vsevolod](https://github.com/sraibaby)
- [sansx](https://github.com/sansx)
- [verytactical](https://github.com/verytactical)
- [xpyctumo](https://github.com/xpyctumo)

## [1.5.4] - 2025-02-04

### Fixed

- Allowed importing FunC files with `.func` extension. Resolves the `TOB-TACT-1` issue
- Issue understandable error on circular trait dependencies. Resolves the `TOB-TACT-2` issue
- Forbade accessing files via symlinks. Resolves the `TOB-TACT-3` issue
- Bit shift FunC compilation errors for incorrect bit widths. Partially resolves the `TOB-TACT-5` issue
- Streamlined `renameModuleItems` function. Resolves the `TOB-TACT-6` issue
- Documented the parser limitations for nested expressions. Alleviates the `TOB-TACT-7` issue
- Bit shift FunC compilation errors for incorrect bit widths
- Throwing from functions with non-trivial branching in the `try` statement

### Notes

Handling the Unicode in the Tact grammar as per the `TOB-TACT-4` issue has been left unchanged and will be addressed in the future Tact releases.

### Release contributors

- [Anton Trunov](https://github.com/anton-trunov): security audit fixes
- [@verytactical](https://github.com/verytactical): internal review of the security audit fixes
- [Trail of Bits](https://www.trailofbits.com): the security audit of the Tact compiler v1.5.0 (commit 0106ea14857bcf3c40dd10135243d0de96012871) and the audit of the fixes

## [1.5.3] - 2024-11-28

### Changed

- Replaced `Set.isSubsetOf()` with `isSubsetOf()` to support Node.js ≥18 and <22: PR [#1009](https://github.com/tact-lang/tact/pull/1009)

### Release contributors

- [Novus Nota](https://github.com/novusnota)

## [1.5.2] - 2024-09-25

### Fixed

- `asm` functions now support full range of Fift-asm syntax: PR [#855](https://github.com/tact-lang/tact/pull/855), PR [#1061](https://github.com/tact-lang/tact/pull/1061)

- Fix `npm` installations of Tact compiler or any of the packages depending on it by hiding unnecessary post-install runs of `husky`: PR [#870](https://github.com/tact-lang/tact/pull/870)

### Release contributors

- [Novus Nota](https://github.com/novusnota)

## [1.5.1] - 2024-09-18

### Added

- The `engines` property in `package.json` and its strict checking to ensure minimal required Node.js version is 22: PR [#847](https://github.com/tact-lang/tact/pull/847)

### Changed

- CI now does matrix tests with [Blueprint](https://github.com/ton-org/blueprint) and `npm`, `yarn`, `pnpm`, and `bun` package managers: PR [#848](https://github.com/tact-lang/tact/pull/848)

### Release contributors

- [Jesús Héctor Domínguez Sánchez](https://github.com/jeshecdom)
- [Novus Nota](https://github.com/novusnota)

## [1.5.0] - 2024-09-15

### Added

- The `exists` method for the `Map` type: PR [#581](https://github.com/tact-lang/tact/pull/581), PR [#938](https://github.com/tact-lang/tact/pull/938)
- The `storeBit` method for `Builder` type and the `loadBit` method for `Slice` type: PR [#699](https://github.com/tact-lang/tact/pull/699), PR [#936](https://github.com/tact-lang/tact/pull/936)
- The `toSlice` method for structs and messages: PR [#630](https://github.com/tact-lang/tact/pull/630), PR [#936](https://github.com/tact-lang/tact/pull/936)
- Wider range of serialization options for integers — `uint1` through `uint256` and `int1` through `int257`: PR [#558](https://github.com/tact-lang/tact/pull/558), PR [#937](https://github.com/tact-lang/tact/pull/937)
- The `deepEquals` method for the `Map` type: PR [#637](https://github.com/tact-lang/tact/pull/637), PR [#939](https://github.com/tact-lang/tact/pull/939)
- `asm` bodies for module-level functions: PR [#769](https://github.com/tact-lang/tact/pull/769), PR [#825](https://github.com/tact-lang/tact/pull/825)
- Corresponding stdlib functions for new TVM instructions from 2023.07 and 2024.04 upgrades: PR [#331](https://github.com/tact-lang/tact/pull/331), PR [#1062](https://github.com/tact-lang/tact/pull/1062). Added the `storeBuilder` extension function and `gasConsumed`, `getComputeFee`, `getStorageFee`, `getForwardFee`, `getSimpleComputeFee`, `getSimpleForwardFee`, `getOriginalFwdFee`, `myStorageDue` functions.
- `slice`, `rawSlice`, `ascii` and `crc32` built-in functions: PR [#787](https://github.com/tact-lang/tact/pull/787), PR [#799](https://github.com/tact-lang/tact/pull/799), PR [#951](https://github.com/tact-lang/tact/pull/951)
- `Builder.storeMaybeRef`, `parseStdAddress` and `parseVarAddress` stdlib functions: PR [#793](https://github.com/tact-lang/tact/pull/793), PR [#950](https://github.com/tact-lang/tact/pull/950)
- The compiler development guide: PR [#833](https://github.com/tact-lang/tact/pull/833)
- Constant evaluator now uses an interpreter: PR [#664](https://github.com/tact-lang/tact/pull/664). This allows calls to user-defined functions and references to declared global constants.

### Changed

- Allow omitting semicolons in contract/trait declarations and definitions: PR [#718](https://github.com/tact-lang/tact/pull/718)
- Compiler Tests are now using `@ton/sandbox` instead of `@tact-lang/emulator`: PR [#651](https://github.com/tact-lang/tact/pull/651)
- The minimal required Node.js version is bumped to 22: PR [#769](https://github.com/tact-lang/tact/pull/769)

### Fixed

- Traits can override inherited abstract functions: PR [#724](https://github.com/tact-lang/tact/pull/724)
- Fix code generation bug for maps from unsigned integers to Boolean values: PR [#725](https://github.com/tact-lang/tact/pull/725)
- Compiler failure when `toString` gets called as a static function and not a method: PR [#745](https://github.com/tact-lang/tact/pull/745)
- Tact AST keeps the original format of integer literals (hex/dec/oct/bin): PR [#771](https://github.com/tact-lang/tact/pull/771)
- Message opcodes are now checked if they fit into 32 bits: PR [#771](https://github.com/tact-lang/tact/pull/771)
- Disallow zero binary message opcodes as those are reserved for text messages: PR [#786](https://github.com/tact-lang/tact/pull/786)
- Return-statements in `init()` function do not cause FunC compilation error anymore: PR [#794](https://github.com/tact-lang/tact/pull/794)
- `emptyMap()` in equality comparison expressions does not cause code generation failures: PR [#814](https://github.com/tact-lang/tact/pull/814)
- Maps with `coins` as value type are now correctly handled in structs: PR [#821](https://github.com/tact-lang/tact/pull/821)
- Contract method calls in return statements: PR [#829](https://github.com/tact-lang/tact/pull/829)
- Disallow initializers for trait storage fields: PR [#831](https://github.com/tact-lang/tact/pull/831)
- Fix `dnsInternalNormalize()` in `@stdlib/dns` to throw on slices with references as expected: PR [#834](https://github.com/tact-lang/tact/pull/834)

### Release contributors

- [Jesús Héctor Domínguez Sánchez](https://github.com/jeshecdom)
- [Novus Nota](https://github.com/novusnota)
- [Daniil Sedov](https://github.com/Gusarich)
- [Anton Trunov](https://github.com/anton-trunov)

### Special thanks

- [Georgiy Komarov](https://github.com/jubnzv)

## [1.4.4] - 2024-08-18

### Added

- Initial version of the API providing AST equivalence check: PR [#689](https://github.com/tact-lang/tact/pull/689)

### Fixed

- Returning `self` from getters is now allowed: PR [#666](https://github.com/tact-lang/tact/pull/666)
- Remainder fields in the middle of a struct are now forbidden: PR [#697](https://github.com/tact-lang/tact/pull/697)
- Defining two native functions from the same FunC function now does not fail compilation: PR [#699](https://github.com/tact-lang/tact/pull/699)
- Map types are checked for well-formedness in all type ascriptions: PR [#704](https://github.com/tact-lang/tact/pull/704)

## [1.4.3] - 2024-08-16

### Fixed

- Parsing of optional nested struct fields does not cause the `Not a tuple` error anymore: PR [#692](https://github.com/tact-lang/tact/pull/692)
- Disallow shadowing of recursive function names: PR [#693](https://github.com/tact-lang/tact/pull/693)
- Better error message for the case when a constant shadows an stdlib identifier: PR [#694](https://github.com/tact-lang/tact/pull/694)

## [1.4.2] - 2024-08-13

### Changed

- Removed unsupported iterators API: PR [#633](https://github.com/tact-lang/tact/pull/633)
- Created a separate API function to enable compiler features: PR [#647](https://github.com/tact-lang/tact/pull/647)
- Use the `ILogger` interface to enable API users implement their own loggers: PR [#668](https://github.com/tact-lang/tact/pull/668)
- Use specific Internal or Compiler errors when throwing exceptions: PR [#669](https://github.com/tact-lang/tact/pull/669)

### Fixed

- FunC function identifiers with characters from hexadecimal set: PR [#636](https://github.com/tact-lang/tact/pull/636)
- Throw syntax error for module-level (top-level) constants with attributes: PR [#644](https://github.com/tact-lang/tact/pull/644)
- Typechecking for optional types when the argument type is not an equality type: PR [#650](https://github.com/tact-lang/tact/pull/650)
- Getters now return flattened types for structs as before: PR [#679](https://github.com/tact-lang/tact/pull/679)
- New bindings cannot shadow global constants: PR [#680](https://github.com/tact-lang/tact/pull/680)
- Disallow using assignment operators on constants: PR [#682](https://github.com/tact-lang/tact/pull/682)
- Fix code generation for some non-Lvalues that weren't turned into Lvalues by wrapping them in a function call: PR [#683](https://github.com/tact-lang/tact/pull/683)

## [1.4.1] - 2024-07-26

### Added

- `-e` / `--eval` CLI flags to evaluate constant Tact expressions: PR [#462](https://github.com/tact-lang/tact/pull/462)
- `-q` / `--quiet` CLI flags to suppress compiler log output: PR [#509](https://github.com/tact-lang/tact/pull/509)
- Markdown report for compiled contracts now includes Mermaid diagrams for trait inheritance and contract dependencies: PR [#560](https://github.com/tact-lang/tact/pull/560)
- Documentation comments to Zod schema of `tact.config.json` for descriptive hover pop-ups in editors: PR [#575](https://github.com/tact-lang/tact/pull/575)

### Changed

- Removed the `LValue` grammatical category and replaced it with `Expression`: PR [#479](https://github.com/tact-lang/tact/pull/479)
- Compilation results are placed into the source file directory when compiling without `tact.config.json` file: PR [#495](https://github.com/tact-lang/tact/pull/495)
- External receivers are enabled for single file compilation: PR [#495](https://github.com/tact-lang/tact/pull/495)
- `[DEBUG]` prefix was removed from debug prints because a similar prefix was already present: PR [#506](https://github.com/tact-lang/tact/pull/506)
- File paths in debug prints always use POSIX file paths (even on Windows): PR [#523](https://github.com/tact-lang/tact/pull/523)
- The IPFS ABI and supported interfaces getters are not generated by default; to generate those, set to `true` the two newly introduced per-project options in `tact.config.json`: `ipfsAbiGetter` and `interfacesGetter`: PR [#534](https://github.com/tact-lang/tact/pull/534)
- Values of `Slice` and `Builder` types are not converted to `Cell` in Typescript bindings anymore: PR [#562](https://github.com/tact-lang/tact/pull/562)
- Debug prints now include line content for better debugging experience: PR [#563](https://github.com/tact-lang/tact/pull/563)
- Error messages now suggest to add the `self` prefix if there is an attempt to access a missing variable when the contract storage has a variable with the same name: PR [#568](https://github.com/tact-lang/tact/pull/568)
- Error messages now suggest to add or remove parentheses if there is an attempt to access a missing field when there is a method with the same name (and vice versa): PR [#622](https://github.com/tact-lang/tact/pull/622)

### Fixed

- Name clashes with FunC keywords in struct constructor function parameters: PR [#467](https://github.com/tact-lang/tact/issues/467)
- Error messages for traversing non-path-expressions in `foreach`-loops : PR [#479](https://github.com/tact-lang/tact/pull/479)
- Shadowing of trait constants by contract storage variables: PR [#480](https://github.com/tact-lang/tact/pull/480)
- Parsing of non-decimal message opcodes: PR [#481](https://github.com/tact-lang/tact/pull/481)
- Detection of multiple receivers of the same message: PR [#491](https://github.com/tact-lang/tact/pull/491)
- Detection of non-unique message opcodes: PR [#493](https://github.com/tact-lang/tact/pull/493)
- Error messages for non-abstract constants in traits: PR [#483](https://github.com/tact-lang/tact/pull/483)
- All immediately inherited traits must be unique: PR [#500](https://github.com/tact-lang/tact/pull/500)
- Do not throw error when overriding abstract and virtual getters: PR [#503](https://github.com/tact-lang/tact/pull/503)
- Error message for non-existent storage variables: PR [#519](https://github.com/tact-lang/tact/issues/519)
- Error message for duplicate receiver definitions inherited from traits: PR [#519](https://github.com/tact-lang/tact/issues/519)
- Usage of `initOf` inside of `init()` does not cause error `135` anymore: PR [#521](https://github.com/tact-lang/tact/issues/521)
- Usage of `newAddress` with hash parts shorter than 64 hexadecimal digits does not cause constant evaluation error `Invalid address hash length` anymore: PR [#525](https://github.com/tact-lang/tact/pull/525)
- Introduced a streamlined error logger for compilation pipeline to support third-party tools: PR [#509](https://github.com/tact-lang/tact/pull/509)
- Collisions of PascalCase getter names in generated wrappers are now checked: PR [#556](https://github.com/tact-lang/tact/pull/556)
- Display a clearer error in case the source code file is missing when using the Tact CLI: PR [#561](https://github.com/tact-lang/tact/pull/561)
- Error messages for unicode code points outside of valid range: PR [#535](https://github.com/tact-lang/tact/pull/535)
- Correct regex for unicode code points and escaping of control codes in generated comments: PR [#535](https://github.com/tact-lang/tact/pull/535)
- Add `impure` specifier to some stdlib functions that are expected to throw errors: PR [#565](https://github.com/tact-lang/tact/pull/565)
- Defining non-existing native FunC functions now throws an understandable compilation error: PR [#585](https://github.com/tact-lang/tact/pull/585)
- Bump used `@tact-lang/opcode` version to `0.0.16` which fixes the issue with `DIV` instructions: PR [#589](https://github.com/tact-lang/tact/pull/589)
- Code generation for `recv_external` now correctly throws exit code `130` when processing an unexpected message: PR [#604](https://github.com/tact-lang/tact/pull/604)
- Allocator bug resulting in cell overflows for some contract data layouts: PR [#615](https://github.com/tact-lang/tact/pull/615)
- Structs with more than 15 fields do not cause a FunC compilation error anymore: PR [#590](https://github.com/tact-lang/tact/pull/590)
- Typechecking for constant and struct field initializers: PR [#621](https://github.com/tact-lang/tact/pull/621)
- Constant evaluation for structures with default and optional fields: PR [#621](https://github.com/tact-lang/tact/pull/621)
- Report error for self-referencing and mutually-recursive types: PR [#624](https://github.com/tact-lang/tact/pull/624)
- Error reporting for bounced receivers with missing parameter types: PR [#626](https://github.com/tact-lang/tact/pull/626)
- Allowed range of FunC function identifiers in `grammar.ohm`: PR [#628](https://github.com/tact-lang/tact/pull/628)

## [1.4.0] - 2024-06-21

### Added

- The bitwise NOT operation (`~`): PR [#337](https://github.com/tact-lang/tact/pull/337)
- Augmented assignment bitwise operators `|=`, `&=`, `^=`: PR [#350](https://github.com/tact-lang/tact/pull/350)
- Traversing maps from contract storage and structs is now allowed: PR [#389](https://github.com/tact-lang/tact/pull/389)
- The `loadBool` method for `Slice` type: PR [#412](https://github.com/tact-lang/tact/pull/412)
- CLI flag `--with-decompilation` to turn on decompilation of BoC files at the end of the compilation pipeline: PR [#417](https://github.com/tact-lang/tact/pull/417)
- Support more Tact expressions in the constant evaluator: conditional expressions, struct instances, struct field accesses, `emptyMap()`: PR [#432](https://github.com/tact-lang/tact/pull/432) and PR [#445](https://github.com/tact-lang/tact/pull/445)
- The `fromCell` and `fromSlice` methods for struct and message parsing: PR [#418](https://github.com/tact-lang/tact/pull/418) and PR [#454](https://github.com/tact-lang/tact/pull/454)
- The `return`-statement reachability analysis now takes into account the `throw` and `nativeThrow` functions: PR [#447](https://github.com/tact-lang/tact/pull/447)

### Changed

- Trailing semicolons in struct and message declarations are optional now: PR [#395](https://github.com/tact-lang/tact/pull/395)
- Tests are refactored and renamed to convey the sense of what is being tested and to reduce the amount of merge conflicts during development: PR [#402](https://github.com/tact-lang/tact/pull/402)
- `let`-statements can now be used without an explicit type declaration and determine the type automatically if it was not specified: PR [#198](https://github.com/tact-lang/tact/pull/198) and PR [#438](https://github.com/tact-lang/tact/pull/438)
- The outdated TextMate-style grammar files for text editors have been removed (the most recent grammar files can be found in the [tact-sublime](https://github.com/tact-lang/tact-sublime) repo): PR [#404](https://github.com/tact-lang/tact/pull/404)
- The JSON schema for `tact.config.json` has been moved to the `schemas` project folder: PR [#404](https://github.com/tact-lang/tact/pull/404)
- Allow underscores as unused variable identifiers: PR [#338](https://github.com/tact-lang/tact/pull/338)
- The default compilation mode does not decompile BoC files anymore, to additionally perform decompilation at the end of the pipeline, set the `fullWithDecompilation` mode in the `mode` project properties of `tact.config.json`: PR [#417](https://github.com/tact-lang/tact/pull/417)
- Trait lists, parameters and arguments in the Tact grammar were assigned their own names in the grammar for better readability and code deduplication: PR [#422](https://github.com/tact-lang/tact/pull/422)
- The semicolon (`;`) terminating a statement is optional if the statement is the last one in the statement block: PR [#434](https://github.com/tact-lang/tact/pull/434)

### Fixed

- Return type of `skipBits` now matches FunC and does not lead to compilation errors: PR [#388](https://github.com/tact-lang/tact/pull/388)
- Typechecking of conditional expressions when one branch's type is a subtype of another, i.e. for optionals and maps/`null`: PR [#394](https://github.com/tact-lang/tact/pull/394)
- Typechecking of conditional expressions when the types of their branches can be generalized, i.e. for non-optionals and `null` can be inferred an optional type: PR [#429](https://github.com/tact-lang/tact/pull/429)
- External fallback receivers now work properly: PR [#408](https://github.com/tact-lang/tact/pull/408)
- `Int as coins` as a value type of a map in persistent storage does not throw compilation error anymore: PR [#413](https://github.com/tact-lang/tact/pull/413)
- The semantics of the Tact arithmetic operations in the constant evaluator to perform rounding towards negative infinity: PR [#432](https://github.com/tact-lang/tact/pull/432)
- Better error messages for the `void` type: PR [#442](https://github.com/tact-lang/tact/pull/442)
- Fixed the native function binding for the stdlib function `nativeThrowWhen` (it needed to be `throw_if` instead of `throw_when`) and also renamed it to `nativeThrowIf` for consistency with FunC: PR [#451](https://github.com/tact-lang/tact/pull/451)

## [1.3.1] - 2024-06-08

### Added

- Tests for recursive functions: PR [#359](https://github.com/tact-lang/tact/pull/359)
- API for AST traversal: PR [#368](https://github.com/tact-lang/tact/pull/368)
- Spell checking for the whole code base: PR [#372](https://github.com/tact-lang/tact/pull/372)

### Changed

- GitHub actions updated to use Node.js 20: PR [#360](https://github.com/tact-lang/tact/pull/360)
- Refactor AST types to simplify access to third-party tools: PR [#325](https://github.com/tact-lang/tact/pull/325)
- Refactor the compiler API used to access AST store: PR [#326](https://github.com/tact-lang/tact/pull/326)
- Update JSON Schema to inform about usage in Blueprint: PR [#330](https://github.com/tact-lang/tact/pull/330)
- All identifiers in error messages are now quoted for consistency: PR [#363](https://github.com/tact-lang/tact/pull/363)
- The Tact grammar has been refactored for better readability: PR [#365](https://github.com/tact-lang/tact/pull/365)
- Error messages now use relative file paths: PR [#456](https://github.com/tact-lang/tact/pull/456)
- Comparison between `null` and non-optionals now throws a compilation error: PR [#571](https://github.com/tact-lang/tact/pull/571)

### Fixed

- The `log2` and `log` math functions were adjusted for consistency in error throwing: PR [#342](https://github.com/tact-lang/tact/pull/342)
- Shadowing built-in static functions is now forbidden: PR [#351](https://github.com/tact-lang/tact/pull/351)
- Augmented assignment now throws compilation error for non-integer types: PR [#356](https://github.com/tact-lang/tact/pull/356)
- Built-in function `address()` now handles parse errors correctly: PR [#357](https://github.com/tact-lang/tact/pull/357)
- The grammar of the unary operators has been fixed, constant and function declarations are prohibited for contracts and at the top level of Tact modules: PR [#365](https://github.com/tact-lang/tact/pull/365)
- Typos in ABI generation: PR [#372](https://github.com/tact-lang/tact/pull/372)
- `__tact_load_address_opt` code generation: PR [#373](https://github.com/tact-lang/tact/pull/373)
- Empty messages are now correctly converted into cells: PR [#380](https://github.com/tact-lang/tact/pull/380)
- All integer and boolean expressions are now being attempted to be evaluated as constants. Additionally, compile-time errors are thrown for errors encountered during the evaluation of actual constants: PR [#352](https://github.com/tact-lang/tact/pull/352)
- Chaining mutable extension functions now does not throw compilation errors: PR [#384](https://github.com/tact-lang/tact/pull/384)
- Removed unused `ton-compiler` dependency: PR [#452](https://github.com/tact-lang/tact/pull/452)

## [1.3.0] - 2024-05-03

### Added

- `log2` and `log` math functions in `@stdlib/math`: PR [#166](https://github.com/tact-lang/tact/pull/166)
- Reserve mode constants in `@stdlib/reserve`, namely `ReserveExact`, `ReserveAllExcept`, `ReserveAtMost`, `ReserveAddOriginalBalance`, `ReserveInvertSign`, `ReserveBounceIfActionFail`: PR [#173](https://github.com/tact-lang/tact/pull/173)
- Support for string escape sequences (`\\`, `\"`, `\n`, `\r`, `\t`, `\v`, `\b`, `\f`, `\u{0}` through `\u{FFFFFF}`, `\u0000` through `\uFFFF`, `\x00` through `\xFF`): PR [#192](https://github.com/tact-lang/tact/pull/192)
- JSON Schema for `tact.config.json`: PR [#194](https://github.com/tact-lang/tact/pull/194)
- Struct fields punning, i.e. `{foo, bar}` is syntactic sugar for `{ foo: foo, bar: bar }`: PR [#272](https://github.com/tact-lang/tact/pull/272)
- The ability to use `dump` function on the values of the `Address` type: PR [#175](https://github.com/tact-lang/tact/pull/175)
- The non-modifying `StringBuilder`'s `concat` extension function for chained string concatenations: PR [#217](https://github.com/tact-lang/tact/pull/217)
- The `toString` extension function for `Address` type: PR [#224](https://github.com/tact-lang/tact/pull/224)
- The bitwise XOR operation (`^`): PR [#238](https://github.com/tact-lang/tact/pull/238)
- The `isEmpty` extension function for the `Map` type: PR [#266](https://github.com/tact-lang/tact/pull/266)
- The `pow2` power function with base 2: PR [#267](https://github.com/tact-lang/tact/pull/267)
- The `try` and `try-catch` statements: PR [#212](https://github.com/tact-lang/tact/pull/212)
- The `del` method for the `Map` type: PR [#95](https://github.com/tact-lang/tact/pull/95)
- The `-h`/`--help`, `-v` (short for `--version`), `-p` (short for `--project`), `--func` (for only outputting FunC code) and `--check` (for only doing the syntax and type checking) command-line flags: PR [#287](https://github.com/tact-lang/tact/pull/287)
- The `mode` enum in project properties of `tact.config.json` for specifying compilation mode: `full` (default), `funcOnly` (only outputs FunC code and exits), or `checkOnly` (only does the syntax and type checking, then exits): PR [#287](https://github.com/tact-lang/tact/pull/287)
- The `foreach` loop for the `Map` type: PR [#106](https://github.com/tact-lang/tact/pull/106)

### Changed

- The implicit empty `init` function is now present by default in the contract if not declared: PR [#167](https://github.com/tact-lang/tact/pull/167)
- Support trailing commas in all comma-separated lists (struct instantiations, `initOf` arguments, `init()` parameters, inherited traits via `with`, function arguments and parameters): PR [#179](https://github.com/tact-lang/tact/pull/179) and PR [#246](https://github.com/tact-lang/tact/pull/246)
- `@stdlib/stoppable` now imports `@stdlib/ownable` so the programmer does not have to do it separately: PR [#193](https://github.com/tact-lang/tact/pull/193)
- The `newAddress` function now evaluates to a constant value if possible: PR [#237](https://github.com/tact-lang/tact/pull/237)
- The `pow` power function could only be used at compile-time, but now it is available in the standard library and can be called both at runtime and compile-time: PR [#267](https://github.com/tact-lang/tact/pull/267)
- The `dump()` and `dumpStack()` functions now print the file path, line number, and column number in addition to the data: PR [#271](https://github.com/tact-lang/tact/pull/271)
- Use `|` instead of `+` for send mode flags because the bitwise OR operation is idempotent and hence safer: PR [#274](https://github.com/tact-lang/tact/pull/274)
- Bumped the versions of `@ton/core` and `ohm-js` to the most recent ones: PR [#276](https://github.com/tact-lang/tact/pull/276)
- Generated `.pkg`-files always use POSIX file paths (even on Windows): PR [# 300](https://github.com/tact-lang/tact/pull/300)
- The `-p`/`--project` flags now allow specifying more than one project name. Additionally, they also require a `--config` flag to be specified: PR [#287](https://github.com/tact-lang/tact/pull/287)
- Command-line interface now allows compiling a single Tact file directly, without specifying a config: PR [#287](https://github.com/tact-lang/tact/pull/287)

### Fixed

- Escape backticks in error messages for generated TypeScript code: PR [#192](https://github.com/tact-lang/tact/pull/192)
- Integer overflows during compile-time constant evaluation are properly propagated as a compilation error: PR [#200](https://github.com/tact-lang/tact/pull/200)
- Incorrect "already exists" errors when using the `toString` and `valueOf` identifiers: PR [#208](https://github.com/tact-lang/tact/pull/208)
- Empty inherited trait lists after `with` keyword are now disallowed: PR [#246](https://github.com/tact-lang/tact/pull/246)
- Allow chaining method calls with `!!`, for instance, `map.asCell()!!.hash()` is grammatically correct now: PR [#257](https://github.com/tact-lang/tact/pull/257)
- Precedence levels for bitwise operators, equality and comparisons now matches common languages, like JavaScript: PR [#265](https://github.com/tact-lang/tact/pull/265)
- Incorrect variable scoping in the `repeat`, `while` and `until` loops: PR [#269](https://github.com/tact-lang/tact/pull/269)
- FunC compilation errors when trying to `dump()` values of the `Cell`, `Slice`, `Builder` and `StringBuilder` types: PR [#271](https://github.com/tact-lang/tact/pull/271)
- Tact's CLI returns a non-zero exit code if compilation fails: PR [#278](https://github.com/tact-lang/tact/pull/278)
- Use the most recent version of the FunC standard library [`stdlib.fc`](https://github.com/ton-blockchain/ton/blob/4cfe1d1a96acf956e28e2bbc696a143489e23631/crypto/smartcont/stdlib.fc): PR [#283](https://github.com/tact-lang/tact/pull/283)
- The WASM version of the FunC compiler has been updated to 0.4.4 and patched to work on larger contracts: PR [#297](https://github.com/tact-lang/tact/pull/297)
- The `return`-statement reachability analysis: PR [#302](https://github.com/tact-lang/tact/pull/302)

## [1.2.0] - 2024-02-29

### Added

- Augmented assignment operators (`+=`, `-=`, `*=`, `/=` and `%=`): PR [#87](https://github.com/tact-lang/tact/pull/87)
- Binary and octal literals with underscores as numerical separators: PR [#99](https://github.com/tact-lang/tact/pull/99)
- Ternary conditional operator (`condition ? then : else`): PR [#97](https://github.com/tact-lang/tact/pull/97)
- The `--version` command-line flag for the Tact executable: PR [#137](https://github.com/tact-lang/tact/pull/137)
- The `SendBounceIfActionFail` send mode constant to the standard library: PR [#122](https://github.com/tact-lang/tact/pull/122)

### Changed

- Decimal and hexadecimal literals now allow underscores as numerical separators: PR [#99](https://github.com/tact-lang/tact/pull/99)
- The equality and non-equality operators (`==` and `!=`) now support slices and strings by comparing the hashes of the left-hand and right-hand sides : PR [#105](https://github.com/tact-lang/tact/pull/105)
- Continuous integration now tests the dev [tact-template](https://github.com/tact-lang/tact-template)'s version with the dev version of Tact: PR [#111](https://github.com/tact-lang/tact/pull/111)
- Continuous integration now tests the latest [Blueprint](https://github.com/ton-org/blueprint)'s version with the dev version of Tact: PR [#152](https://github.com/tact-lang/tact/pull/152)
- Continuous integration now checks there are no ESLint warnings: PR [#157](https://github.com/tact-lang/tact/pull/157)

### Fixed

- Relative imports from parent directories: PR [#125](https://github.com/tact-lang/tact/pull/125)
- The typechecker failed to identify different types when using the `==` and `!=` operators: PR [#127](https://github.com/tact-lang/tact/pull/127)
- ESLint warnings for the whole Tact codebase: PR [#157](https://github.com/tact-lang/tact/pull/157)
- The versions of some vulnerable dependencies were bumped in `package.json` and `yarn.lock`: PR [#158](https://github.com/tact-lang/tact/pull/158) and PR [#160](https://github.com/tact-lang/tact/pull/160)

## [1.1.5] - 2023-12-01

### Added

- Continuous integration to run Tact tests on Linux, macOS and Windows: PR [#96](https://github.com/tact-lang/tact/pull/96)

### Changed

- Migration to `@ton` NPM packages: PR [#89](https://github.com/tact-lang/tact/pull/89)

### Fixed

- Struct and message identifiers need to be capitalized: PRs [#81](https://github.com/tact-lang/tact/pull/81) and [#83](https://github.com/tact-lang/tact/pull/83)
- Fixed the signature of the `checkDataSignature` function in `stdlib/std/crypto.tact`: PR [#50](https://github.com/tact-lang/tact/pull/50)
- Show location info for the internal compiler error 'Invalid types for binary operation': PR [#63](https://github.com/tact-lang/tact/pull/63)

## [1.1.4] - 2023-09-27

### Changed

- Hacked paths to support builds on Windows

## [1.1.3] - 2023-06-27

### Added

- bitwise and and or operations
- statically compile expressions with bitwise operations if possible

## [1.1.2] - 2023-04-27

### Added

- Add full ABI in bindings

## [1.1.1] - 2023-04-20

### Fixed

- Fix typescript bindings generation for custom key and value serialization formats
- Fix missing external messages in bindings

## [1.1.0] - 2023-04-19

### ⚡️ Breaking changes

- `reply` is now a method of `Contract` instead of global context and changed it's behavior if storage reserve is non-zero in contract.
- Logical expressions are now calculated differently: `&&` now does not execute right expression if left is `false` and `||` does not execute right expression if left is `true`. Before it was executed in any case. This change is made in attempt to reduce unexpected behavior.
- `OwnableTransferable` is now sends response to the sender.
- `overwrites` was renamed to `override`
- `Deployable` trait now sends non-bounceable notifications instead of bounceable ones.

### Features

- `Address` to `Address` maps
- Ability to define key and value serializations for maps
- `sha256` hashing
- `forward` and `notify` functions that can be used to send messages to other contracts using remaining value of incoming message
- `virtual` and `abstract` constants that can be shared between traits
- `storageReserve` constant in every contract that can be used to reserve some storage space by any trait
- `abstract` functions that can be implemented in contracts
- `FactoryDeployable` trait for deploying from factory contract
- `@stdlib/dns` for easier DNS resolution
- Opt-in `external` message support
- Typed `bounce` receiver and `bounce<T>` type modifier
- `commit` for committing state changes
- `inline` modifier for functions for inlining them into the caller
- Ability to define empty messages (but not structs)
- Some string-related operations are now computed at compile time if possible

### Fixed

- Signature of `preloadBits` function
- Fixed `readForwardFee` function

## [1.1.0-beta.28] - 2023-04-19

### Fixed

- Fix `func` invocation

## [1.1.0-beta.27] - 2023-04-14

### Fixed

- Remove tact-bindings binary reference

## [1.1.0-beta.26] - 2023-04-14

### Added

- Ability to define empty messages (but not structs)

## [1.1.0-beta.25] - 2023-04-14

### Added

- Support for bounced receivers for message structs

## [1.1.0-beta.24] - 2023-04-13

### Changed

- Bounced messages now skipped first 32 bits before passing it to receivers

### Fixed

- Passing optional structs as arguments

## [1.1.0-beta.23] - 2023-04-13

### Changed

- deploy trait now sends non-bounceable notifications
- changed `forward` and added bounceable and init arguments

### Added

- `Contract.notify()` non-bounceable alternative to reply

## [1.1.0-beta.22] - 2023-04-13

### Added

- `commit` function to commit state changes

## [1.1.0-beta.21] - 2023-04-13

### Fixed

- Work-around func `0.4.3` bug with pragma processing
- Fix external messages with arguments type checking

## [1.1.0-beta.20] - 2023-04-11

### Changed

- Upgrade `func` to `0.4.3`

## [1.1.0-beta.19] - 2023-04-10

### Fixed

- Fix bouncing unknown messages

## [1.1.0-beta.18] - 2023-04-10

### Added

- `FactoryDeployable` trait for deploying from factory contract

## [1.1.0-beta.17] - 2023-04-10

### Added

- Abstract functions
- Abstract and virtual constants in traits

### Changed

- Rename `overrides` to `override`
- Updated ownership transferring methods

### Removed

- Unused `public` modifier

## [1.1.0-beta.16] - 2023-04-09

### Changed

- `reply` now in contract instead of global context

## [1.1.0-beta.15] - 2023-04-09

### Added

- `asCell` to maps

## [1.1.0-beta.14] - 2023-04-09

### Fixed

- Fix `dnsResolveWallet` compilation error

## [1.1.0-beta.13] - 2023-04-09

### Added

- `dns` library
- map key and value serialization formats

## [1.1.0-beta.12] - 2023-04-08

### Fixed

- Upgrade decompiler to a `@tact-lang/opcodes@0.0.13`

## [1.1.0-beta.11] - 2023-04-08

### Fixed

- Signature of `preloadBits` function

## [1.1.0-beta.10] - 2023-04-08

### Added

- `sha256` function to compute sha256 hash of a text or byte string

## [1.1.0-beta.9] - 2023-04-02

### Added

- Opt-in external messages support

## [1.1.0-beta.8] - 2023-04-02

### Fixed

- Missing implementation of `Address` to `Address` maps

## [1.1.0-beta.7] - 2023-03-28

### Added

- `inline` modifier for functions to inline them into the caller

### Fixed

- Fix missing `method_id` in `get_abi_ipfs` and `lazy_deployment_completed`

## [1.1.0-beta.6] - 2023-03-27

### Changed

- Optimization of gas usage of low level primitives

## [1.1.0-beta.5] - 2023-03-25

### Changed

- Optimization of `String.asComment()` that tries to compute it compile time if possible

## [1.1.0-beta.4] - 2023-03-23

### Added

- Ability to compare cells

### Fixed

- Fixed contract crash when equality check involving nullable variables

### Changed

- Change logic of `&&` and `||`. Now second argument is not calculated when first argument is `false` or `true` respectively.

## [1.1.0-beta.3] - 2023-03-22

### Added

- `emit` function to emit events

### Fixed

- Fixed possible inconsistent behavior when calling mutating get methods from inside of the contract
- Fixed regression of order of functions in generated files

## [1.1.0-beta.2] - 2023-03-22

### Changed

- Tact now emits func in multiple files, optimized not only for blockchain, but also for human

## [1.1.0-beta.1] - 2023-03-20

### Fixed

- Some functions for deep structures with optionals not emitted
- Crash in bindings generator on boolean value in dictionary

## [1.1.0-beta.0] - 2023-03-14

### Fixed

- `overwrites` -> `override`
- Invalid `check` function error generation
- Error message for `address(0)`

## [1.0.0] - 2023-03-08

### Added

- `sender()` function to get message sender address

## [1.0.0-rc.13] - 2023-03-08

### Changed

- Upgrade `func` to `0.4.2`

### Fixed

- Windows paths support

## [1.0.0-rc.12] - 2023-03-03

### Fixed

- `pow` is now compile-only function

### Changed

- Use new FunC wasm bundle

## [1.0.0-rc.11] - 2023-03-02

### Added

- exported `check` function for language server support

## [1.0.0-rc.10] - 2023-03-02

### Changed

- Contracts now can be deployed only to the basic workchain unless `masterchain` set `true`
- Checking field initialization in init function

## [1.0.0-rc.9] - 2023-03-01

### Changed

- Contracts now work only with basic workchain. To enable masterchain support set `masterchain: true` in `tact.conf.json`

### Added

- `pow` function for exponentiation
- `address()` compile-time function for creating addresses from strings
- `cell()` compile-time function for creating cells from base64 strings
- `interfaces` field to ABI
- report workchain support in interfaces

## [1.0.0-rc.8] - 2023-02-27

### Added

- `logger` interface to programmatic API

## [1.0.0-rc.7] - 2023-02-27

### Added

- `verify` function to verify compiled package

## [1.0.0-rc.6] - 2023-02-26

### Fixed

- Fixing npm exports

## [1.0.0-rc.5] - 2023-02-26

### Fixed

- Fixing npm exports for typescript

## [1.0.0-rc.4] - 2023-02-26

### Fixed

- Fixing npm exports for typescript

## [1.0.0-rc.3] - 2023-02-26

### Fixed

- Fixed browser/node typings and exports
- Fixed browser environment execution

## [1.0.0-rc.2] - 2023-02-26

### Fixed

- Fixed missing `mkdirp` dependency

## [1.0.0-rc.1] - 2023-02-26

### Fixed

- Fixed cli command

## [1.0.0-rc.0] - 2023-02-26

### Added

- `@ton-lang/compiler/node` to invoke compiler from node similar how cli works
- `@ton-lang/compiler/browser` to invoke compiler from browser

### Removed

- Removed jetton library from stdlib. It would be re-introduced after 1.0 version with more thought put into it.

## [0.10.1] - 2023-02-23

### Added

- Display line and column numbers in error messages to be able to navigate to the error in the editor

### Fixed

- Execution order of struct and message fields
- `initOf` argument type checks

## [0.10.0] - 2023-02-23

### Changed

- Tact contracts are now [Argument-addressable](https://docs.tact-lang.org/ref/evolution/otp-005) meaning that they depend on init arguments and code hash only. Init function is now called when first valid message is received.
- Refactoring of allocator
- Moving contract's load function to the beginning of the execution
- Moving contract's save function to the end of the execution
- moving `debug` flag from `experimental` to `parameters` in `tact.config.json`
- Unknown fields in config are now considered an error
- Allow contracts without fields
- Typescript bindings are now working in browser and doesn't have `ton-emulator` dependency
- `map` syntax now uses `<>` instead of `[]` for future compatibility with generics

### Added

- Allow `Builder` type as a field type similar to `Cell` and `Slice`
- Allow `String` type as a field type

## [0.9.3] - 2023-02-19

### Added

- Error codes in reports
- Client-friendly typescript bindings

### Changed

- Change repository locations

## [0.9.2] - 2023-02-05

### Added

- `emptyMap()` for creating empty maps
- Allowing assigning `null` value to a map variable (same as calling `emptyMap()`)

## [0.9.1] - 2023-02-03

### Changed

- Update `dump` function to handle booleans and strings, better type checking or arguments
- Report `org.ton.debug.v0` interface if debug mode is enabled
- Update bindings generator to support `ton-emulator >= v2.1.0`

## [0.9.0] - 2023-02-02

### Added

- Importing `func` files

### Changed

- Upgrade `func` to `0.4.1`
- Enforce `func` version in generated files
- Enable critical pragmas by default
- Enable inlining in a lot of places thanks to fixed crashes in `func`

## [0.8.11] - 2023-01-28

### Fixed

- Optional `Address` fields in typescript bindings

### Added

- `Address.asSlice` for manual address parsing
- `@stdlib/content` library with `createOffchainContent` functions

### [0.8.10] - 2023-01-27

## Fixed

- `>>` and `<<` operations
- Type checking of struct constructors

## [0.8.9] - 2023-01-25

### Fixed

- Fix missing func compiler in distributive

## [0.8.8] - 2023-01-25

### Added

- TextMate Grammar for syntax highlighting

### Changed

- Embed `func` compiler to package
- Better builder types
- Moved docs to `ton-docs` repository

## [0.8.7] - 2023-01-13

### Added

- `beginTailString` and `beginStringFromBuilder` for starting a `StringBuilder`
- `Slice.asString` for converting slice to a `String` (without checks of contents)

## [0.8.6] - 2023-01-10

### Fixed

- Fixing passing non-nullable type as second argument to map's `set` operation

### Changed

- New `2022.v12` func compiler

## [0.8.5] - 2023-01-09

### Changed

- Improve gas usage in `storeBool`

## [0.8.4] - 2023-01-09

### Added

-`newAddress` function to create a new address from chain and hash -`getConfigParam` to get system configuration

## [0.8.3] - 2023-01-09

### Fixed

- Deep contract dependencies

## [0.8.2] - 2023-01-08

### Added

- `loadAddress` in `Slice`

## [0.8.1] - 2023-01-07

Fixing missing NPM release

## [0.8.0] - 2023-01-07

### Changed

- Changed message id algorithm to the one based on type signatures instead of tlb

### Added

- Dictionaries in typescript bindings
- Introduced packaging compilation step that packages a contract to a single package that can be deployed in predictable way.
- `tact-bindings` to build bindings to non-tact contracts

## [0.7.1] - 2023-01-04

### Fixed

- Assignability type checks

## [0.7.0] - 2023-01-04

### Added

- `toCell` to all structs and messages
- restored disassembler as part of a compilation flow
- `typescript` bindings parser of structs and messages

### Removed

- `abi.pack_cell` and `abi.pack_slice`

### Changed

- Updated codegen to prefix function names with a `$` to avoid clashing with system functions
- `random` and `randomInt` that are correctly initialized on first use unlike native one
- Changed the way get and init methods expect their arguments and return values to match func-like primitives

### Fixed

- non-nullable value could break the nullable variable memory representation

## [0.6.0] - 2023-01-03

### Changed

- Large bindings generator refactoring to match new `ton-core` and `ton-emulator` packages

### Added

- `Deployable` trait in `@stdlib/deploy`

## [0.5.0] - 2022-12-23

### Added

- Constants in contracts
- Global constants
- Added `SendRemainingBalance`, `SendRemainingValue`, `SendIgnoreErrors`, `SendPayGasSeparately`, `SendDestroyIfZero` constants in stdlib
- Added `emptyCell` and `emptySlice` helpers
- Added jettons example

### Changed

- `require` now accepts two arguments, second one must be a string literal that has error message. This error message then will be exported to ABI
- Optional `Address` fields are not encoded using native representation

## [0.4.0] - 2022-12-22

### Changed

- Renamed Map's `get2` to `get` and removing `get` from keywords list.

### Fixed

- Fixed missing call arguments verification

## [0.3.0] - 2022-12-22

### Added

- `String` literals and variables
- `Int.toString()` and `Int.toFloatString()`
- `StringBuilder` for gas-efficient string building
- Global compile-time `ton` function that converts string to Int during compile time.
- `checkDataSignature` similar to func `check_data_signature`
- `String.asComment` for conversion text to a comment payload
- `Resumable` trait, allows to resume contract operations once it was stopped
- Comment receiver that allows to receive arbitrary comment
- `String.asSlice` cast string to a slice for parsing
- Binary shift operators `>>` and `<<`
- `Slice.fromBase64` that converts text slice that has base64 to binary representation (both classic and url)
- `Slice.asCell`, `Builder.asCell`, `Cell.asSlice`, `Builder.asCell` convenience functions
- `Slice.loadCoins` that reads coins from slice
- `myBalance` that returns current balance of a contract before execution phase

### Changed

- `contractAddress` now accepts single argument of type `StateInit` and always produces address for workchain. Old method is renamed to `contractAddressExt`.
- `hashCell` and `hashSlice` are now extension function `hash` on `Slice` and `Cell`
- Removed some keywords such as `message`, `contract`, `init` to allow use this names as variable names
- Renamed `receiveBounced` to `bounced`

### Fixed

- Fixing importing tact with providing extension, now `import "./lib";` and `import "./lib.tact";` are equivalent.
- Fixing extension function generation
- Fixing clashing of variable names with func primitives and global functions
- Fix fallback and bounce argument type resolving
- Fixed `loadUint`/`preloadUint`
- Fixed invalid generation of `>=` and `>` operators

## [0.2.0]

### Added

- `supported_interfaces` TEP support. TACT now automatically builds a list of supported interfaces of a contract
- `IPFS`-based ABI reporting. TACT now automatically calculates and embeds ABI hash into smart contract and prepares a file to upload to IPFS.<|MERGE_RESOLUTION|>--- conflicted
+++ resolved
@@ -27,11 +27,8 @@
 ### Release contributors
 
 - [Anton Trunov](https://github.com/anton-trunov)
-<<<<<<< HEAD
 - [Daniil Sedov](https://github.com/Gusarich)
-=======
 - [Petr Makhnev](https://github.com/i582)
->>>>>>> c1802bb2
 
 ## [1.6.0] - 2025-02-28
 
