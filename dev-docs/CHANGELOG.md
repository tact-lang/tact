--- conflicted
+++ resolved
@@ -26,11 +26,8 @@
 - [fix] Disable optimization of optional integer comparisons that leads to runtime exceptions: PR [#3210](https://github.com/tact-lang/tact/pull/3210)
 - [fix] Compiler now doesn't generate `__tact_nop()` for `dump()` and `dumpStack()` in default mode: PR [#3218](https://github.com/tact-lang/tact/pull/3218)
 - [fix] Correct long struct tuple destruction: PR [#3105](https://github.com/tact-lang/tact/pull/3105)
-<<<<<<< HEAD
+- Compiler now generates more efficient code for `if-throw` pattern with `throw_if/throw_unless` call: PR [#3216](https://github.com/tact-lang/tact/pull/3216)
 - [fix] Compiler now evaluates binary expressions in the correct order: PR [#3252](https://github.com/tact-lang/tact/pull/3252)
-=======
-- Compiler now generates more efficient code for `if-throw` pattern with `throw_if/throw_unless` call: PR [#3216](https://github.com/tact-lang/tact/pull/3216)
->>>>>>> e556f9b3
 
 ### Docs
 
