--- conflicted
+++ resolved
@@ -33,11 +33,8 @@
 - New functions `Slice.asAddressUnsafe` and `contractHash` in stdlib: PR [#1766](https://github.com/tact-lang/tact/pull/1766)
 - New function `Slice.asAddress` in stdlib: PR [#1766](https://github.com/tact-lang/tact/pull/1766)
 - `-w` / `--watch` CLI flags to watch for changes in the project and automatically recompile it: PR [#1844](https://github.com/tact-lang/tact/pull/1844)
-<<<<<<< HEAD
 - New functions `throwIf` and `throwUnless` in stdlib, deprecated their aliases `nativeThrowIf` and `nativeThrowUnless`: PR [#1974](https://github.com/tact-lang/tact/pull/1974)
-=======
 - New `codeOf T` expression to get code of the contract: PR [#1948](https://github.com/tact-lang/tact/pull/1948)
->>>>>>> 55ae7698
 
 ### Changed
 
