# Changelog

All notable changes to this project will be documented in this file.

The format is based on [Keep a Changelog](https://keepachangelog.com/en/1.0.0/),
and this project adheres to [Semantic Versioning](https://semver.org/spec/v2.0.0.html).

## [Unreleased]

### Language features

<<<<<<< HEAD
- Optimized `Context().sender` to use `sender()` function for better gas efficiency: PR [#2427](https://github.com/tact-lang/tact/pull/2427)
=======
- [fix] Ternary operator with struct and null: PR [#2432](https://github.com/tact-lang/tact/pull/2432)

### Internal infrastructure

- `internalExternalReceiversOutsideMethodsMap` have been reworked to ensure compatibility with explorers: PR [#2398](https://github.com/tact-lang/tact/pull/2398)

### Release contributors

- [Shvetc Andrei](https://github.com/Shvandre)
- [Daniil Sedov](https://github.com/Gusarich)
>>>>>>> 564eb719

## [1.6.4] - 2025-03-18

### Language features

- Applied parameters rearrangement only for ASM methods with a single parameter to avoid confusion: PR [#2410](https://github.com/tact-lang/tact/pull/2410)
- Reduced gas usage for contracts with some special cases of binary and fallback receivers: PR [#2396](https://github.com/tact-lang/tact/pull/2396)

### Standard Library

- Added `forceWorkchain()` function: PR [#2387](https://github.com/tact-lang/tact/pull/2387)

#### Compilation report

- [fix] TL-B for `Address?` is not `Maybe Address`, but plain `Address`: PR [#2386](https://github.com/tact-lang/tact/pull/2386)

### Internal infrastructure

- Removed `postinstall` from `package.json` to not run scripts with dev dependencies on the user side: PR [#2382](https://github.com/tact-lang/tact/pull/2382)

### Internal infrastructure

- Removed `postinstall` from `package.json` to not run scripts with dev dependencies on the user side: PR [#2382](https://github.com/tact-lang/tact/pull/2382)

### Docs

- Removed the "gas-expensive" badge from `checkSignature()` and `checkDataSignature()` functions and added a caution note when they do become expensive (from 11th call): PR [#2380](https://github.com/tact-lang/tact/pull/2380)
- Fixed descriptions of `Slice.asString()` and `String.asSlice()` functions: PR [#2391](https://github.com/tact-lang/tact/pull/2391)
- Split Core libraries in the reference: `core-common` and `core-advanced` were removed, and their contents were distributed across other libraries; `core-crypto`, `core-contextstate`, `core-send`, `core-gas`, and `core-addresses` were introduced: PR [#2391](https://github.com/tact-lang/tact/pull/2391)
- Added documentation for `BasechainAddress`, `emptyBasechainAddress`, `newBasechainAddress`, `contractBasechainAddress`, `Builder.storeBasechainAddress`: PR [#2411](https://github.com/tact-lang/tact/pull/2411)

### Release contributors

- [Novus Nota](https://github.com/novusnota)
- [Anton Trunov](https://github.com/anton-trunov)
- [Maksim Lagus](https://github.com/Kaladin13)
- [Petr Makhnev](https://github.com/i582)
- [verytactical](https://github.com/verytactical)

## [1.6.3] - 2025-03-12

### Compiler configuration

- Added `internalExternalReceiversOutsideMethodsMap` config option as part of optimization options to protect potentially unwanted optimization: PR [#2370](https://github.com/tact-lang/tact/pull/2370)

### Standard Library

- Added `forceBasechain()` function: PR [#2330](https://github.com/tact-lang/tact/pull/2330)

### Internal infrastructure

- Removed old parser: PR [#2365](https://github.com/tact-lang/tact/pull/2365)

### Docs

- Added descriptions for `&&=`, `||=`, `>>=` and `<<=` augmented assignment operators: PR [#2328](https://github.com/tact-lang/tact/pull/2328)
- Added gas best practices page: PR [#2342](https://github.com/tact-lang/tact/pull/2342)
- Documented semantics of empty contract parameters: PR [#2346](https://github.com/tact-lang/tact/pull/2346)
- Deprecated `Deployable` and `FactoryDeployable` traits in favor of `null` message body `receive()` and a `cashback()` function: PR [#2354](https://github.com/tact-lang/tact/pull/2354)
- Documented new exit code and opcode records in TypeScript wrappers: PR [#2348](https://github.com/tact-lang/tact/pull/2348)

### Release contributors

- [Novus Nota](https://github.com/novusnota)
- [Maksim Lagus](https://github.com/Kaladin13)
- [verytactical](https://github.com/verytactical)
- [Shvetc Andrei](https://github.com/Shvandre)
- [Petr Makhnev](https://github.com/i582)

## [1.6.2] - 2025-03-06

### Language features

- [fix] Empty `init()` is not implicitly inserted when empty contract parameters are present: PR [#2314](https://github.com/tact-lang/tact/pull/2314)

### Standard Library

- Add doc comments for the functions and structs in `/libs`: PR [#2308](https://github.com/tact-lang/tact/pull/2308)
- Add the `Slice.skipRef`, `Slice.skipMaybeRef`, `Slice.skipBool`, `Slice.skipCoins`, `Slice.skipVarUint16`, `Slice.skipVarInt16`, `Slice.skipVarUint32`, `Slice.skipVarInt32`, `Slice.skipAddress` functions: PR [#2305](https://github.com/tact-lang/tact/pull/2305)

### Error reporting

- [fix] Don't give an error for a small enough type for bounce receiver: PR [#2300](https://github.com/tact-lang/tact/pull/2300)

### TypeScript wrappers

- [fix] Getters are called by their named and not method_id if it is not explicitly set: PR [#2299](https://github.com/tact-lang/tact/issues/2299)
- Contract constructors are public now: PR [#2290](https://github.com/tact-lang/tact/issues/2290)

### Release contributors

- [Petr Makhnev](https://github.com/i582)
- [verytactical](https://github.com/verytactical)
- [Maksim Lagus](https://github.com/Kaladin13)
- [Shvetc Andrei](https://github.com/Shvandre)
- [Daniil Sedov](https://github.com/Gusarich)
- [Novus Nota](https://github.com/novusnota)

## [1.6.1] - 2025-03-04

### Language features

- [fix] The `toCell()` method called in a receiver on a contract field that is a struct is now handled correctly: PR [#2186](https://github.com/tact-lang/tact/pull/2186)
- [fix] Support for multiple wildcard function parameters: PR [#2188](https://github.com/tact-lang/tact/pull/2188)

### Standard Library

- Add the `StateInit.hasSameBasechainAddress` function: PR [#2187](https://github.com/tact-lang/tact/pull/2187)
- Add doc comments for most functions and structs: PR [#2267](https://github.com/tact-lang/tact/pull/2267)
- Add the `cashback` function: PR [#2241](https://github.com/tact-lang/tact/pull/2241)

### TypeScript wrappers

- Export message opcodes and exit codes: PR [#2081](https://github.com/tact-lang/tact/issues/2081)

### Code generation

- Contract load function is inlined: PR [#2101](https://github.com/tact-lang/tact/pull/2101)

### TypeScript third-party API

- Export more API from `index.ts`, including AST, context, parser, build pipeline, and typechecker functions: PR [#2196](https://github.com/tact-lang/tact/pull/2196)

### Internal infrastructure

- Do not add `.code` to the file names of the generated FunC, Fift, and disassembled Fift: PR [#2103](https://github.com/tact-lang/tact/pull/2103)
- Moved `benchmarks` to separate folder from tests, added CLI utilities for them: PR [#2234](https://github.com/tact-lang/tact/pull/2234)

### Release contributors

- [Anton Trunov](https://github.com/anton-trunov)
- [Daniil Sedov](https://github.com/Gusarich)
- [Petr Makhnev](https://github.com/i582)
- [Jesús Héctor Domínguez Sánchez](https://github.com/jeshecdom)
- [verytactical](https://github.com/verytactical)
- [Shvetc Andrei](https://github.com/Shvandre)
- [Maksim Lagus](https://github.com/Kaladin13)
- [Novus Nota](https://github.com/novusnota)

## [1.6.0] - 2025-02-28

### Language features

- Added `&&=`, `||=`, `>>=` and `<<=` augmented assignment operators: PR [#853](https://github.com/tact-lang/tact/pull/853)
- Added non-nested `let`-destructuring of structs and messages: PR [#856](https://github.com/tact-lang/tact/pull/856), PR [#964](https://github.com/tact-lang/tact/pull/964), PR [#969](https://github.com/tact-lang/tact/pull/969)
- Introduced the ability to specify a compile-time _method ID_ expression for getters: PR [#922](https://github.com/tact-lang/tact/pull/922) and PR [#932](https://github.com/tact-lang/tact/pull/932)
- Ability to specify a compile-time message opcode _expression_: PR [#1188](https://github.com/tact-lang/tact/pull/1188)
- The maps methods have been extended with the new `replace` and `replaceGet`: PR [#941](https://github.com/tact-lang/tact/pull/941)
- Added support for block statements: PR [#1334](https://github.com/tact-lang/tact/pull/1334)
- Added the new `codeOf` expression to get the code of child contracts: PR [#1948](https://github.com/tact-lang/tact/pull/1948)
- Optional types for `self` argument in `extends mutates` functions are now allowed: PR [#854](https://github.com/tact-lang/tact/pull/854)
- Stop automatically validates all addresses when receiving/sending messages or using address manipulating functions: PR [#1207](https://github.com/tact-lang/tact/pull/1207)
- Removed `org.ton.chain.any.v0` interface: PR [#1207](https://github.com/tact-lang/tact/pull/1207)
- Don't generate the `lazy_deployment_completed` getter by default: PR [#1717](https://github.com/tact-lang/tact/pull/1717)
- To reduce gas usage, Tact no longer stores the parent contract code in the system cell that holds all the child contract codes used in `initOf`. Instead, the `MYCODE` instruction is used: PR [#1213](https://github.com/tact-lang/tact/pull/1213)
- Trait fields can now have serialization specifiers: PR [#1303](https://github.com/tact-lang/tact/pull/1303)
- Calling methods on `null` when `self` is of an optional type is now allowed: PR [#1567](https://github.com/tact-lang/tact/pull/1567)
- Constants and trait constants can now depend on each other: PR [#1622](https://github.com/tact-lang/tact/pull/1622)
- Support overriding constants and methods of the `BaseTrait` trait: PR [#1591](https://github.com/tact-lang/tact/pull/1591)
- Introduced contract parameters as a replacement for the lazy initialization via the `init()` function: PR [#1985](https://github.com/tact-lang/tact/pull/1985), PR [#2071](https://github.com/tact-lang/tact/pull/2071)
- [fix] Collisions in getter method IDs are now handled and reported correctly: PR [#875](https://github.com/tact-lang/tact/pull/875), PR [#1052](https://github.com/tact-lang/tact/pull/1052)
- [fix] The `as coins` map value serialization type is now handled correctly: PR [#987](https://github.com/tact-lang/tact/pull/987)
- [fix] Fixed type checking of `foreach` loops in trait methods: PR [#1017](https://github.com/tact-lang/tact/pull/1017)
- [fix] The `sha256()` function no longer throws on statically known strings of any length: PR [#907](https://github.com/tact-lang/tact/pull/907)
- [fix] The `foreach` loop now correctly handles the `as coins` map value serialization type: PR [#1186](https://github.com/tact-lang/tact/pull/1186)
- [fix] The typechecker now rejects integer map key types with variable width (`coins`, `varint16`, `varint32`, `varuint16`, `varuint32`): PR [#1276](https://github.com/tact-lang/tact/pull/1276)
- [fix] The typechecker now rejects `as remaining` fields in the middle of contract storage: PR [#1301](https://github.com/tact-lang/tact/pull/1301)
- [fix] The `override` modifier for functions without the corresponding super-function is not allowed: PR [#1302](https://github.com/tact-lang/tact/pull/1302)
- [fix] The `override` modifier for constants without the corresponding super-constant is not allowed: PR [#1591](https://github.com/tact-lang/tact/pull/1591)
- [fix] Allowed importing FunC files with `.func` extension: PR [#1451](https://github.com/tact-lang/tact/pull/1451)
- [fix] Bit shift FunC compilation errors for incorrect bit widths: PR [#1453](https://github.com/tact-lang/tact/pull/1453)
- [fix] Process `else if` statements during constant evaluation: PR [#1500](https://github.com/tact-lang/tact/pull/1500)
- [fix] Incorrect arithmetic bit shift operations optimizations: PR [#1501](https://github.com/tact-lang/tact/pull/1501)
- [fix] Throwing from functions with non-trivial branching in the `try` statement: PR [#1501](https://github.com/tact-lang/tact/pull/1501)
- [fix] Forbid reading and writing to self in contract init function: PR [#1482](https://github.com/tact-lang/tact/pull/1482)
- [fix] Support for using a constant within another constant and for the default value of a struct field before constant declaration: PR [#1478](https://github.com/tact-lang/tact/pull/1478)
- [fix] Incorrect call generation to a mutation function: PR [#1608](https://github.com/tact-lang/tact/pull/1608)
- [fix] Runtime calls to `sha256()` now work for arbitrary _strings_ with length >= 128: PR [#1626](https://github.com/tact-lang/tact/pull/1626)
- [fix] Runtime calls to `sha256()` now work for arbitrary _slices_ with length >= 128: PR [#1936](https://github.com/tact-lang/tact/pull/1936)
- [fix] Forbid traits inherit implicitly from `BaseTrait`: PR [#1591](https://github.com/tact-lang/tact/pull/1591)
- [fix] Check map types for the `deepEquals` method: PR [#1718](https://github.com/tact-lang/tact/pull/1718)
- [fix] Generate the fallback receiver for external messages: PR [#1926](https://github.com/tact-lang/tact/pull/1926)
- [fix] Destruct statement for struct with nested struct fields: PR [#2084](https://github.com/tact-lang/tact/pull/2084)

### Standard Library

- **BREAKING CHANGE:** `Context.bounced` field was replaced with the `Context.bounceable` field: PR [#1934](https://github.com/tact-lang/tact/pull/1934)
- Added the `message()` function to optimize message sending without deploying a contract: PR [#1999](https://github.com/tact-lang/tact/pull/1999)
- Added the `deploy()` function to optimize the deployment of a child contract: PR [#1832](https://github.com/tact-lang/tact/pull/1832)
- Introduced the new `SendDefaultMode` send mode constant: PR [#1010](https://github.com/tact-lang/tact/pull/1010)
- Added the `VarInt16`, `VarInt32`, `VarUint16`, `VarUint32` integer serialization types and the corresponding `storeVarInt16`, `storeVarUint16`, `storeVarInt32`, `storeVarUint32` methods for the `Builder` type: PR [#1186](https://github.com/tact-lang/tact/pull/1186), PR [#1274](https://github.com/tact-lang/tact/pull/1274)
- Added `loadVarInt16`, `loadVarUint16`, `loadVarInt32`, and `loadVarUint32` methods for the `Slice` type: PR [#1667](https://github.com/tact-lang/tact/pull/1667)
- Added new functions in stdlib: `Builder.depth`, `Slice.skipLastBits`, `Slice.firstBits`, `Slice.lastBits`, `Slice.depth`, `Cell.computeDataSize`, `Slice.computeDataSize`, `Cell.depth`, `curLt`, `blockLt`, `setGasLimit`, `getSeed`, `setSeed`, `myCode`, `sign`, `divc`, `muldivc`, `mulShiftRight`, `mulShiftRightRound`, `mulShiftRightCeil`, `sqrt`, `Slice.loadMaybeRef`, `Slice.preloadMaybeRef`: PR [#986](https://github.com/tact-lang/tact/pull/986), PR [#2040](https://github.com/tact-lang/tact/pull/2040)
- Added new functions `Slice.asAddress`, `Slice.asAddressUnsafe` and `contractHash`: PR [#1766](https://github.com/tact-lang/tact/pull/1766)
- Added new functions `throwIf` and `throwUnless` and deprecated their aliases `nativeThrowIf` and `nativeThrowUnless`: PR [#1974](https://github.com/tact-lang/tact/pull/1974)
- Added the `BasechainAddress` type as a more optimized version of the `Address` type. And also the `emptyBasechainAddress`, `newBasechainAddress`, `contractBasechainAddress`, `Builder.storeBasechainAddress` functions: PR [#2035](https://github.com/tact-lang/tact/pull/2035)
- Added the `Slice.hashData()` and `String.hashData()` functions: PR [#2039](https://github.com/tact-lang/tact/pull/2039)
- Optimized the `emptyCell()` and `emptySlice()` functions: PR [#1696](https://github.com/tact-lang/tact/pull/1696)
- The `Int.toString` function now consumes up to 64% less gas: PR [#1837](https://github.com/tact-lang/tact/pull/1837)
- The `Int.toFloatString` now consumes up to 62% less gas: PR [#1956](https://github.com/tact-lang/tact/pull/1956)

### Error reporting

- Removed duplicate line and column info from error messages: PR [#1362](https://github.com/tact-lang/tact/pull/1362)
- Improved the error message for the missing message field error message for bounced types: PR [#1111](https://github.com/tact-lang/tact/pull/1111)
- Improved the error message for the `unresolved name` error: PR [#1595](https://github.com/tact-lang/tact/pull/1595)
- Improved the error message for the `unresolved global function` error: PR [#1610](https://github.com/tact-lang/tact/pull/1610)
- Improved the error message for the `extend function without parameters` error: PR [#1624](https://github.com/tact-lang/tact/pull/1624)
- The error message for invalid type for function argument now shows the expected type: PR [#1738](https://github.com/tact-lang/tact/pull/1738)
- The error message for the reserved `self` function parameter now suggests using the `extends` function modifier: PR [#1737](https://github.com/tact-lang/tact/pull/1737)
- Improved the error message for the undefined type error: PR [#2005](https://github.com/tact-lang/tact/pull/2005)
- 'The "remainder" field can only be the last field:' inspection now shows location: PR [#1300](https://github.com/tact-lang/tact/pull/1300)
- Remove "remainder" from error messages: PR [#1699](https://github.com/tact-lang/tact/pull/1699)
- Show better error for fields with a contract type: PR [#2011](https://github.com/tact-lang/tact/pull/2011)
- Show stack trace of a compiler error only in verbose mode: PR [#1375](https://github.com/tact-lang/tact/pull/1375)
- Improved error messages for empty `bounced()` and `bounced("string")` receivers which are both not allowed: PR [#1998](https://github.com/tact-lang/tact/pull/1998)
- [fix] Show error on circular trait dependencies: PR [#1452](https://github.com/tact-lang/tact/pull/1452)
- [fix] Error message for comment (text) receivers with 124 bytes or more: PR [#1711](https://github.com/tact-lang/tact/pull/1711)

### TypeScript wrappers

- Module- and contract-level Tact constants get their counter-parts in the generated TS wrappers: PR [#2043](https://github.com/tact-lang/tact/pull/2043)
- TS wrappers now use `const` where possible for variable declarations: PR [#1292](https://github.com/tact-lang/tact/pull/1292)
- [fix] Non-null struct fields after null ones are treated correctly in Sandbox tests after updating `@ton/core` to 0.59.0: PR [#933](https://github.com/tact-lang/tact/pull/933)
- [fix] Messages with single quote are treated correctly: PR [#1106](https://github.com/tact-lang/tact/pull/1106)
- [fix] The name clash for init-functions of the form `init(init: Init)`: PR [#1709](https://github.com/tact-lang/tact/pull/1709)

### Compiler configuration

- **BREAKING CHANGE:** Removed the `enabledMasterchain` compiler config option from `tact.config.json`: PR [#1207](https://github.com/tact-lang/tact/pull/1207)
- Added `nullChecks` config option to disable run-time null checks for the `!!` operator to save gas: PR [#1660](https://github.com/tact-lang/tact/pull/1660)

### Tooling

#### `tact` CLI

- The new `--output` CLI flag for specifying custom output directory in the single-contract compilation: PR [#1793](https://github.com/tact-lang/tact/pull/1793)
- The new `-w` / `--watch` CLI flags to watch for changes in the project and automatically recompile it: PR [#1844](https://github.com/tact-lang/tact/pull/1844)
- [fix] Fix the `--help` output (`--project` to `--projects`): PR [#1419](https://github.com/tact-lang/tact/pull/1419)

#### `unboc` CLI

- Introduced `unboc`: a standalone CLI utility to expose Tact's TVM disassembler: PR [#1259](https://github.com/tact-lang/tact/pull/1259)
- Bump used `@tact-lang/opcode` version to `0.3`, which fixes many issues in CI runs: PR [#1922](https://github.com/tact-lang/tact/pull/1922)

#### Compilation report

- The generated error codes are now formatted as a list: PR [#1051](https://github.com/tact-lang/tact/pull/1051)
- [fix] Contract data types in compilation reports are now generated correctly: PR [#2004](https://github.com/tact-lang/tact/pull/2004)

### TypeScript third-party API

- The `parseImports` function now returns AST import nodes instead of raw strings: PR [#966](https://github.com/tact-lang/tact/pull/966)
- Unified `StatementTry` and `StatementTryCatch` AST nodes: PR [#1418](https://github.com/tact-lang/tact/pull/1418)
- [fix] AST printer: format empty blocks without extra empty line: PR [#1346](https://github.com/tact-lang/tact/pull/1346)
- [fix] AST printer: support `AstTypedParameter` AST node: PR [#1347](https://github.com/tact-lang/tact/pull/1347)

### Internal infrastructure

- Added alternative parser: PR [#1258](https://github.com/tact-lang/tact/pull/1258)
- New CSpell dictionaries: TVM instructions and adjusted list of Fift words: PR [#881](https://github.com/tact-lang/tact/pull/881)
- Utility for logging errors in code that was supposed to be unreachable: PR [#991](https://github.com/tact-lang/tact/pull/991)
- Remove unused typechecker wrapper with the file `check.ts` it is contained in: PR [#1313](https://github.com/tact-lang/tact/pull/1313)
- The internal `crc16` function is now verifiable and covered with tests: PR [#1739](https://github.com/tact-lang/tact/pull/1739)
- All generated FunC code is combined into a single file: PR [#1698](https://github.com/tact-lang/tact/pull/1698)

### Code generation

- Make `msg_bounced` last parameter of `*_contract_router_internal` for better code generation: PR [#1585](https://github.com/tact-lang/tact/pull/1585)
- Inline `*_contract_init` function: PR [#1589](https://github.com/tact-lang/tact/pull/1589)
- Rearrange parameters of some `asm` methods in the order described in `AsmShuffle`: PR [#1702](https://github.com/tact-lang/tact/pull/1702)
- Struct serialization and parsing functions are now inlined more aggressively to save gas: PR [#2016](https://github.com/tact-lang/tact/pull/2016)
- `NOP` instructions and empty asm functions are now optimized: PR [#1959](https://github.com/tact-lang/tact/pull/1959)
- Contracts are now compiled with custom optimized function selector with a shortcut for `recv_internal` and `recv_external`: PR [#2038](https://github.com/tact-lang/tact/pull/2038)
- Contract receivers do not update the contract data cell at the end of execution if the receiver does not modify the contract storage: PR [#2067](https://github.com/tact-lang/tact/pull/2067), PR [#2077](https://github.com/tact-lang/tact/pull/2077)
- [fix] Fixed code generation for `self` argument in optional struct methods: PR [#1284](https://github.com/tact-lang/tact/pull/1284)
- [fix] Fixed `initOf` with dependency in a global function used inside `init()`: PR [#2027](https://github.com/tact-lang/tact/pull/2027)

### Docs

- Prevent inline code snippets from changing their background color: PR [#935](https://github.com/tact-lang/tact/pull/935)
- Added the `description` property to the frontmatter of each page for better SEO: PR [#916](https://github.com/tact-lang/tact/pull/916)
- Added Google Analytics tags per every page: PR [#921](https://github.com/tact-lang/tact/pull/921)
- Added Ston.fi cookbook: PR [#956](https://github.com/tact-lang/tact/pull/956)
- Added NFTs cookbook: PR [#958](https://github.com/tact-lang/tact/pull/958), PR [#1747](https://github.com/tact-lang/tact/pull/1747)
- Added security best practices: PR [#1070](https://github.com/tact-lang/tact/pull/1070)
- Added automatic links to Web IDE from all code blocks: PR [#994](https://github.com/tact-lang/tact/pull/994)
- Added initial semi-automated Chinese translation of the documentation: PR [#942](https://github.com/tact-lang/tact/pull/942)
- Documented `preloadRef` method for the `Slice` type: PR [#1044](https://github.com/tact-lang/tact/pull/1044)
- Added DeDust cookbook: PR [#954](https://github.com/tact-lang/tact/pull/954)
- Described the limit for deeply nested expressions: PR [#1101](https://github.com/tact-lang/tact/pull/1101)
- Completely overhauled the exit codes page: PR [#978](https://github.com/tact-lang/tact/pull/978)
- Enhanced Jettons Cookbook page: PR [#944](https://github.com/tact-lang/tact/pull/944)
- Added a note that `compilables/` can sometimes be used over `wrappers/` in Blueprint projects: PR [#1112](https://github.com/tact-lang/tact/pull/1112)
- Changed the layout of tables, updated syntax highlighting, and added Chinese translations of sidebar separators: PR [#916](https://github.com/tact-lang/tact/pull/916)
- Fixed handling of next and previous page links at the bottom of the pages when there's a separator item in the sidebar: PR [#949](https://github.com/tact-lang/tact/pull/949)
- Enabled compilation of examples in `data-structures.mdx` and across Cookbook: PR [#917](https://github.com/tact-lang/tact/pull/917)
- Removed the Programmatic API page due to frequent changes. To use the API, please refer to the compiler sources: PR [#1184](https://github.com/tact-lang/tact/pull/1184)
- Added a link to the article by CertiK to the Security best practices page: PR [#1185](https://github.com/tact-lang/tact/pull/1185)
- Added a note on `dump()` being computationally expensive: PR [#1189](https://github.com/tact-lang/tact/pull/1189)
- Fixed links in Chinese translation: PR [#1206](https://github.com/tact-lang/tact/pull/1206)
- Added a note on 255 being the maximum number of messages that can be sent during the action phase: PR [#1237](https://github.com/tact-lang/tact/pull/1237)
- Added on-chain metadata creation for NFTs and Jettons to the cookbook: PR [#1236](https://github.com/tact-lang/tact/pull/1236)
- Documented that identifiers cannot start with `__gen` or `__tact`, and cannot contain Unicode characters apart from the small subset `a-zA-Z0-9_`: PR [#1312](https://github.com/tact-lang/tact/pull/1312)
- Added signatures for map methods, such as `.get()`, `.exists()`, `.set()`, `.replace()`, `.replaceGet()`, `.del()`, `.isEmpty()`, `.deepEquals()`, `.asCell()`: PR [#1352](https://github.com/tact-lang/tact/pull/1352)
- Added a compilation-related page with the description of the compilation report: PR [#1309](https://github.com/tact-lang/tact/pull/1309), PR [#1387](https://github.com/tact-lang/tact/pull/1387)
- Documented `BaseTrait` and methods in stdlib code: PR [#1296](https://github.com/tact-lang/tact/pull/1296)
- Documented how storage variables get updated in relation to the `init()` function: PR [#1311](https://github.com/tact-lang/tact/pull/1311)
- Documented compiler upgrades in Blueprint and other Tact projects: PR [#1560](https://github.com/tact-lang/tact/pull/1560)
- Illustrated how nested maps can be created: PR [#1593](https://github.com/tact-lang/tact/pull/1593)
- Improved Chinese localization of the documentation: PR [#1642](https://github.com/tact-lang/tact/pull/1642)
- Removed the notion of the non-standard TL-B syntax `remainder<X>`: PR [#1599](https://github.com/tact-lang/tact/pull/1599)
- Added description of `.boc`, `.ts`, `.abi`, and `.pkg` files and completed Compilation page: PR [#1676](https://github.com/tact-lang/tact/pull/1676)
- Marked gas-expensive functions and expressions: PR [#1703](https://github.com/tact-lang/tact/pull/1703)
- Added a Security audits page, with the first assessment from the Trail of Bits: PR [#1791](https://github.com/tact-lang/tact/pull/1791)
- Listed functions with implicit mode and further clarified the interactions of message-sending functions and their modes: PR [#1634](https://github.com/tact-lang/tact/pull/1634)
- Added `Deployable` trait to all contracts in the Cookbook: PR [#1906](https://github.com/tact-lang/tact/pull/1906)
- Added a note on the Debug page about high gas use of functions enabled with debug mode: PR [#1938](https://github.com/tact-lang/tact/pull/1938)
- Added a note on the Assembly functions page regarding the ordering of fields in stdlib structures: PR [#1976](https://github.com/tact-lang/tact/pull/1976)
- Added a link to Awesome Tact after the Ecosystem section: PR [#2015](https://github.com/tact-lang/tact/pull/2015)
- Updated VSCode page in the Ecosystem with the new extension and language server: PR [#2031](https://github.com/tact-lang/tact/pull/2031)
- Updated contracts in `./examples`: PR [#2008](https://github.com/tact-lang/tact/pull/2008)
- Added `Upgradable` and `DelayedUpgradable` traits to the Cookbook: PR [#1896](https://github.com/tact-lang/tact/pull/1896), PR [#2079](https://github.com/tact-lang/tact/pull/2079)

### Release contributors

- [Aliaksandr Bahdanau](https://github.com/a-bahdanau)
- [Anton Trunov](https://github.com/anton-trunov)
- [Daniil Sedov](https://github.com/Gusarich)
- [Danil Ovchinnikov](https://github.com/Danil42Russia)
- [Esorat](https://github.com/Esorat)
- [Georgiy Komarov](https://github.com/jubnzv)
- [Ikko Eltociear Ashimine](https://github.com/eltociear)
- [Jesús Héctor Domínguez Sánchez](https://github.com/jeshecdom)
- [Maksim Lagus](https://github.com/Kaladin13)
- [Novus Nota](https://github.com/novusnota)
- [Petr Makhnev](https://github.com/i582)
- [Shvetc Andrei](https://github.com/Shvandre)
- [Vodka2134156](https://github.com/Vodka2134156)
- [Vsevolod](https://github.com/sraibaby)
- [sansx](https://github.com/sansx)
- [verytactical](https://github.com/verytactical)
- [xpyctumo](https://github.com/xpyctumo)

## [1.5.4] - 2025-02-04

### Fixed

- Allowed importing FunC files with `.func` extension. Resolves the `TOB-TACT-1` issue
- Issue understandable error on circular trait dependencies. Resolves the `TOB-TACT-2` issue
- Forbade accessing files via symlinks. Resolves the `TOB-TACT-3` issue
- Bit shift FunC compilation errors for incorrect bit widths. Partially resolves the `TOB-TACT-5` issue
- Streamlined `renameModuleItems` function. Resolves the `TOB-TACT-6` issue
- Documented the parser limitations for nested expressions. Alleviates the `TOB-TACT-7` issue
- Bit shift FunC compilation errors for incorrect bit widths
- Throwing from functions with non-trivial branching in the `try` statement

### Notes

Handling the Unicode in the Tact grammar as per the `TOB-TACT-4` issue has been left unchanged and will be addressed in the future Tact releases.

### Release contributors

- [Anton Trunov](https://github.com/anton-trunov): security audit fixes
- [@verytactical](https://github.com/verytactical): internal review of the security audit fixes
- [Trail of Bits](https://www.trailofbits.com): the security audit of the Tact compiler v1.5.0 (commit 0106ea14857bcf3c40dd10135243d0de96012871) and the audit of the fixes

## [1.5.3] - 2024-11-28

### Changed

- Replaced `Set.isSubsetOf()` with `isSubsetOf()` to support Node.js ≥18 and <22: PR [#1009](https://github.com/tact-lang/tact/pull/1009)

### Release contributors

- [Novus Nota](https://github.com/novusnota)

## [1.5.2] - 2024-09-25

### Fixed

- `asm` functions now support full range of Fift-asm syntax: PR [#855](https://github.com/tact-lang/tact/pull/855), PR [#1061](https://github.com/tact-lang/tact/pull/1061)

- Fix `npm` installations of Tact compiler or any of the packages depending on it by hiding unnecessary post-install runs of `husky`: PR [#870](https://github.com/tact-lang/tact/pull/870)

### Release contributors

- [Novus Nota](https://github.com/novusnota)

## [1.5.1] - 2024-09-18

### Added

- The `engines` property in `package.json` and its strict checking to ensure minimal required Node.js version is 22: PR [#847](https://github.com/tact-lang/tact/pull/847)

### Changed

- CI now does matrix tests with [Blueprint](https://github.com/ton-org/blueprint) and `npm`, `yarn`, `pnpm`, and `bun` package managers: PR [#848](https://github.com/tact-lang/tact/pull/848)

### Release contributors

- [Jesús Héctor Domínguez Sánchez](https://github.com/jeshecdom)
- [Novus Nota](https://github.com/novusnota)

## [1.5.0] - 2024-09-15

### Added

- The `exists` method for the `Map` type: PR [#581](https://github.com/tact-lang/tact/pull/581), PR [#938](https://github.com/tact-lang/tact/pull/938)
- The `storeBit` method for `Builder` type and the `loadBit` method for `Slice` type: PR [#699](https://github.com/tact-lang/tact/pull/699), PR [#936](https://github.com/tact-lang/tact/pull/936)
- The `toSlice` method for structs and messages: PR [#630](https://github.com/tact-lang/tact/pull/630), PR [#936](https://github.com/tact-lang/tact/pull/936)
- Wider range of serialization options for integers — `uint1` through `uint256` and `int1` through `int257`: PR [#558](https://github.com/tact-lang/tact/pull/558), PR [#937](https://github.com/tact-lang/tact/pull/937)
- The `deepEquals` method for the `Map` type: PR [#637](https://github.com/tact-lang/tact/pull/637), PR [#939](https://github.com/tact-lang/tact/pull/939)
- `asm` bodies for module-level functions: PR [#769](https://github.com/tact-lang/tact/pull/769), PR [#825](https://github.com/tact-lang/tact/pull/825)
- Corresponding stdlib functions for new TVM instructions from 2023.07 and 2024.04 upgrades: PR [#331](https://github.com/tact-lang/tact/pull/331), PR [#1062](https://github.com/tact-lang/tact/pull/1062). Added the `storeBuilder` extension function and `gasConsumed`, `getComputeFee`, `getStorageFee`, `getForwardFee`, `getSimpleComputeFee`, `getSimpleForwardFee`, `getOriginalFwdFee`, `myStorageDue` functions.
- `slice`, `rawSlice`, `ascii` and `crc32` built-in functions: PR [#787](https://github.com/tact-lang/tact/pull/787), PR [#799](https://github.com/tact-lang/tact/pull/799), PR [#951](https://github.com/tact-lang/tact/pull/951)
- `Builder.storeMaybeRef`, `parseStdAddress` and `parseVarAddress` stdlib functions: PR [#793](https://github.com/tact-lang/tact/pull/793), PR [#950](https://github.com/tact-lang/tact/pull/950)
- The compiler development guide: PR [#833](https://github.com/tact-lang/tact/pull/833)
- Constant evaluator now uses an interpreter: PR [#664](https://github.com/tact-lang/tact/pull/664). This allows calls to user-defined functions and references to declared global constants.

### Changed

- Allow omitting semicolons in contract/trait declarations and definitions: PR [#718](https://github.com/tact-lang/tact/pull/718)
- Compiler Tests are now using `@ton/sandbox` instead of `@tact-lang/emulator`: PR [#651](https://github.com/tact-lang/tact/pull/651)
- The minimal required Node.js version is bumped to 22: PR [#769](https://github.com/tact-lang/tact/pull/769)

### Fixed

- Traits can override inherited abstract functions: PR [#724](https://github.com/tact-lang/tact/pull/724)
- Fix code generation bug for maps from unsigned integers to Boolean values: PR [#725](https://github.com/tact-lang/tact/pull/725)
- Compiler failure when `toString` gets called as a static function and not a method: PR [#745](https://github.com/tact-lang/tact/pull/745)
- Tact AST keeps the original format of integer literals (hex/dec/oct/bin): PR [#771](https://github.com/tact-lang/tact/pull/771)
- Message opcodes are now checked if they fit into 32 bits: PR [#771](https://github.com/tact-lang/tact/pull/771)
- Disallow zero binary message opcodes as those are reserved for text messages: PR [#786](https://github.com/tact-lang/tact/pull/786)
- Return-statements in `init()` function do not cause FunC compilation error anymore: PR [#794](https://github.com/tact-lang/tact/pull/794)
- `emptyMap()` in equality comparison expressions does not cause code generation failures: PR [#814](https://github.com/tact-lang/tact/pull/814)
- Maps with `coins` as value type are now correctly handled in structs: PR [#821](https://github.com/tact-lang/tact/pull/821)
- Contract method calls in return statements: PR [#829](https://github.com/tact-lang/tact/pull/829)
- Disallow initializers for trait storage fields: PR [#831](https://github.com/tact-lang/tact/pull/831)
- Fix `dnsInternalNormalize()` in `@stdlib/dns` to throw on slices with references as expected: PR [#834](https://github.com/tact-lang/tact/pull/834)

### Release contributors

- [Jesús Héctor Domínguez Sánchez](https://github.com/jeshecdom)
- [Novus Nota](https://github.com/novusnota)
- [Daniil Sedov](https://github.com/Gusarich)
- [Anton Trunov](https://github.com/anton-trunov)

### Special thanks

- [Georgiy Komarov](https://github.com/jubnzv)

## [1.4.4] - 2024-08-18

### Added

- Initial version of the API providing AST equivalence check: PR [#689](https://github.com/tact-lang/tact/pull/689)

### Fixed

- Returning `self` from getters is now allowed: PR [#666](https://github.com/tact-lang/tact/pull/666)
- Remainder fields in the middle of a struct are now forbidden: PR [#697](https://github.com/tact-lang/tact/pull/697)
- Defining two native functions from the same FunC function now does not fail compilation: PR [#699](https://github.com/tact-lang/tact/pull/699)
- Map types are checked for well-formedness in all type ascriptions: PR [#704](https://github.com/tact-lang/tact/pull/704)

## [1.4.3] - 2024-08-16

### Fixed

- Parsing of optional nested struct fields does not cause the `Not a tuple` error anymore: PR [#692](https://github.com/tact-lang/tact/pull/692)
- Disallow shadowing of recursive function names: PR [#693](https://github.com/tact-lang/tact/pull/693)
- Better error message for the case when a constant shadows an stdlib identifier: PR [#694](https://github.com/tact-lang/tact/pull/694)

## [1.4.2] - 2024-08-13

### Changed

- Removed unsupported iterators API: PR [#633](https://github.com/tact-lang/tact/pull/633)
- Created a separate API function to enable compiler features: PR [#647](https://github.com/tact-lang/tact/pull/647)
- Use the `ILogger` interface to enable API users implement their own loggers: PR [#668](https://github.com/tact-lang/tact/pull/668)
- Use specific Internal or Compiler errors when throwing exceptions: PR [#669](https://github.com/tact-lang/tact/pull/669)

### Fixed

- FunC function identifiers with characters from hexadecimal set: PR [#636](https://github.com/tact-lang/tact/pull/636)
- Throw syntax error for module-level (top-level) constants with attributes: PR [#644](https://github.com/tact-lang/tact/pull/644)
- Typechecking for optional types when the argument type is not an equality type: PR [#650](https://github.com/tact-lang/tact/pull/650)
- Getters now return flattened types for structs as before: PR [#679](https://github.com/tact-lang/tact/pull/679)
- New bindings cannot shadow global constants: PR [#680](https://github.com/tact-lang/tact/pull/680)
- Disallow using assignment operators on constants: PR [#682](https://github.com/tact-lang/tact/pull/682)
- Fix code generation for some non-Lvalues that weren't turned into Lvalues by wrapping them in a function call: PR [#683](https://github.com/tact-lang/tact/pull/683)

## [1.4.1] - 2024-07-26

### Added

- `-e` / `--eval` CLI flags to evaluate constant Tact expressions: PR [#462](https://github.com/tact-lang/tact/pull/462)
- `-q` / `--quiet` CLI flags to suppress compiler log output: PR [#509](https://github.com/tact-lang/tact/pull/509)
- Markdown report for compiled contracts now includes Mermaid diagrams for trait inheritance and contract dependencies: PR [#560](https://github.com/tact-lang/tact/pull/560)
- Documentation comments to Zod schema of `tact.config.json` for descriptive hover pop-ups in editors: PR [#575](https://github.com/tact-lang/tact/pull/575)

### Changed

- Removed the `LValue` grammatical category and replaced it with `Expression`: PR [#479](https://github.com/tact-lang/tact/pull/479)
- Compilation results are placed into the source file directory when compiling without `tact.config.json` file: PR [#495](https://github.com/tact-lang/tact/pull/495)
- External receivers are enabled for single file compilation: PR [#495](https://github.com/tact-lang/tact/pull/495)
- `[DEBUG]` prefix was removed from debug prints because a similar prefix was already present: PR [#506](https://github.com/tact-lang/tact/pull/506)
- File paths in debug prints always use POSIX file paths (even on Windows): PR [#523](https://github.com/tact-lang/tact/pull/523)
- The IPFS ABI and supported interfaces getters are not generated by default; to generate those, set to `true` the two newly introduced per-project options in `tact.config.json`: `ipfsAbiGetter` and `interfacesGetter`: PR [#534](https://github.com/tact-lang/tact/pull/534)
- Values of `Slice` and `Builder` types are not converted to `Cell` in Typescript bindings anymore: PR [#562](https://github.com/tact-lang/tact/pull/562)
- Debug prints now include line content for better debugging experience: PR [#563](https://github.com/tact-lang/tact/pull/563)
- Error messages now suggest to add the `self` prefix if there is an attempt to access a missing variable when the contract storage has a variable with the same name: PR [#568](https://github.com/tact-lang/tact/pull/568)
- Error messages now suggest to add or remove parentheses if there is an attempt to access a missing field when there is a method with the same name (and vice versa): PR [#622](https://github.com/tact-lang/tact/pull/622)

### Fixed

- Name clashes with FunC keywords in struct constructor function parameters: PR [#467](https://github.com/tact-lang/tact/issues/467)
- Error messages for traversing non-path-expressions in `foreach`-loops : PR [#479](https://github.com/tact-lang/tact/pull/479)
- Shadowing of trait constants by contract storage variables: PR [#480](https://github.com/tact-lang/tact/pull/480)
- Parsing of non-decimal message opcodes: PR [#481](https://github.com/tact-lang/tact/pull/481)
- Detection of multiple receivers of the same message: PR [#491](https://github.com/tact-lang/tact/pull/491)
- Detection of non-unique message opcodes: PR [#493](https://github.com/tact-lang/tact/pull/493)
- Error messages for non-abstract constants in traits: PR [#483](https://github.com/tact-lang/tact/pull/483)
- All immediately inherited traits must be unique: PR [#500](https://github.com/tact-lang/tact/pull/500)
- Do not throw error when overriding abstract and virtual getters: PR [#503](https://github.com/tact-lang/tact/pull/503)
- Error message for non-existent storage variables: PR [#519](https://github.com/tact-lang/tact/issues/519)
- Error message for duplicate receiver definitions inherited from traits: PR [#519](https://github.com/tact-lang/tact/issues/519)
- Usage of `initOf` inside of `init()` does not cause error `135` anymore: PR [#521](https://github.com/tact-lang/tact/issues/521)
- Usage of `newAddress` with hash parts shorter than 64 hexadecimal digits does not cause constant evaluation error `Invalid address hash length` anymore: PR [#525](https://github.com/tact-lang/tact/pull/525)
- Introduced a streamlined error logger for compilation pipeline to support third-party tools: PR [#509](https://github.com/tact-lang/tact/pull/509)
- Collisions of PascalCase getter names in generated wrappers are now checked: PR [#556](https://github.com/tact-lang/tact/pull/556)
- Display a clearer error in case the source code file is missing when using the Tact CLI: PR [#561](https://github.com/tact-lang/tact/pull/561)
- Error messages for unicode code points outside of valid range: PR [#535](https://github.com/tact-lang/tact/pull/535)
- Correct regex for unicode code points and escaping of control codes in generated comments: PR [#535](https://github.com/tact-lang/tact/pull/535)
- Add `impure` specifier to some stdlib functions that are expected to throw errors: PR [#565](https://github.com/tact-lang/tact/pull/565)
- Defining non-existing native FunC functions now throws an understandable compilation error: PR [#585](https://github.com/tact-lang/tact/pull/585)
- Bump used `@tact-lang/opcode` version to `0.0.16` which fixes the issue with `DIV` instructions: PR [#589](https://github.com/tact-lang/tact/pull/589)
- Code generation for `recv_external` now correctly throws exit code `130` when processing an unexpected message: PR [#604](https://github.com/tact-lang/tact/pull/604)
- Allocator bug resulting in cell overflows for some contract data layouts: PR [#615](https://github.com/tact-lang/tact/pull/615)
- Structs with more than 15 fields do not cause a FunC compilation error anymore: PR [#590](https://github.com/tact-lang/tact/pull/590)
- Typechecking for constant and struct field initializers: PR [#621](https://github.com/tact-lang/tact/pull/621)
- Constant evaluation for structures with default and optional fields: PR [#621](https://github.com/tact-lang/tact/pull/621)
- Report error for self-referencing and mutually-recursive types: PR [#624](https://github.com/tact-lang/tact/pull/624)
- Error reporting for bounced receivers with missing parameter types: PR [#626](https://github.com/tact-lang/tact/pull/626)
- Allowed range of FunC function identifiers in `grammar.ohm`: PR [#628](https://github.com/tact-lang/tact/pull/628)

## [1.4.0] - 2024-06-21

### Added

- The bitwise NOT operation (`~`): PR [#337](https://github.com/tact-lang/tact/pull/337)
- Augmented assignment bitwise operators `|=`, `&=`, `^=`: PR [#350](https://github.com/tact-lang/tact/pull/350)
- Traversing maps from contract storage and structs is now allowed: PR [#389](https://github.com/tact-lang/tact/pull/389)
- The `loadBool` method for `Slice` type: PR [#412](https://github.com/tact-lang/tact/pull/412)
- CLI flag `--with-decompilation` to turn on decompilation of BoC files at the end of the compilation pipeline: PR [#417](https://github.com/tact-lang/tact/pull/417)
- Support more Tact expressions in the constant evaluator: conditional expressions, struct instances, struct field accesses, `emptyMap()`: PR [#432](https://github.com/tact-lang/tact/pull/432) and PR [#445](https://github.com/tact-lang/tact/pull/445)
- The `fromCell` and `fromSlice` methods for struct and message parsing: PR [#418](https://github.com/tact-lang/tact/pull/418) and PR [#454](https://github.com/tact-lang/tact/pull/454)
- The `return`-statement reachability analysis now takes into account the `throw` and `nativeThrow` functions: PR [#447](https://github.com/tact-lang/tact/pull/447)

### Changed

- Trailing semicolons in struct and message declarations are optional now: PR [#395](https://github.com/tact-lang/tact/pull/395)
- Tests are refactored and renamed to convey the sense of what is being tested and to reduce the amount of merge conflicts during development: PR [#402](https://github.com/tact-lang/tact/pull/402)
- `let`-statements can now be used without an explicit type declaration and determine the type automatically if it was not specified: PR [#198](https://github.com/tact-lang/tact/pull/198) and PR [#438](https://github.com/tact-lang/tact/pull/438)
- The outdated TextMate-style grammar files for text editors have been removed (the most recent grammar files can be found in the [tact-sublime](https://github.com/tact-lang/tact-sublime) repo): PR [#404](https://github.com/tact-lang/tact/pull/404)
- The JSON schema for `tact.config.json` has been moved to the `schemas` project folder: PR [#404](https://github.com/tact-lang/tact/pull/404)
- Allow underscores as unused variable identifiers: PR [#338](https://github.com/tact-lang/tact/pull/338)
- The default compilation mode does not decompile BoC files anymore, to additionally perform decompilation at the end of the pipeline, set the `fullWithDecompilation` mode in the `mode` project properties of `tact.config.json`: PR [#417](https://github.com/tact-lang/tact/pull/417)
- Trait lists, parameters and arguments in the Tact grammar were assigned their own names in the grammar for better readability and code deduplication: PR [#422](https://github.com/tact-lang/tact/pull/422)
- The semicolon (`;`) terminating a statement is optional if the statement is the last one in the statement block: PR [#434](https://github.com/tact-lang/tact/pull/434)

### Fixed

- Return type of `skipBits` now matches FunC and does not lead to compilation errors: PR [#388](https://github.com/tact-lang/tact/pull/388)
- Typechecking of conditional expressions when one branch's type is a subtype of another, i.e. for optionals and maps/`null`: PR [#394](https://github.com/tact-lang/tact/pull/394)
- Typechecking of conditional expressions when the types of their branches can be generalized, i.e. for non-optionals and `null` can be inferred an optional type: PR [#429](https://github.com/tact-lang/tact/pull/429)
- External fallback receivers now work properly: PR [#408](https://github.com/tact-lang/tact/pull/408)
- `Int as coins` as a value type of a map in persistent storage does not throw compilation error anymore: PR [#413](https://github.com/tact-lang/tact/pull/413)
- The semantics of the Tact arithmetic operations in the constant evaluator to perform rounding towards negative infinity: PR [#432](https://github.com/tact-lang/tact/pull/432)
- Better error messages for the `void` type: PR [#442](https://github.com/tact-lang/tact/pull/442)
- Fixed the native function binding for the stdlib function `nativeThrowWhen` (it needed to be `throw_if` instead of `throw_when`) and also renamed it to `nativeThrowIf` for consistency with FunC: PR [#451](https://github.com/tact-lang/tact/pull/451)

## [1.3.1] - 2024-06-08

### Added

- Tests for recursive functions: PR [#359](https://github.com/tact-lang/tact/pull/359)
- API for AST traversal: PR [#368](https://github.com/tact-lang/tact/pull/368)
- Spell checking for the whole code base: PR [#372](https://github.com/tact-lang/tact/pull/372)

### Changed

- GitHub actions updated to use Node.js 20: PR [#360](https://github.com/tact-lang/tact/pull/360)
- Refactor AST types to simplify access to third-party tools: PR [#325](https://github.com/tact-lang/tact/pull/325)
- Refactor the compiler API used to access AST store: PR [#326](https://github.com/tact-lang/tact/pull/326)
- Update JSON Schema to inform about usage in Blueprint: PR [#330](https://github.com/tact-lang/tact/pull/330)
- All identifiers in error messages are now quoted for consistency: PR [#363](https://github.com/tact-lang/tact/pull/363)
- The Tact grammar has been refactored for better readability: PR [#365](https://github.com/tact-lang/tact/pull/365)
- Error messages now use relative file paths: PR [#456](https://github.com/tact-lang/tact/pull/456)
- Comparison between `null` and non-optionals now throws a compilation error: PR [#571](https://github.com/tact-lang/tact/pull/571)

### Fixed

- The `log2` and `log` math functions were adjusted for consistency in error throwing: PR [#342](https://github.com/tact-lang/tact/pull/342)
- Shadowing built-in static functions is now forbidden: PR [#351](https://github.com/tact-lang/tact/pull/351)
- Augmented assignment now throws compilation error for non-integer types: PR [#356](https://github.com/tact-lang/tact/pull/356)
- Built-in function `address()` now handles parse errors correctly: PR [#357](https://github.com/tact-lang/tact/pull/357)
- The grammar of the unary operators has been fixed, constant and function declarations are prohibited for contracts and at the top level of Tact modules: PR [#365](https://github.com/tact-lang/tact/pull/365)
- Typos in ABI generation: PR [#372](https://github.com/tact-lang/tact/pull/372)
- `__tact_load_address_opt` code generation: PR [#373](https://github.com/tact-lang/tact/pull/373)
- Empty messages are now correctly converted into cells: PR [#380](https://github.com/tact-lang/tact/pull/380)
- All integer and boolean expressions are now being attempted to be evaluated as constants. Additionally, compile-time errors are thrown for errors encountered during the evaluation of actual constants: PR [#352](https://github.com/tact-lang/tact/pull/352)
- Chaining mutable extension functions now does not throw compilation errors: PR [#384](https://github.com/tact-lang/tact/pull/384)
- Removed unused `ton-compiler` dependency: PR [#452](https://github.com/tact-lang/tact/pull/452)

## [1.3.0] - 2024-05-03

### Added

- `log2` and `log` math functions in `@stdlib/math`: PR [#166](https://github.com/tact-lang/tact/pull/166)
- Reserve mode constants in `@stdlib/reserve`, namely `ReserveExact`, `ReserveAllExcept`, `ReserveAtMost`, `ReserveAddOriginalBalance`, `ReserveInvertSign`, `ReserveBounceIfActionFail`: PR [#173](https://github.com/tact-lang/tact/pull/173)
- Support for string escape sequences (`\\`, `\"`, `\n`, `\r`, `\t`, `\v`, `\b`, `\f`, `\u{0}` through `\u{FFFFFF}`, `\u0000` through `\uFFFF`, `\x00` through `\xFF`): PR [#192](https://github.com/tact-lang/tact/pull/192)
- JSON Schema for `tact.config.json`: PR [#194](https://github.com/tact-lang/tact/pull/194)
- Struct fields punning, i.e. `{foo, bar}` is syntactic sugar for `{ foo: foo, bar: bar }`: PR [#272](https://github.com/tact-lang/tact/pull/272)
- The ability to use `dump` function on the values of the `Address` type: PR [#175](https://github.com/tact-lang/tact/pull/175)
- The non-modifying `StringBuilder`'s `concat` extension function for chained string concatenations: PR [#217](https://github.com/tact-lang/tact/pull/217)
- The `toString` extension function for `Address` type: PR [#224](https://github.com/tact-lang/tact/pull/224)
- The bitwise XOR operation (`^`): PR [#238](https://github.com/tact-lang/tact/pull/238)
- The `isEmpty` extension function for the `Map` type: PR [#266](https://github.com/tact-lang/tact/pull/266)
- The `pow2` power function with base 2: PR [#267](https://github.com/tact-lang/tact/pull/267)
- The `try` and `try-catch` statements: PR [#212](https://github.com/tact-lang/tact/pull/212)
- The `del` method for the `Map` type: PR [#95](https://github.com/tact-lang/tact/pull/95)
- The `-h`/`--help`, `-v` (short for `--version`), `-p` (short for `--project`), `--func` (for only outputting FunC code) and `--check` (for only doing the syntax and type checking) command-line flags: PR [#287](https://github.com/tact-lang/tact/pull/287)
- The `mode` enum in project properties of `tact.config.json` for specifying compilation mode: `full` (default), `funcOnly` (only outputs FunC code and exits), or `checkOnly` (only does the syntax and type checking, then exits): PR [#287](https://github.com/tact-lang/tact/pull/287)
- The `foreach` loop for the `Map` type: PR [#106](https://github.com/tact-lang/tact/pull/106)

### Changed

- The implicit empty `init` function is now present by default in the contract if not declared: PR [#167](https://github.com/tact-lang/tact/pull/167)
- Support trailing commas in all comma-separated lists (struct instantiations, `initOf` arguments, `init()` parameters, inherited traits via `with`, function arguments and parameters): PR [#179](https://github.com/tact-lang/tact/pull/179) and PR [#246](https://github.com/tact-lang/tact/pull/246)
- `@stdlib/stoppable` now imports `@stdlib/ownable` so the programmer does not have to do it separately: PR [#193](https://github.com/tact-lang/tact/pull/193)
- The `newAddress` function now evaluates to a constant value if possible: PR [#237](https://github.com/tact-lang/tact/pull/237)
- The `pow` power function could only be used at compile-time, but now it is available in the standard library and can be called both at runtime and compile-time: PR [#267](https://github.com/tact-lang/tact/pull/267)
- The `dump()` and `dumpStack()` functions now print the file path, line number, and column number in addition to the data: PR [#271](https://github.com/tact-lang/tact/pull/271)
- Use `|` instead of `+` for send mode flags because the bitwise OR operation is idempotent and hence safer: PR [#274](https://github.com/tact-lang/tact/pull/274)
- Bumped the versions of `@ton/core` and `ohm-js` to the most recent ones: PR [#276](https://github.com/tact-lang/tact/pull/276)
- Generated `.pkg`-files always use POSIX file paths (even on Windows): PR [# 300](https://github.com/tact-lang/tact/pull/300)
- The `-p`/`--project` flags now allow specifying more than one project name. Additionally, they also require a `--config` flag to be specified: PR [#287](https://github.com/tact-lang/tact/pull/287)
- Command-line interface now allows compiling a single Tact file directly, without specifying a config: PR [#287](https://github.com/tact-lang/tact/pull/287)

### Fixed

- Escape backticks in error messages for generated TypeScript code: PR [#192](https://github.com/tact-lang/tact/pull/192)
- Integer overflows during compile-time constant evaluation are properly propagated as a compilation error: PR [#200](https://github.com/tact-lang/tact/pull/200)
- Incorrect "already exists" errors when using the `toString` and `valueOf` identifiers: PR [#208](https://github.com/tact-lang/tact/pull/208)
- Empty inherited trait lists after `with` keyword are now disallowed: PR [#246](https://github.com/tact-lang/tact/pull/246)
- Allow chaining method calls with `!!`, for instance, `map.asCell()!!.hash()` is grammatically correct now: PR [#257](https://github.com/tact-lang/tact/pull/257)
- Precedence levels for bitwise operators, equality and comparisons now matches common languages, like JavaScript: PR [#265](https://github.com/tact-lang/tact/pull/265)
- Incorrect variable scoping in the `repeat`, `while` and `until` loops: PR [#269](https://github.com/tact-lang/tact/pull/269)
- FunC compilation errors when trying to `dump()` values of the `Cell`, `Slice`, `Builder` and `StringBuilder` types: PR [#271](https://github.com/tact-lang/tact/pull/271)
- Tact's CLI returns a non-zero exit code if compilation fails: PR [#278](https://github.com/tact-lang/tact/pull/278)
- Use the most recent version of the FunC standard library [`stdlib.fc`](https://github.com/ton-blockchain/ton/blob/4cfe1d1a96acf956e28e2bbc696a143489e23631/crypto/smartcont/stdlib.fc): PR [#283](https://github.com/tact-lang/tact/pull/283)
- The WASM version of the FunC compiler has been updated to 0.4.4 and patched to work on larger contracts: PR [#297](https://github.com/tact-lang/tact/pull/297)
- The `return`-statement reachability analysis: PR [#302](https://github.com/tact-lang/tact/pull/302)

## [1.2.0] - 2024-02-29

### Added

- Augmented assignment operators (`+=`, `-=`, `*=`, `/=` and `%=`): PR [#87](https://github.com/tact-lang/tact/pull/87)
- Binary and octal literals with underscores as numerical separators: PR [#99](https://github.com/tact-lang/tact/pull/99)
- Ternary conditional operator (`condition ? then : else`): PR [#97](https://github.com/tact-lang/tact/pull/97)
- The `--version` command-line flag for the Tact executable: PR [#137](https://github.com/tact-lang/tact/pull/137)
- The `SendBounceIfActionFail` send mode constant to the standard library: PR [#122](https://github.com/tact-lang/tact/pull/122)

### Changed

- Decimal and hexadecimal literals now allow underscores as numerical separators: PR [#99](https://github.com/tact-lang/tact/pull/99)
- The equality and non-equality operators (`==` and `!=`) now support slices and strings by comparing the hashes of the left-hand and right-hand sides : PR [#105](https://github.com/tact-lang/tact/pull/105)
- Continuous integration now tests the dev [tact-template](https://github.com/tact-lang/tact-template)'s version with the dev version of Tact: PR [#111](https://github.com/tact-lang/tact/pull/111)
- Continuous integration now tests the latest [Blueprint](https://github.com/ton-org/blueprint)'s version with the dev version of Tact: PR [#152](https://github.com/tact-lang/tact/pull/152)
- Continuous integration now checks there are no ESLint warnings: PR [#157](https://github.com/tact-lang/tact/pull/157)

### Fixed

- Relative imports from parent directories: PR [#125](https://github.com/tact-lang/tact/pull/125)
- The typechecker failed to identify different types when using the `==` and `!=` operators: PR [#127](https://github.com/tact-lang/tact/pull/127)
- ESLint warnings for the whole Tact codebase: PR [#157](https://github.com/tact-lang/tact/pull/157)
- The versions of some vulnerable dependencies were bumped in `package.json` and `yarn.lock`: PR [#158](https://github.com/tact-lang/tact/pull/158) and PR [#160](https://github.com/tact-lang/tact/pull/160)

## [1.1.5] - 2023-12-01

### Added

- Continuous integration to run Tact tests on Linux, macOS and Windows: PR [#96](https://github.com/tact-lang/tact/pull/96)

### Changed

- Migration to `@ton` NPM packages: PR [#89](https://github.com/tact-lang/tact/pull/89)

### Fixed

- Struct and message identifiers need to be capitalized: PRs [#81](https://github.com/tact-lang/tact/pull/81) and [#83](https://github.com/tact-lang/tact/pull/83)
- Fixed the signature of the `checkDataSignature` function in `stdlib/std/crypto.tact`: PR [#50](https://github.com/tact-lang/tact/pull/50)
- Show location info for the internal compiler error 'Invalid types for binary operation': PR [#63](https://github.com/tact-lang/tact/pull/63)

## [1.1.4] - 2023-09-27

### Changed

- Hacked paths to support builds on Windows

## [1.1.3] - 2023-06-27

### Added

- bitwise and and or operations
- statically compile expressions with bitwise operations if possible

## [1.1.2] - 2023-04-27

### Added

- Add full ABI in bindings

## [1.1.1] - 2023-04-20

### Fixed

- Fix typescript bindings generation for custom key and value serialization formats
- Fix missing external messages in bindings

## [1.1.0] - 2023-04-19

### ⚡️ Breaking changes

- `reply` is now a method of `Contract` instead of global context and changed it's behavior if storage reserve is non-zero in contract.
- Logical expressions are now calculated differently: `&&` now does not execute right expression if left is `false` and `||` does not execute right expression if left is `true`. Before it was executed in any case. This change is made in attempt to reduce unexpected behavior.
- `OwnableTransferable` is now sends response to the sender.
- `overwrites` was renamed to `override`
- `Deployable` trait now sends non-bounceable notifications instead of bounceable ones.

### Features

- `Address` to `Address` maps
- Ability to define key and value serializations for maps
- `sha256` hashing
- `forward` and `notify` functions that can be used to send messages to other contracts using remaining value of incoming message
- `virtual` and `abstract` constants that can be shared between traits
- `storageReserve` constant in every contract that can be used to reserve some storage space by any trait
- `abstract` functions that can be implemented in contracts
- `FactoryDeployable` trait for deploying from factory contract
- `@stdlib/dns` for easier DNS resolution
- Opt-in `external` message support
- Typed `bounce` receiver and `bounce<T>` type modifier
- `commit` for committing state changes
- `inline` modifier for functions for inlining them into the caller
- Ability to define empty messages (but not structs)
- Some string-related operations are now computed at compile time if possible

### Fixed

- Signature of `preloadBits` function
- Fixed `readForwardFee` function

## [1.1.0-beta.28] - 2023-04-19

### Fixed

- Fix `func` invocation

## [1.1.0-beta.27] - 2023-04-14

### Fixed

- Remove tact-bindings binary reference

## [1.1.0-beta.26] - 2023-04-14

### Added

- Ability to define empty messages (but not structs)

## [1.1.0-beta.25] - 2023-04-14

### Added

- Support for bounced receivers for message structs

## [1.1.0-beta.24] - 2023-04-13

### Changed

- Bounced messages now skipped first 32 bits before passing it to receivers

### Fixed

- Passing optional structs as arguments

## [1.1.0-beta.23] - 2023-04-13

### Changed

- deploy trait now sends non-bounceable notifications
- changed `forward` and added bounceable and init arguments

### Added

- `Contract.notify()` non-bounceable alternative to reply

## [1.1.0-beta.22] - 2023-04-13

### Added

- `commit` function to commit state changes

## [1.1.0-beta.21] - 2023-04-13

### Fixed

- Work-around func `0.4.3` bug with pragma processing
- Fix external messages with arguments type checking

## [1.1.0-beta.20] - 2023-04-11

### Changed

- Upgrade `func` to `0.4.3`

## [1.1.0-beta.19] - 2023-04-10

### Fixed

- Fix bouncing unknown messages

## [1.1.0-beta.18] - 2023-04-10

### Added

- `FactoryDeployable` trait for deploying from factory contract

## [1.1.0-beta.17] - 2023-04-10

### Added

- Abstract functions
- Abstract and virtual constants in traits

### Changed

- Rename `overrides` to `override`
- Updated ownership transferring methods

### Removed

- Unused `public` modifier

## [1.1.0-beta.16] - 2023-04-09

### Changed

- `reply` now in contract instead of global context

## [1.1.0-beta.15] - 2023-04-09

### Added

- `asCell` to maps

## [1.1.0-beta.14] - 2023-04-09

### Fixed

- Fix `dnsResolveWallet` compilation error

## [1.1.0-beta.13] - 2023-04-09

### Added

- `dns` library
- map key and value serialization formats

## [1.1.0-beta.12] - 2023-04-08

### Fixed

- Upgrade decompiler to a `@tact-lang/opcodes@0.0.13`

## [1.1.0-beta.11] - 2023-04-08

### Fixed

- Signature of `preloadBits` function

## [1.1.0-beta.10] - 2023-04-08

### Added

- `sha256` function to compute sha256 hash of a text or byte string

## [1.1.0-beta.9] - 2023-04-02

### Added

- Opt-in external messages support

## [1.1.0-beta.8] - 2023-04-02

### Fixed

- Missing implementation of `Address` to `Address` maps

## [1.1.0-beta.7] - 2023-03-28

### Added

- `inline` modifier for functions to inline them into the caller

### Fixed

- Fix missing `method_id` in `get_abi_ipfs` and `lazy_deployment_completed`

## [1.1.0-beta.6] - 2023-03-27

### Changed

- Optimization of gas usage of low level primitives

## [1.1.0-beta.5] - 2023-03-25

### Changed

- Optimization of `String.asComment()` that tries to compute it compile time if possible

## [1.1.0-beta.4] - 2023-03-23

### Added

- Ability to compare cells

### Fixed

- Fixed contract crash when equality check involving nullable variables

### Changed

- Change logic of `&&` and `||`. Now second argument is not calculated when first argument is `false` or `true` respectively.

## [1.1.0-beta.3] - 2023-03-22

### Added

- `emit` function to emit events

### Fixed

- Fixed possible inconsistent behavior when calling mutating get methods from inside of the contract
- Fixed regression of order of functions in generated files

## [1.1.0-beta.2] - 2023-03-22

### Changed

- Tact now emits func in multiple files, optimized not only for blockchain, but also for human

## [1.1.0-beta.1] - 2023-03-20

### Fixed

- Some functions for deep structures with optionals not emitted
- Crash in bindings generator on boolean value in dictionary

## [1.1.0-beta.0] - 2023-03-14

### Fixed

- `overwrites` -> `override`
- Invalid `check` function error generation
- Error message for `address(0)`

## [1.0.0] - 2023-03-08

### Added

- `sender()` function to get message sender address

## [1.0.0-rc.13] - 2023-03-08

### Changed

- Upgrade `func` to `0.4.2`

### Fixed

- Windows paths support

## [1.0.0-rc.12] - 2023-03-03

### Fixed

- `pow` is now compile-only function

### Changed

- Use new FunC wasm bundle

## [1.0.0-rc.11] - 2023-03-02

### Added

- exported `check` function for language server support

## [1.0.0-rc.10] - 2023-03-02

### Changed

- Contracts now can be deployed only to the basic workchain unless `masterchain` set `true`
- Checking field initialization in init function

## [1.0.0-rc.9] - 2023-03-01

### Changed

- Contracts now work only with basic workchain. To enable masterchain support set `masterchain: true` in `tact.conf.json`

### Added

- `pow` function for exponentiation
- `address()` compile-time function for creating addresses from strings
- `cell()` compile-time function for creating cells from base64 strings
- `interfaces` field to ABI
- report workchain support in interfaces

## [1.0.0-rc.8] - 2023-02-27

### Added

- `logger` interface to programmatic API

## [1.0.0-rc.7] - 2023-02-27

### Added

- `verify` function to verify compiled package

## [1.0.0-rc.6] - 2023-02-26

### Fixed

- Fixing npm exports

## [1.0.0-rc.5] - 2023-02-26

### Fixed

- Fixing npm exports for typescript

## [1.0.0-rc.4] - 2023-02-26

### Fixed

- Fixing npm exports for typescript

## [1.0.0-rc.3] - 2023-02-26

### Fixed

- Fixed browser/node typings and exports
- Fixed browser environment execution

## [1.0.0-rc.2] - 2023-02-26

### Fixed

- Fixed missing `mkdirp` dependency

## [1.0.0-rc.1] - 2023-02-26

### Fixed

- Fixed cli command

## [1.0.0-rc.0] - 2023-02-26

### Added

- `@ton-lang/compiler/node` to invoke compiler from node similar how cli works
- `@ton-lang/compiler/browser` to invoke compiler from browser

### Removed

- Removed jetton library from stdlib. It would be re-introduced after 1.0 version with more thought put into it.

## [0.10.1] - 2023-02-23

### Added

- Display line and column numbers in error messages to be able to navigate to the error in the editor

### Fixed

- Execution order of struct and message fields
- `initOf` argument type checks

## [0.10.0] - 2023-02-23

### Changed

- Tact contracts are now [Argument-addressable](https://docs.tact-lang.org/ref/evolution/otp-005) meaning that they depend on init arguments and code hash only. Init function is now called when first valid message is received.
- Refactoring of allocator
- Moving contract's load function to the beginning of the execution
- Moving contract's save function to the end of the execution
- moving `debug` flag from `experimental` to `parameters` in `tact.config.json`
- Unknown fields in config are now considered an error
- Allow contracts without fields
- Typescript bindings are now working in browser and doesn't have `ton-emulator` dependency
- `map` syntax now uses `<>` instead of `[]` for future compatibility with generics

### Added

- Allow `Builder` type as a field type similar to `Cell` and `Slice`
- Allow `String` type as a field type

## [0.9.3] - 2023-02-19

### Added

- Error codes in reports
- Client-friendly typescript bindings

### Changed

- Change repository locations

## [0.9.2] - 2023-02-05

### Added

- `emptyMap()` for creating empty maps
- Allowing assigning `null` value to a map variable (same as calling `emptyMap()`)

## [0.9.1] - 2023-02-03

### Changed

- Update `dump` function to handle booleans and strings, better type checking or arguments
- Report `org.ton.debug.v0` interface if debug mode is enabled
- Update bindings generator to support `ton-emulator >= v2.1.0`

## [0.9.0] - 2023-02-02

### Added

- Importing `func` files

### Changed

- Upgrade `func` to `0.4.1`
- Enforce `func` version in generated files
- Enable critical pragmas by default
- Enable inlining in a lot of places thanks to fixed crashes in `func`

## [0.8.11] - 2023-01-28

### Fixed

- Optional `Address` fields in typescript bindings

### Added

- `Address.asSlice` for manual address parsing
- `@stdlib/content` library with `createOffchainContent` functions

### [0.8.10] - 2023-01-27

## Fixed

- `>>` and `<<` operations
- Type checking of struct constructors

## [0.8.9] - 2023-01-25

### Fixed

- Fix missing func compiler in distributive

## [0.8.8] - 2023-01-25

### Added

- TextMate Grammar for syntax highlighting

### Changed

- Embed `func` compiler to package
- Better builder types
- Moved docs to `ton-docs` repository

## [0.8.7] - 2023-01-13

### Added

- `beginTailString` and `beginStringFromBuilder` for starting a `StringBuilder`
- `Slice.asString` for converting slice to a `String` (without checks of contents)

## [0.8.6] - 2023-01-10

### Fixed

- Fixing passing non-nullable type as second argument to map's `set` operation

### Changed

- New `2022.v12` func compiler

## [0.8.5] - 2023-01-09

### Changed

- Improve gas usage in `storeBool`

## [0.8.4] - 2023-01-09

### Added

-`newAddress` function to create a new address from chain and hash -`getConfigParam` to get system configuration

## [0.8.3] - 2023-01-09

### Fixed

- Deep contract dependencies

## [0.8.2] - 2023-01-08

### Added

- `loadAddress` in `Slice`

## [0.8.1] - 2023-01-07

Fixing missing NPM release

## [0.8.0] - 2023-01-07

### Changed

- Changed message id algorithm to the one based on type signatures instead of tlb

### Added

- Dictionaries in typescript bindings
- Introduced packaging compilation step that packages a contract to a single package that can be deployed in predictable way.
- `tact-bindings` to build bindings to non-tact contracts

## [0.7.1] - 2023-01-04

### Fixed

- Assignability type checks

## [0.7.0] - 2023-01-04

### Added

- `toCell` to all structs and messages
- restored disassembler as part of a compilation flow
- `typescript` bindings parser of structs and messages

### Removed

- `abi.pack_cell` and `abi.pack_slice`

### Changed

- Updated codegen to prefix function names with a `$` to avoid clashing with system functions
- `random` and `randomInt` that are correctly initialized on first use unlike native one
- Changed the way get and init methods expect their arguments and return values to match func-like primitives

### Fixed

- non-nullable value could break the nullable variable memory representation

## [0.6.0] - 2023-01-03

### Changed

- Large bindings generator refactoring to match new `ton-core` and `ton-emulator` packages

### Added

- `Deployable` trait in `@stdlib/deploy`

## [0.5.0] - 2022-12-23

### Added

- Constants in contracts
- Global constants
- Added `SendRemainingBalance`, `SendRemainingValue`, `SendIgnoreErrors`, `SendPayGasSeparately`, `SendDestroyIfZero` constants in stdlib
- Added `emptyCell` and `emptySlice` helpers
- Added jettons example

### Changed

- `require` now accepts two arguments, second one must be a string literal that has error message. This error message then will be exported to ABI
- Optional `Address` fields are not encoded using native representation

## [0.4.0] - 2022-12-22

### Changed

- Renamed Map's `get2` to `get` and removing `get` from keywords list.

### Fixed

- Fixed missing call arguments verification

## [0.3.0] - 2022-12-22

### Added

- `String` literals and variables
- `Int.toString()` and `Int.toFloatString()`
- `StringBuilder` for gas-efficient string building
- Global compile-time `ton` function that converts string to Int during compile time.
- `checkDataSignature` similar to func `check_data_signature`
- `String.asComment` for conversion text to a comment payload
- `Resumable` trait, allows to resume contract operations once it was stopped
- Comment receiver that allows to receive arbitrary comment
- `String.asSlice` cast string to a slice for parsing
- Binary shift operators `>>` and `<<`
- `Slice.fromBase64` that converts text slice that has base64 to binary representation (both classic and url)
- `Slice.asCell`, `Builder.asCell`, `Cell.asSlice`, `Builder.asCell` convenience functions
- `Slice.loadCoins` that reads coins from slice
- `myBalance` that returns current balance of a contract before execution phase

### Changed

- `contractAddress` now accepts single argument of type `StateInit` and always produces address for workchain. Old method is renamed to `contractAddressExt`.
- `hashCell` and `hashSlice` are now extension function `hash` on `Slice` and `Cell`
- Removed some keywords such as `message`, `contract`, `init` to allow use this names as variable names
- Renamed `receiveBounced` to `bounced`

### Fixed

- Fixing importing tact with providing extension, now `import "./lib";` and `import "./lib.tact";` are equivalent.
- Fixing extension function generation
- Fixing clashing of variable names with func primitives and global functions
- Fix fallback and bounce argument type resolving
- Fixed `loadUint`/`preloadUint`
- Fixed invalid generation of `>=` and `>` operators

## [0.2.0]

### Added

- `supported_interfaces` TEP support. TACT now automatically builds a list of supported interfaces of a contract
- `IPFS`-based ABI reporting. TACT now automatically calculates and embeds ABI hash into smart contract and prepares a file to upload to IPFS.<|MERGE_RESOLUTION|>--- conflicted
+++ resolved
@@ -9,9 +9,7 @@
 
 ### Language features
 
-<<<<<<< HEAD
 - Optimized `Context().sender` to use `sender()` function for better gas efficiency: PR [#2427](https://github.com/tact-lang/tact/pull/2427)
-=======
 - [fix] Ternary operator with struct and null: PR [#2432](https://github.com/tact-lang/tact/pull/2432)
 
 ### Internal infrastructure
@@ -22,7 +20,6 @@
 
 - [Shvetc Andrei](https://github.com/Shvandre)
 - [Daniil Sedov](https://github.com/Gusarich)
->>>>>>> 564eb719
 
 ## [1.6.4] - 2025-03-18
 
