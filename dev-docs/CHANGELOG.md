# Changelog

All notable changes to this project will be documented in this file.

The format is based on [Keep a Changelog](https://keepachangelog.com/en/1.0.0/),
and this project adheres to [Semantic Versioning](https://semver.org/spec/v2.0.0.html).

## [Unreleased]

### Language features

- Optimized message deserialization with native loading of `Maybe Cell` fields: PR [#2661](https://github.com/tact-lang/tact/pull/2661)
- [fix] Compiler now disallows `ton()` with empty or blank string: PR [#2681](https://github.com/tact-lang/tact/pull/2681)
- [fix] Compiler now disallows `ton()` with invalid number value or negative numbers: PR [#2684](https://github.com/tact-lang/tact/pull/2684)
- [fix] Compiler now shows a more informative error message for abstract functions and constants without a body: PR [#2688](https://github.com/tact-lang/tact/pull/2688)
- [fix] Compiler now correctly processes nested structs with default values in the interpreter: PR [#2687](https://github.com/tact-lang/tact/pull/2687)
- [fix] Compiler now correctly compiles contracts with optional struct fields with default values: PR [#2683](https://github.com/tact-lang/tact/pull/2683)
- [fix] Compiler now shows a more informative error message for unsupported assembly functions inside traits and contracts: PR [#2689](https://github.com/tact-lang/tact/pull/2689)
- [fix] Compiler now shows a more informative error message for `Slice? as remaining` fields: PR [#2694](https://github.com/tact-lang/tact/pull/2694)
<<<<<<< HEAD
- [fix] Compiler now correctly generates code for functions with several wildcard parameters: PR [#2703](https://github.com/tact-lang/tact/pull/2703)
=======
- [fix] Compiler now shows a more informative error message for fields with unsupported trait types: PR [#2695](https://github.com/tact-lang/tact/pull/2695)
>>>>>>> 1cbe3bd0

### Standard Library

- Added compute phase exit code constants reserved by the Tact compiler: `TactExitCodeNullReferenceException`, `TactExitCodeInvalidSerializationPrefix`, `TactExitCodeInvalidIncomingMessage`, `TactExitCodeConstraintsError`, `TactExitCodeAccessDenied`, `TactExitCodeContractStopped`, `TactExitCodeInvalidArgument`, `TactExitCodeContractCodeNotFound`, `TactExitCodeInvalidStandardAddress`, `TactExitCodeNotBasechainAddress`: PR [#2527](https://github.com/tact-lang/tact/pull/2527)
- Added the `SignedBundle` struct and the corresponding `verifySignature` method: PR [#2627](https://github.com/tact-lang/tact/pull/2627)

### TypeScript third-party API

- Support contract parameters in the AST printer: PR [#2658](https://github.com/tact-lang/tact/pull/2658)

### Docs

- Fixed code example of the `initOf` expression to highlight support for contract parameters: PR [#2550](https://github.com/tact-lang/tact/pull/2550)
- Fixed the description of the Tact-reserved exit code 129 and expanded descriptions of functions that can throw it, such as `Message.fromCell()` and `Message.fromSlice()`: PR [#2604](https://github.com/tact-lang/tact/pull/2604)
- Added "Learn Tact in Y minutes" page to the Book: PR [#2375](https://github.com/tact-lang/tact/pull/2375)

### Release contributors

- [Novus Nota](https://github.com/novusnota)
- [skywardboundd](https://github.com/skywardboundd)
- [Petr Makhnev](https://github.com/i582)

## [1.6.5] - 2025-03-28

### Language features

- Optimized `Context().sender` to use `sender()` function for better gas efficiency: PR [#2427](https://github.com/tact-lang/tact/pull/2427)
- [fix] Ternary operator with struct and null: PR [#2432](https://github.com/tact-lang/tact/pull/2432)
- [fix] Show an error message for assembly functions with the `get` attribute: PR [#2484](https://github.com/tact-lang/tact/pull/2484)
- [fix] The parser does not throw an internal compiler error if the error is reported after the end of the file: PR [#2485](https://github.com/tact-lang/tact/pull/2485)
- [fix] Always show an error when calling the `dump()` function with an argument of the unsupported `StringBuilder` type: PR [#2491](https://github.com/tact-lang/tact/pull/2491)
- [fix] The grammar now disallows the augmented assignment operators with whitespace between the operator and the equals sign: PR [#2492](https://github.com/tact-lang/tact/pull/2492)
- [fix] Generated code now short-circuits `&&=` and `||=` operators: PR [#2494](https://github.com/tact-lang/tact/pull/2494)
- [fix] Get methods that return optional contract state now work correctly: PR [#2512](https://github.com/tact-lang/tact/pull/2512)
- [fix] Get methods that return contract state for empty contracts now work correctly: PR [#2517](https://github.com/tact-lang/tact/pull/2517)
- [fix] Skip checking if the slice has been parsed completely when parsing a message (`Message.fromSlice()`) with the last field of the type `Slice as remaining`: PR [#2524](https://github.com/tact-lang/tact/pull/2524)
- [fix] The wildcard symbol (`_`) cannot be used as an identifier in any context, including struct/message fields or contract names: PR [#2519](https://github.com/tact-lang/tact/pull/2519)

### Standard Library

- Deprecated the `SendPayGasSeparately` constant in favor of `SendPayFwdFeesSeparately`: PR [#2483](https://github.com/tact-lang/tact/pull/2483)
- Time-related functions are now located in the `std/internal/time.tact` file: PR [#2507](https://github.com/tact-lang/tact/pull/2507)
- [fix] The `Stoppable` trait now uses `throwUnless` with exit code 133 instead of `require` with "Contract stopped" message: PR [#2503](https://github.com/tact-lang/tact/pull/2503)

### Code generation

- [fix] Save the contract state on early `return` from receivers: PR [#2482](https://github.com/tact-lang/tact/pull/2482)

### Internal infrastructure

- `internalExternalReceiversOutsideMethodsMap` has been reworked to ensure compatibility with explorers: PR [#2398](https://github.com/tact-lang/tact/pull/2398)

### Docs

- Fixed description of the `dump()` function, which does not support values of `StringBuilder` type: PR [#2463](https://github.com/tact-lang/tact/pull/2463)
- Explicitly stated that structs cannot be empty, while message structs can: PR [#2464](https://github.com/tact-lang/tact/pull/2464)
- Fixed description of the `contractAddressExt()` function, which currently does not resolve constant values at compile-time and allows specifying arbitrary `chain` IDs: PR [#2497](https://github.com/tact-lang/tact/pull/2497)
- Fixed description of `getOriginalFwdFee()` and `Context.readForwardFee()` functions, where the latter calls the former at the end of its execution: PR [#2521](https://github.com/tact-lang/tact/pull/2521)

### Release contributors

- [Shvetc Andrei](https://github.com/Shvandre)
- [Daniil Sedov](https://github.com/Gusarich)
- [Novus Nota](https://github.com/novusnota)
- [Petr Makhnev](https://github.com/i582)
- [skywardboundd](https://github.com/skywardboundd)
- [Anton Trunov](https://github.com/anton-trunov)

### Special thanks

- [Ilya Aksakov](https://github.com/ilyaAksakov) and the [RSquad](https://github.com/rsquad) team

## [1.6.4] - 2025-03-18

### Language features

- Applied parameters rearrangement only for ASM methods with a single parameter to avoid confusion: PR [#2410](https://github.com/tact-lang/tact/pull/2410)
- Reduced gas usage for contracts with some special cases of binary and fallback receivers: PR [#2396](https://github.com/tact-lang/tact/pull/2396)

### Standard Library

- Added `forceWorkchain()` function: PR [#2387](https://github.com/tact-lang/tact/pull/2387)

#### Compilation report

- [fix] TL-B for `Address?` is not `Maybe Address`, but plain `Address`: PR [#2386](https://github.com/tact-lang/tact/pull/2386)

### Internal infrastructure

- Removed `postinstall` from `package.json` to not run scripts with dev dependencies on the user side: PR [#2382](https://github.com/tact-lang/tact/pull/2382)

### Internal infrastructure

- Removed `postinstall` from `package.json` to not run scripts with dev dependencies on the user side: PR [#2382](https://github.com/tact-lang/tact/pull/2382)

### Docs

- Removed the "gas-expensive" badge from `checkSignature()` and `checkDataSignature()` functions and added a caution note when they do become expensive (from 11th call): PR [#2380](https://github.com/tact-lang/tact/pull/2380)
- Fixed descriptions of `Slice.asString()` and `String.asSlice()` functions: PR [#2391](https://github.com/tact-lang/tact/pull/2391)
- Split Core libraries in the reference: `core-common` and `core-advanced` were removed, and their contents were distributed across other libraries; `core-crypto`, `core-contextstate`, `core-send`, `core-gas`, and `core-addresses` were introduced: PR [#2391](https://github.com/tact-lang/tact/pull/2391)
- Added documentation for `BasechainAddress`, `emptyBasechainAddress`, `newBasechainAddress`, `contractBasechainAddress`, `Builder.storeBasechainAddress`: PR [#2411](https://github.com/tact-lang/tact/pull/2411)

### Release contributors

- [Novus Nota](https://github.com/novusnota)
- [Anton Trunov](https://github.com/anton-trunov)
- [Maksim Lagus](https://github.com/Kaladin13)
- [Petr Makhnev](https://github.com/i582)
- [verytactical](https://github.com/verytactical)

## [1.6.3] - 2025-03-12

### Compiler configuration

- Added `internalExternalReceiversOutsideMethodsMap` config option as part of optimization options to protect potentially unwanted optimization: PR [#2370](https://github.com/tact-lang/tact/pull/2370)

### Standard Library

- Added `forceBasechain()` function: PR [#2330](https://github.com/tact-lang/tact/pull/2330)

### Internal infrastructure

- Removed old parser: PR [#2365](https://github.com/tact-lang/tact/pull/2365)

### Docs

- Added descriptions for `&&=`, `||=`, `>>=` and `<<=` augmented assignment operators: PR [#2328](https://github.com/tact-lang/tact/pull/2328)
- Added gas best practices page: PR [#2342](https://github.com/tact-lang/tact/pull/2342)
- Documented semantics of empty contract parameters: PR [#2346](https://github.com/tact-lang/tact/pull/2346)
- Deprecated `Deployable` and `FactoryDeployable` traits in favor of `null` message body `receive()` and a `cashback()` function: PR [#2354](https://github.com/tact-lang/tact/pull/2354)
- Documented new exit code and opcode records in TypeScript wrappers: PR [#2348](https://github.com/tact-lang/tact/pull/2348)

### Release contributors

- [Novus Nota](https://github.com/novusnota)
- [Maksim Lagus](https://github.com/Kaladin13)
- [verytactical](https://github.com/verytactical)
- [Shvetc Andrei](https://github.com/Shvandre)
- [Petr Makhnev](https://github.com/i582)

## [1.6.2] - 2025-03-06

### Language features

- [fix] Empty `init()` is not implicitly inserted when empty contract parameters are present: PR [#2314](https://github.com/tact-lang/tact/pull/2314)

### Standard Library

- Add doc comments for the functions and structs in `/libs`: PR [#2308](https://github.com/tact-lang/tact/pull/2308)
- Add the `Slice.skipRef`, `Slice.skipMaybeRef`, `Slice.skipBool`, `Slice.skipCoins`, `Slice.skipVarUint16`, `Slice.skipVarInt16`, `Slice.skipVarUint32`, `Slice.skipVarInt32`, `Slice.skipAddress` functions: PR [#2305](https://github.com/tact-lang/tact/pull/2305)

### Error reporting

- [fix] Don't give an error for a small enough type for bounce receiver: PR [#2300](https://github.com/tact-lang/tact/pull/2300)

### TypeScript wrappers

- [fix] Getters are called by their named and not method_id if it is not explicitly set: PR [#2299](https://github.com/tact-lang/tact/issues/2299)
- Contract constructors are public now: PR [#2290](https://github.com/tact-lang/tact/issues/2290)

### Release contributors

- [Petr Makhnev](https://github.com/i582)
- [verytactical](https://github.com/verytactical)
- [Maksim Lagus](https://github.com/Kaladin13)
- [Shvetc Andrei](https://github.com/Shvandre)
- [Daniil Sedov](https://github.com/Gusarich)
- [Novus Nota](https://github.com/novusnota)

## [1.6.1] - 2025-03-04

### Language features

- [fix] The `toCell()` method called in a receiver on a contract field that is a struct is now handled correctly: PR [#2186](https://github.com/tact-lang/tact/pull/2186)
- [fix] Support for multiple wildcard function parameters: PR [#2188](https://github.com/tact-lang/tact/pull/2188)

### Standard Library

- Add the `StateInit.hasSameBasechainAddress` function: PR [#2187](https://github.com/tact-lang/tact/pull/2187)
- Add doc comments for most functions and structs: PR [#2267](https://github.com/tact-lang/tact/pull/2267)
- Add the `cashback` function: PR [#2241](https://github.com/tact-lang/tact/pull/2241)

### TypeScript wrappers

- Export message opcodes and exit codes: PR [#2081](https://github.com/tact-lang/tact/issues/2081)

### Code generation

- Contract load function is inlined: PR [#2101](https://github.com/tact-lang/tact/pull/2101)

### TypeScript third-party API

- Export more API from `index.ts`, including AST, context, parser, build pipeline, and typechecker functions: PR [#2196](https://github.com/tact-lang/tact/pull/2196)

### Internal infrastructure

- Do not add `.code` to the file names of the generated FunC, Fift, and disassembled Fift: PR [#2103](https://github.com/tact-lang/tact/pull/2103)
- Moved `benchmarks` to separate folder from tests, added CLI utilities for them: PR [#2234](https://github.com/tact-lang/tact/pull/2234)

### Release contributors

- [Anton Trunov](https://github.com/anton-trunov)
- [Daniil Sedov](https://github.com/Gusarich)
- [Petr Makhnev](https://github.com/i582)
- [Jesús Héctor Domínguez Sánchez](https://github.com/jeshecdom)
- [verytactical](https://github.com/verytactical)
- [Shvetc Andrei](https://github.com/Shvandre)
- [Maksim Lagus](https://github.com/Kaladin13)
- [Novus Nota](https://github.com/novusnota)

## [1.6.0] - 2025-02-28

### Language features

- Added `&&=`, `||=`, `>>=` and `<<=` augmented assignment operators: PR [#853](https://github.com/tact-lang/tact/pull/853)
- Added non-nested `let`-destructuring of structs and messages: PR [#856](https://github.com/tact-lang/tact/pull/856), PR [#964](https://github.com/tact-lang/tact/pull/964), PR [#969](https://github.com/tact-lang/tact/pull/969)
- Introduced the ability to specify a compile-time _method ID_ expression for getters: PR [#922](https://github.com/tact-lang/tact/pull/922) and PR [#932](https://github.com/tact-lang/tact/pull/932)
- Ability to specify a compile-time message opcode _expression_: PR [#1188](https://github.com/tact-lang/tact/pull/1188)
- The maps methods have been extended with the new `replace` and `replaceGet`: PR [#941](https://github.com/tact-lang/tact/pull/941)
- Added support for block statements: PR [#1334](https://github.com/tact-lang/tact/pull/1334)
- Added the new `codeOf` expression to get the code of child contracts: PR [#1948](https://github.com/tact-lang/tact/pull/1948)
- Optional types for `self` argument in `extends mutates` functions are now allowed: PR [#854](https://github.com/tact-lang/tact/pull/854)
- Stop automatically validates all addresses when receiving/sending messages or using address manipulating functions: PR [#1207](https://github.com/tact-lang/tact/pull/1207)
- Removed `org.ton.chain.any.v0` interface: PR [#1207](https://github.com/tact-lang/tact/pull/1207)
- Don't generate the `lazy_deployment_completed` getter by default: PR [#1717](https://github.com/tact-lang/tact/pull/1717)
- To reduce gas usage, Tact no longer stores the parent contract code in the system cell that holds all the child contract codes used in `initOf`. Instead, the `MYCODE` instruction is used: PR [#1213](https://github.com/tact-lang/tact/pull/1213)
- Trait fields can now have serialization specifiers: PR [#1303](https://github.com/tact-lang/tact/pull/1303)
- Calling methods on `null` when `self` is of an optional type is now allowed: PR [#1567](https://github.com/tact-lang/tact/pull/1567)
- Constants and trait constants can now depend on each other: PR [#1622](https://github.com/tact-lang/tact/pull/1622)
- Support overriding constants and methods of the `BaseTrait` trait: PR [#1591](https://github.com/tact-lang/tact/pull/1591)
- Introduced contract parameters as a replacement for the lazy initialization via the `init()` function: PR [#1985](https://github.com/tact-lang/tact/pull/1985), PR [#2071](https://github.com/tact-lang/tact/pull/2071)
- [fix] Collisions in getter method IDs are now handled and reported correctly: PR [#875](https://github.com/tact-lang/tact/pull/875), PR [#1052](https://github.com/tact-lang/tact/pull/1052)
- [fix] The `as coins` map value serialization type is now handled correctly: PR [#987](https://github.com/tact-lang/tact/pull/987)
- [fix] Fixed type checking of `foreach` loops in trait methods: PR [#1017](https://github.com/tact-lang/tact/pull/1017)
- [fix] The `sha256()` function no longer throws on statically known strings of any length: PR [#907](https://github.com/tact-lang/tact/pull/907)
- [fix] The `foreach` loop now correctly handles the `as coins` map value serialization type: PR [#1186](https://github.com/tact-lang/tact/pull/1186)
- [fix] The typechecker now rejects integer map key types with variable width (`coins`, `varint16`, `varint32`, `varuint16`, `varuint32`): PR [#1276](https://github.com/tact-lang/tact/pull/1276)
- [fix] The typechecker now rejects `as remaining` fields in the middle of contract storage: PR [#1301](https://github.com/tact-lang/tact/pull/1301)
- [fix] The `override` modifier for functions without the corresponding super-function is not allowed: PR [#1302](https://github.com/tact-lang/tact/pull/1302)
- [fix] The `override` modifier for constants without the corresponding super-constant is not allowed: PR [#1591](https://github.com/tact-lang/tact/pull/1591)
- [fix] Allowed importing FunC files with `.func` extension: PR [#1451](https://github.com/tact-lang/tact/pull/1451)
- [fix] Bit shift FunC compilation errors for incorrect bit widths: PR [#1453](https://github.com/tact-lang/tact/pull/1453)
- [fix] Process `else if` statements during constant evaluation: PR [#1500](https://github.com/tact-lang/tact/pull/1500)
- [fix] Incorrect arithmetic bit shift operations optimizations: PR [#1501](https://github.com/tact-lang/tact/pull/1501)
- [fix] Throwing from functions with non-trivial branching in the `try` statement: PR [#1501](https://github.com/tact-lang/tact/pull/1501)
- [fix] Forbid reading and writing to self in contract init function: PR [#1482](https://github.com/tact-lang/tact/pull/1482)
- [fix] Support for using a constant within another constant and for the default value of a struct field before constant declaration: PR [#1478](https://github.com/tact-lang/tact/pull/1478)
- [fix] Incorrect call generation to a mutation function: PR [#1608](https://github.com/tact-lang/tact/pull/1608)
- [fix] Runtime calls to `sha256()` now work for arbitrary _strings_ with length >= 128: PR [#1626](https://github.com/tact-lang/tact/pull/1626)
- [fix] Runtime calls to `sha256()` now work for arbitrary _slices_ with length >= 128: PR [#1936](https://github.com/tact-lang/tact/pull/1936)
- [fix] Forbid traits inherit implicitly from `BaseTrait`: PR [#1591](https://github.com/tact-lang/tact/pull/1591)
- [fix] Check map types for the `deepEquals` method: PR [#1718](https://github.com/tact-lang/tact/pull/1718)
- [fix] Generate the fallback receiver for external messages: PR [#1926](https://github.com/tact-lang/tact/pull/1926)
- [fix] Destruct statement for struct with nested struct fields: PR [#2084](https://github.com/tact-lang/tact/pull/2084)

### Standard Library

- **BREAKING CHANGE:** `Context.bounced` field was replaced with the `Context.bounceable` field: PR [#1934](https://github.com/tact-lang/tact/pull/1934)
- Added the `message()` function to optimize message sending without deploying a contract: PR [#1999](https://github.com/tact-lang/tact/pull/1999)
- Added the `deploy()` function to optimize the deployment of a child contract: PR [#1832](https://github.com/tact-lang/tact/pull/1832)
- Introduced the new `SendDefaultMode` send mode constant: PR [#1010](https://github.com/tact-lang/tact/pull/1010)
- Added the `VarInt16`, `VarInt32`, `VarUint16`, `VarUint32` integer serialization types and the corresponding `storeVarInt16`, `storeVarUint16`, `storeVarInt32`, `storeVarUint32` methods for the `Builder` type: PR [#1186](https://github.com/tact-lang/tact/pull/1186), PR [#1274](https://github.com/tact-lang/tact/pull/1274)
- Added `loadVarInt16`, `loadVarUint16`, `loadVarInt32`, and `loadVarUint32` methods for the `Slice` type: PR [#1667](https://github.com/tact-lang/tact/pull/1667)
- Added new functions in stdlib: `Builder.depth`, `Slice.skipLastBits`, `Slice.firstBits`, `Slice.lastBits`, `Slice.depth`, `Cell.computeDataSize`, `Slice.computeDataSize`, `Cell.depth`, `curLt`, `blockLt`, `setGasLimit`, `getSeed`, `setSeed`, `myCode`, `sign`, `divc`, `muldivc`, `mulShiftRight`, `mulShiftRightRound`, `mulShiftRightCeil`, `sqrt`, `Slice.loadMaybeRef`, `Slice.preloadMaybeRef`: PR [#986](https://github.com/tact-lang/tact/pull/986), PR [#2040](https://github.com/tact-lang/tact/pull/2040)
- Added new functions `Slice.asAddress`, `Slice.asAddressUnsafe` and `contractHash`: PR [#1766](https://github.com/tact-lang/tact/pull/1766)
- Added new functions `throwIf` and `throwUnless` and deprecated their aliases `nativeThrowIf` and `nativeThrowUnless`: PR [#1974](https://github.com/tact-lang/tact/pull/1974)
- Added the `BasechainAddress` type as a more optimized version of the `Address` type. And also the `emptyBasechainAddress`, `newBasechainAddress`, `contractBasechainAddress`, `Builder.storeBasechainAddress` functions: PR [#2035](https://github.com/tact-lang/tact/pull/2035)
- Added the `Slice.hashData()` and `String.hashData()` functions: PR [#2039](https://github.com/tact-lang/tact/pull/2039)
- Optimized the `emptyCell()` and `emptySlice()` functions: PR [#1696](https://github.com/tact-lang/tact/pull/1696)
- The `Int.toString` function now consumes up to 64% less gas: PR [#1837](https://github.com/tact-lang/tact/pull/1837)
- The `Int.toFloatString` now consumes up to 62% less gas: PR [#1956](https://github.com/tact-lang/tact/pull/1956)

### Error reporting

- Removed duplicate line and column info from error messages: PR [#1362](https://github.com/tact-lang/tact/pull/1362)
- Improved the error message for the missing message field error message for bounced types: PR [#1111](https://github.com/tact-lang/tact/pull/1111)
- Improved the error message for the `unresolved name` error: PR [#1595](https://github.com/tact-lang/tact/pull/1595)
- Improved the error message for the `unresolved global function` error: PR [#1610](https://github.com/tact-lang/tact/pull/1610)
- Improved the error message for the `extend function without parameters` error: PR [#1624](https://github.com/tact-lang/tact/pull/1624)
- The error message for invalid type for function argument now shows the expected type: PR [#1738](https://github.com/tact-lang/tact/pull/1738)
- The error message for the reserved `self` function parameter now suggests using the `extends` function modifier: PR [#1737](https://github.com/tact-lang/tact/pull/1737)
- Improved the error message for the undefined type error: PR [#2005](https://github.com/tact-lang/tact/pull/2005)
- 'The "remainder" field can only be the last field:' inspection now shows location: PR [#1300](https://github.com/tact-lang/tact/pull/1300)
- Remove "remainder" from error messages: PR [#1699](https://github.com/tact-lang/tact/pull/1699)
- Show better error for fields with a contract type: PR [#2011](https://github.com/tact-lang/tact/pull/2011)
- Show stack trace of a compiler error only in verbose mode: PR [#1375](https://github.com/tact-lang/tact/pull/1375)
- Improved error messages for empty `bounced()` and `bounced("string")` receivers which are both not allowed: PR [#1998](https://github.com/tact-lang/tact/pull/1998)
- [fix] Show error on circular trait dependencies: PR [#1452](https://github.com/tact-lang/tact/pull/1452)
- [fix] Error message for comment (text) receivers with 124 bytes or more: PR [#1711](https://github.com/tact-lang/tact/pull/1711)

### TypeScript wrappers

- Module- and contract-level Tact constants get their counter-parts in the generated TS wrappers: PR [#2043](https://github.com/tact-lang/tact/pull/2043)
- TS wrappers now use `const` where possible for variable declarations: PR [#1292](https://github.com/tact-lang/tact/pull/1292)
- [fix] Non-null struct fields after null ones are treated correctly in Sandbox tests after updating `@ton/core` to 0.59.0: PR [#933](https://github.com/tact-lang/tact/pull/933)
- [fix] Messages with single quote are treated correctly: PR [#1106](https://github.com/tact-lang/tact/pull/1106)
- [fix] The name clash for init-functions of the form `init(init: Init)`: PR [#1709](https://github.com/tact-lang/tact/pull/1709)

### Compiler configuration

- **BREAKING CHANGE:** Removed the `enabledMasterchain` compiler config option from `tact.config.json`: PR [#1207](https://github.com/tact-lang/tact/pull/1207)
- Added `nullChecks` config option to disable run-time null checks for the `!!` operator to save gas: PR [#1660](https://github.com/tact-lang/tact/pull/1660)

### Tooling

#### `tact` CLI

- The new `--output` CLI flag for specifying custom output directory in the single-contract compilation: PR [#1793](https://github.com/tact-lang/tact/pull/1793)
- The new `-w` / `--watch` CLI flags to watch for changes in the project and automatically recompile it: PR [#1844](https://github.com/tact-lang/tact/pull/1844)
- [fix] Fix the `--help` output (`--project` to `--projects`): PR [#1419](https://github.com/tact-lang/tact/pull/1419)

#### `unboc` CLI

- Introduced `unboc`: a standalone CLI utility to expose Tact's TVM disassembler: PR [#1259](https://github.com/tact-lang/tact/pull/1259)
- Bump used `@tact-lang/opcode` version to `0.3`, which fixes many issues in CI runs: PR [#1922](https://github.com/tact-lang/tact/pull/1922)

#### Compilation report

- The generated error codes are now formatted as a list: PR [#1051](https://github.com/tact-lang/tact/pull/1051)
- [fix] Contract data types in compilation reports are now generated correctly: PR [#2004](https://github.com/tact-lang/tact/pull/2004)

### TypeScript third-party API

- The `parseImports` function now returns AST import nodes instead of raw strings: PR [#966](https://github.com/tact-lang/tact/pull/966)
- Unified `StatementTry` and `StatementTryCatch` AST nodes: PR [#1418](https://github.com/tact-lang/tact/pull/1418)
- [fix] AST printer: format empty blocks without extra empty line: PR [#1346](https://github.com/tact-lang/tact/pull/1346)
- [fix] AST printer: support `AstTypedParameter` AST node: PR [#1347](https://github.com/tact-lang/tact/pull/1347)

### Internal infrastructure

- Added alternative parser: PR [#1258](https://github.com/tact-lang/tact/pull/1258)
- New CSpell dictionaries: TVM instructions and adjusted list of Fift words: PR [#881](https://github.com/tact-lang/tact/pull/881)
- Utility for logging errors in code that was supposed to be unreachable: PR [#991](https://github.com/tact-lang/tact/pull/991)
- Remove unused typechecker wrapper with the file `check.ts` it is contained in: PR [#1313](https://github.com/tact-lang/tact/pull/1313)
- The internal `crc16` function is now verifiable and covered with tests: PR [#1739](https://github.com/tact-lang/tact/pull/1739)
- All generated FunC code is combined into a single file: PR [#1698](https://github.com/tact-lang/tact/pull/1698)

### Code generation

- Make `msg_bounced` last parameter of `*_contract_router_internal` for better code generation: PR [#1585](https://github.com/tact-lang/tact/pull/1585)
- Inline `*_contract_init` function: PR [#1589](https://github.com/tact-lang/tact/pull/1589)
- Rearrange parameters of some `asm` methods in the order described in `AsmShuffle`: PR [#1702](https://github.com/tact-lang/tact/pull/1702)
- Struct serialization and parsing functions are now inlined more aggressively to save gas: PR [#2016](https://github.com/tact-lang/tact/pull/2016)
- `NOP` instructions and empty asm functions are now optimized: PR [#1959](https://github.com/tact-lang/tact/pull/1959)
- Contracts are now compiled with custom optimized function selector with a shortcut for `recv_internal` and `recv_external`: PR [#2038](https://github.com/tact-lang/tact/pull/2038)
- Contract receivers do not update the contract data cell at the end of execution if the receiver does not modify the contract storage: PR [#2067](https://github.com/tact-lang/tact/pull/2067), PR [#2077](https://github.com/tact-lang/tact/pull/2077)
- [fix] Fixed code generation for `self` argument in optional struct methods: PR [#1284](https://github.com/tact-lang/tact/pull/1284)
- [fix] Fixed `initOf` with dependency in a global function used inside `init()`: PR [#2027](https://github.com/tact-lang/tact/pull/2027)

### Docs

- Prevent inline code snippets from changing their background color: PR [#935](https://github.com/tact-lang/tact/pull/935)
- Added the `description` property to the frontmatter of each page for better SEO: PR [#916](https://github.com/tact-lang/tact/pull/916)
- Added Google Analytics tags per every page: PR [#921](https://github.com/tact-lang/tact/pull/921)
- Added Ston.fi cookbook: PR [#956](https://github.com/tact-lang/tact/pull/956)
- Added NFTs cookbook: PR [#958](https://github.com/tact-lang/tact/pull/958), PR [#1747](https://github.com/tact-lang/tact/pull/1747)
- Added security best practices: PR [#1070](https://github.com/tact-lang/tact/pull/1070)
- Added automatic links to Web IDE from all code blocks: PR [#994](https://github.com/tact-lang/tact/pull/994)
- Added initial semi-automated Chinese translation of the documentation: PR [#942](https://github.com/tact-lang/tact/pull/942)
- Documented `preloadRef` method for the `Slice` type: PR [#1044](https://github.com/tact-lang/tact/pull/1044)
- Added DeDust cookbook: PR [#954](https://github.com/tact-lang/tact/pull/954)
- Described the limit for deeply nested expressions: PR [#1101](https://github.com/tact-lang/tact/pull/1101)
- Completely overhauled the exit codes page: PR [#978](https://github.com/tact-lang/tact/pull/978)
- Enhanced Jettons Cookbook page: PR [#944](https://github.com/tact-lang/tact/pull/944)
- Added a note that `compilables/` can sometimes be used over `wrappers/` in Blueprint projects: PR [#1112](https://github.com/tact-lang/tact/pull/1112)
- Changed the layout of tables, updated syntax highlighting, and added Chinese translations of sidebar separators: PR [#916](https://github.com/tact-lang/tact/pull/916)
- Fixed handling of next and previous page links at the bottom of the pages when there's a separator item in the sidebar: PR [#949](https://github.com/tact-lang/tact/pull/949)
- Enabled compilation of examples in `data-structures.mdx` and across Cookbook: PR [#917](https://github.com/tact-lang/tact/pull/917)
- Removed the Programmatic API page due to frequent changes. To use the API, please refer to the compiler sources: PR [#1184](https://github.com/tact-lang/tact/pull/1184)
- Added a link to the article by CertiK to the Security best practices page: PR [#1185](https://github.com/tact-lang/tact/pull/1185)
- Added a note on `dump()` being computationally expensive: PR [#1189](https://github.com/tact-lang/tact/pull/1189)
- Fixed links in Chinese translation: PR [#1206](https://github.com/tact-lang/tact/pull/1206)
- Added a note on 255 being the maximum number of messages that can be sent during the action phase: PR [#1237](https://github.com/tact-lang/tact/pull/1237)
- Added on-chain metadata creation for NFTs and Jettons to the cookbook: PR [#1236](https://github.com/tact-lang/tact/pull/1236)
- Documented that identifiers cannot start with `__gen` or `__tact`, and cannot contain Unicode characters apart from the small subset `a-zA-Z0-9_`: PR [#1312](https://github.com/tact-lang/tact/pull/1312)
- Added signatures for map methods, such as `.get()`, `.exists()`, `.set()`, `.replace()`, `.replaceGet()`, `.del()`, `.isEmpty()`, `.deepEquals()`, `.asCell()`: PR [#1352](https://github.com/tact-lang/tact/pull/1352)
- Added a compilation-related page with the description of the compilation report: PR [#1309](https://github.com/tact-lang/tact/pull/1309), PR [#1387](https://github.com/tact-lang/tact/pull/1387)
- Documented `BaseTrait` and methods in stdlib code: PR [#1296](https://github.com/tact-lang/tact/pull/1296)
- Documented how storage variables get updated in relation to the `init()` function: PR [#1311](https://github.com/tact-lang/tact/pull/1311)
- Documented compiler upgrades in Blueprint and other Tact projects: PR [#1560](https://github.com/tact-lang/tact/pull/1560)
- Illustrated how nested maps can be created: PR [#1593](https://github.com/tact-lang/tact/pull/1593)
- Improved Chinese localization of the documentation: PR [#1642](https://github.com/tact-lang/tact/pull/1642)
- Removed the notion of the non-standard TL-B syntax `remainder<X>`: PR [#1599](https://github.com/tact-lang/tact/pull/1599)
- Added description of `.boc`, `.ts`, `.abi`, and `.pkg` files and completed Compilation page: PR [#1676](https://github.com/tact-lang/tact/pull/1676)
- Marked gas-expensive functions and expressions: PR [#1703](https://github.com/tact-lang/tact/pull/1703)
- Added a Security audits page, with the first assessment from the Trail of Bits: PR [#1791](https://github.com/tact-lang/tact/pull/1791)
- Listed functions with implicit mode and further clarified the interactions of message-sending functions and their modes: PR [#1634](https://github.com/tact-lang/tact/pull/1634)
- Added `Deployable` trait to all contracts in the Cookbook: PR [#1906](https://github.com/tact-lang/tact/pull/1906)
- Added a note on the Debug page about high gas use of functions enabled with debug mode: PR [#1938](https://github.com/tact-lang/tact/pull/1938)
- Added a note on the Assembly functions page regarding the ordering of fields in stdlib structures: PR [#1976](https://github.com/tact-lang/tact/pull/1976)
- Added a link to Awesome Tact after the Ecosystem section: PR [#2015](https://github.com/tact-lang/tact/pull/2015)
- Updated VSCode page in the Ecosystem with the new extension and language server: PR [#2031](https://github.com/tact-lang/tact/pull/2031)
- Updated contracts in `./examples`: PR [#2008](https://github.com/tact-lang/tact/pull/2008)
- Added `Upgradable` and `DelayedUpgradable` traits to the Cookbook: PR [#1896](https://github.com/tact-lang/tact/pull/1896), PR [#2079](https://github.com/tact-lang/tact/pull/2079)

### Release contributors

- [Aliaksandr Bahdanau](https://github.com/a-bahdanau)
- [Anton Trunov](https://github.com/anton-trunov)
- [Daniil Sedov](https://github.com/Gusarich)
- [Danil Ovchinnikov](https://github.com/Danil42Russia)
- [Esorat](https://github.com/Esorat)
- [Georgiy Komarov](https://github.com/jubnzv)
- [Ikko Eltociear Ashimine](https://github.com/eltociear)
- [Jesús Héctor Domínguez Sánchez](https://github.com/jeshecdom)
- [Maksim Lagus](https://github.com/Kaladin13)
- [Novus Nota](https://github.com/novusnota)
- [Petr Makhnev](https://github.com/i582)
- [Shvetc Andrei](https://github.com/Shvandre)
- [Vodka2134156](https://github.com/Vodka2134156)
- [Vsevolod](https://github.com/sraibaby)
- [sansx](https://github.com/sansx)
- [verytactical](https://github.com/verytactical)
- [xpyctumo](https://github.com/xpyctumo)

## [1.5.4] - 2025-02-04

### Fixed

- Allowed importing FunC files with `.func` extension. Resolves the `TOB-TACT-1` issue
- Issue understandable error on circular trait dependencies. Resolves the `TOB-TACT-2` issue
- Forbade accessing files via symlinks. Resolves the `TOB-TACT-3` issue
- Bit shift FunC compilation errors for incorrect bit widths. Partially resolves the `TOB-TACT-5` issue
- Streamlined `renameModuleItems` function. Resolves the `TOB-TACT-6` issue
- Documented the parser limitations for nested expressions. Alleviates the `TOB-TACT-7` issue
- Bit shift FunC compilation errors for incorrect bit widths
- Throwing from functions with non-trivial branching in the `try` statement

### Notes

Handling the Unicode in the Tact grammar as per the `TOB-TACT-4` issue has been left unchanged and will be addressed in the future Tact releases.

### Release contributors

- [Anton Trunov](https://github.com/anton-trunov): security audit fixes
- [@verytactical](https://github.com/verytactical): internal review of the security audit fixes
- [Trail of Bits](https://www.trailofbits.com): the security audit of the Tact compiler v1.5.0 (commit 0106ea14857bcf3c40dd10135243d0de96012871) and the audit of the fixes

## [1.5.3] - 2024-11-28

### Changed

- Replaced `Set.isSubsetOf()` with `isSubsetOf()` to support Node.js ≥18 and <22: PR [#1009](https://github.com/tact-lang/tact/pull/1009)

### Release contributors

- [Novus Nota](https://github.com/novusnota)

## [1.5.2] - 2024-09-25

### Fixed

- `asm` functions now support full range of Fift-asm syntax: PR [#855](https://github.com/tact-lang/tact/pull/855), PR [#1061](https://github.com/tact-lang/tact/pull/1061)

- Fix `npm` installations of Tact compiler or any of the packages depending on it by hiding unnecessary post-install runs of `husky`: PR [#870](https://github.com/tact-lang/tact/pull/870)

### Release contributors

- [Novus Nota](https://github.com/novusnota)

## [1.5.1] - 2024-09-18

### Added

- The `engines` property in `package.json` and its strict checking to ensure minimal required Node.js version is 22: PR [#847](https://github.com/tact-lang/tact/pull/847)

### Changed

- CI now does matrix tests with [Blueprint](https://github.com/ton-org/blueprint) and `npm`, `yarn`, `pnpm`, and `bun` package managers: PR [#848](https://github.com/tact-lang/tact/pull/848)

### Release contributors

- [Jesús Héctor Domínguez Sánchez](https://github.com/jeshecdom)
- [Novus Nota](https://github.com/novusnota)

## [1.5.0] - 2024-09-15

### Added

- The `exists` method for the `Map` type: PR [#581](https://github.com/tact-lang/tact/pull/581), PR [#938](https://github.com/tact-lang/tact/pull/938)
- The `storeBit` method for `Builder` type and the `loadBit` method for `Slice` type: PR [#699](https://github.com/tact-lang/tact/pull/699), PR [#936](https://github.com/tact-lang/tact/pull/936)
- The `toSlice` method for structs and messages: PR [#630](https://github.com/tact-lang/tact/pull/630), PR [#936](https://github.com/tact-lang/tact/pull/936)
- Wider range of serialization options for integers — `uint1` through `uint256` and `int1` through `int257`: PR [#558](https://github.com/tact-lang/tact/pull/558), PR [#937](https://github.com/tact-lang/tact/pull/937)
- The `deepEquals` method for the `Map` type: PR [#637](https://github.com/tact-lang/tact/pull/637), PR [#939](https://github.com/tact-lang/tact/pull/939)
- `asm` bodies for module-level functions: PR [#769](https://github.com/tact-lang/tact/pull/769), PR [#825](https://github.com/tact-lang/tact/pull/825)
- Corresponding stdlib functions for new TVM instructions from 2023.07 and 2024.04 upgrades: PR [#331](https://github.com/tact-lang/tact/pull/331), PR [#1062](https://github.com/tact-lang/tact/pull/1062). Added the `storeBuilder` extension function and `gasConsumed`, `getComputeFee`, `getStorageFee`, `getForwardFee`, `getSimpleComputeFee`, `getSimpleForwardFee`, `getOriginalFwdFee`, `myStorageDue` functions.
- `slice`, `rawSlice`, `ascii` and `crc32` built-in functions: PR [#787](https://github.com/tact-lang/tact/pull/787), PR [#799](https://github.com/tact-lang/tact/pull/799), PR [#951](https://github.com/tact-lang/tact/pull/951)
- `Builder.storeMaybeRef`, `parseStdAddress` and `parseVarAddress` stdlib functions: PR [#793](https://github.com/tact-lang/tact/pull/793), PR [#950](https://github.com/tact-lang/tact/pull/950)
- The compiler development guide: PR [#833](https://github.com/tact-lang/tact/pull/833)
- Constant evaluator now uses an interpreter: PR [#664](https://github.com/tact-lang/tact/pull/664). This allows calls to user-defined functions and references to declared global constants.

### Changed

- Allow omitting semicolons in contract/trait declarations and definitions: PR [#718](https://github.com/tact-lang/tact/pull/718)
- Compiler Tests are now using `@ton/sandbox` instead of `@tact-lang/emulator`: PR [#651](https://github.com/tact-lang/tact/pull/651)
- The minimal required Node.js version is bumped to 22: PR [#769](https://github.com/tact-lang/tact/pull/769)

### Fixed

- Traits can override inherited abstract functions: PR [#724](https://github.com/tact-lang/tact/pull/724)
- Fix code generation bug for maps from unsigned integers to Boolean values: PR [#725](https://github.com/tact-lang/tact/pull/725)
- Compiler failure when `toString` gets called as a static function and not a method: PR [#745](https://github.com/tact-lang/tact/pull/745)
- Tact AST keeps the original format of integer literals (hex/dec/oct/bin): PR [#771](https://github.com/tact-lang/tact/pull/771)
- Message opcodes are now checked if they fit into 32 bits: PR [#771](https://github.com/tact-lang/tact/pull/771)
- Disallow zero binary message opcodes as those are reserved for text messages: PR [#786](https://github.com/tact-lang/tact/pull/786)
- Return-statements in `init()` function do not cause FunC compilation error anymore: PR [#794](https://github.com/tact-lang/tact/pull/794)
- `emptyMap()` in equality comparison expressions does not cause code generation failures: PR [#814](https://github.com/tact-lang/tact/pull/814)
- Maps with `coins` as value type are now correctly handled in structs: PR [#821](https://github.com/tact-lang/tact/pull/821)
- Contract method calls in return statements: PR [#829](https://github.com/tact-lang/tact/pull/829)
- Disallow initializers for trait storage fields: PR [#831](https://github.com/tact-lang/tact/pull/831)
- Fix `dnsInternalNormalize()` in `@stdlib/dns` to throw on slices with references as expected: PR [#834](https://github.com/tact-lang/tact/pull/834)

### Release contributors

- [Jesús Héctor Domínguez Sánchez](https://github.com/jeshecdom)
- [Novus Nota](https://github.com/novusnota)
- [Daniil Sedov](https://github.com/Gusarich)
- [Anton Trunov](https://github.com/anton-trunov)

### Special thanks

- [Georgiy Komarov](https://github.com/jubnzv)

## [1.4.4] - 2024-08-18

### Added

- Initial version of the API providing AST equivalence check: PR [#689](https://github.com/tact-lang/tact/pull/689)

### Fixed

- Returning `self` from getters is now allowed: PR [#666](https://github.com/tact-lang/tact/pull/666)
- Remainder fields in the middle of a struct are now forbidden: PR [#697](https://github.com/tact-lang/tact/pull/697)
- Defining two native functions from the same FunC function now does not fail compilation: PR [#699](https://github.com/tact-lang/tact/pull/699)
- Map types are checked for well-formedness in all type ascriptions: PR [#704](https://github.com/tact-lang/tact/pull/704)

## [1.4.3] - 2024-08-16

### Fixed

- Parsing of optional nested struct fields does not cause the `Not a tuple` error anymore: PR [#692](https://github.com/tact-lang/tact/pull/692)
- Disallow shadowing of recursive function names: PR [#693](https://github.com/tact-lang/tact/pull/693)
- Better error message for the case when a constant shadows an stdlib identifier: PR [#694](https://github.com/tact-lang/tact/pull/694)

## [1.4.2] - 2024-08-13

### Changed

- Removed unsupported iterators API: PR [#633](https://github.com/tact-lang/tact/pull/633)
- Created a separate API function to enable compiler features: PR [#647](https://github.com/tact-lang/tact/pull/647)
- Use the `ILogger` interface to enable API users implement their own loggers: PR [#668](https://github.com/tact-lang/tact/pull/668)
- Use specific Internal or Compiler errors when throwing exceptions: PR [#669](https://github.com/tact-lang/tact/pull/669)

### Fixed

- FunC function identifiers with characters from hexadecimal set: PR [#636](https://github.com/tact-lang/tact/pull/636)
- Throw syntax error for module-level (top-level) constants with attributes: PR [#644](https://github.com/tact-lang/tact/pull/644)
- Typechecking for optional types when the argument type is not an equality type: PR [#650](https://github.com/tact-lang/tact/pull/650)
- Getters now return flattened types for structs as before: PR [#679](https://github.com/tact-lang/tact/pull/679)
- New bindings cannot shadow global constants: PR [#680](https://github.com/tact-lang/tact/pull/680)
- Disallow using assignment operators on constants: PR [#682](https://github.com/tact-lang/tact/pull/682)
- Fix code generation for some non-Lvalues that weren't turned into Lvalues by wrapping them in a function call: PR [#683](https://github.com/tact-lang/tact/pull/683)

## [1.4.1] - 2024-07-26

### Added

- `-e` / `--eval` CLI flags to evaluate constant Tact expressions: PR [#462](https://github.com/tact-lang/tact/pull/462)
- `-q` / `--quiet` CLI flags to suppress compiler log output: PR [#509](https://github.com/tact-lang/tact/pull/509)
- Markdown report for compiled contracts now includes Mermaid diagrams for trait inheritance and contract dependencies: PR [#560](https://github.com/tact-lang/tact/pull/560)
- Documentation comments to Zod schema of `tact.config.json` for descriptive hover pop-ups in editors: PR [#575](https://github.com/tact-lang/tact/pull/575)

### Changed

- Removed the `LValue` grammatical category and replaced it with `Expression`: PR [#479](https://github.com/tact-lang/tact/pull/479)
- Compilation results are placed into the source file directory when compiling without `tact.config.json` file: PR [#495](https://github.com/tact-lang/tact/pull/495)
- External receivers are enabled for single file compilation: PR [#495](https://github.com/tact-lang/tact/pull/495)
- `[DEBUG]` prefix was removed from debug prints because a similar prefix was already present: PR [#506](https://github.com/tact-lang/tact/pull/506)
- File paths in debug prints always use POSIX file paths (even on Windows): PR [#523](https://github.com/tact-lang/tact/pull/523)
- The IPFS ABI and supported interfaces getters are not generated by default; to generate those, set to `true` the two newly introduced per-project options in `tact.config.json`: `ipfsAbiGetter` and `interfacesGetter`: PR [#534](https://github.com/tact-lang/tact/pull/534)
- Values of `Slice` and `Builder` types are not converted to `Cell` in Typescript bindings anymore: PR [#562](https://github.com/tact-lang/tact/pull/562)
- Debug prints now include line content for better debugging experience: PR [#563](https://github.com/tact-lang/tact/pull/563)
- Error messages now suggest to add the `self` prefix if there is an attempt to access a missing variable when the contract storage has a variable with the same name: PR [#568](https://github.com/tact-lang/tact/pull/568)
- Error messages now suggest to add or remove parentheses if there is an attempt to access a missing field when there is a method with the same name (and vice versa): PR [#622](https://github.com/tact-lang/tact/pull/622)

### Fixed

- Name clashes with FunC keywords in struct constructor function parameters: PR [#467](https://github.com/tact-lang/tact/issues/467)
- Error messages for traversing non-path-expressions in `foreach`-loops : PR [#479](https://github.com/tact-lang/tact/pull/479)
- Shadowing of trait constants by contract storage variables: PR [#480](https://github.com/tact-lang/tact/pull/480)
- Parsing of non-decimal message opcodes: PR [#481](https://github.com/tact-lang/tact/pull/481)
- Detection of multiple receivers of the same message: PR [#491](https://github.com/tact-lang/tact/pull/491)
- Detection of non-unique message opcodes: PR [#493](https://github.com/tact-lang/tact/pull/493)
- Error messages for non-abstract constants in traits: PR [#483](https://github.com/tact-lang/tact/pull/483)
- All immediately inherited traits must be unique: PR [#500](https://github.com/tact-lang/tact/pull/500)
- Do not throw error when overriding abstract and virtual getters: PR [#503](https://github.com/tact-lang/tact/pull/503)
- Error message for non-existent storage variables: PR [#519](https://github.com/tact-lang/tact/issues/519)
- Error message for duplicate receiver definitions inherited from traits: PR [#519](https://github.com/tact-lang/tact/issues/519)
- Usage of `initOf` inside of `init()` does not cause error `135` anymore: PR [#521](https://github.com/tact-lang/tact/issues/521)
- Usage of `newAddress` with hash parts shorter than 64 hexadecimal digits does not cause constant evaluation error `Invalid address hash length` anymore: PR [#525](https://github.com/tact-lang/tact/pull/525)
- Introduced a streamlined error logger for compilation pipeline to support third-party tools: PR [#509](https://github.com/tact-lang/tact/pull/509)
- Collisions of PascalCase getter names in generated wrappers are now checked: PR [#556](https://github.com/tact-lang/tact/pull/556)
- Display a clearer error in case the source code file is missing when using the Tact CLI: PR [#561](https://github.com/tact-lang/tact/pull/561)
- Error messages for unicode code points outside of valid range: PR [#535](https://github.com/tact-lang/tact/pull/535)
- Correct regex for unicode code points and escaping of control codes in generated comments: PR [#535](https://github.com/tact-lang/tact/pull/535)
- Add `impure` specifier to some stdlib functions that are expected to throw errors: PR [#565](https://github.com/tact-lang/tact/pull/565)
- Defining non-existing native FunC functions now throws an understandable compilation error: PR [#585](https://github.com/tact-lang/tact/pull/585)
- Bump used `@tact-lang/opcode` version to `0.0.16` which fixes the issue with `DIV` instructions: PR [#589](https://github.com/tact-lang/tact/pull/589)
- Code generation for `recv_external` now correctly throws exit code `130` when processing an unexpected message: PR [#604](https://github.com/tact-lang/tact/pull/604)
- Allocator bug resulting in cell overflows for some contract data layouts: PR [#615](https://github.com/tact-lang/tact/pull/615)
- Structs with more than 15 fields do not cause a FunC compilation error anymore: PR [#590](https://github.com/tact-lang/tact/pull/590)
- Typechecking for constant and struct field initializers: PR [#621](https://github.com/tact-lang/tact/pull/621)
- Constant evaluation for structures with default and optional fields: PR [#621](https://github.com/tact-lang/tact/pull/621)
- Report error for self-referencing and mutually-recursive types: PR [#624](https://github.com/tact-lang/tact/pull/624)
- Error reporting for bounced receivers with missing parameter types: PR [#626](https://github.com/tact-lang/tact/pull/626)
- Allowed range of FunC function identifiers in `grammar.ohm`: PR [#628](https://github.com/tact-lang/tact/pull/628)

## [1.4.0] - 2024-06-21

### Added

- The bitwise NOT operation (`~`): PR [#337](https://github.com/tact-lang/tact/pull/337)
- Augmented assignment bitwise operators `|=`, `&=`, `^=`: PR [#350](https://github.com/tact-lang/tact/pull/350)
- Traversing maps from contract storage and structs is now allowed: PR [#389](https://github.com/tact-lang/tact/pull/389)
- The `loadBool` method for `Slice` type: PR [#412](https://github.com/tact-lang/tact/pull/412)
- CLI flag `--with-decompilation` to turn on decompilation of BoC files at the end of the compilation pipeline: PR [#417](https://github.com/tact-lang/tact/pull/417)
- Support more Tact expressions in the constant evaluator: conditional expressions, struct instances, struct field accesses, `emptyMap()`: PR [#432](https://github.com/tact-lang/tact/pull/432) and PR [#445](https://github.com/tact-lang/tact/pull/445)
- The `fromCell` and `fromSlice` methods for struct and message parsing: PR [#418](https://github.com/tact-lang/tact/pull/418) and PR [#454](https://github.com/tact-lang/tact/pull/454)
- The `return`-statement reachability analysis now takes into account the `throw` and `nativeThrow` functions: PR [#447](https://github.com/tact-lang/tact/pull/447)

### Changed

- Trailing semicolons in struct and message declarations are optional now: PR [#395](https://github.com/tact-lang/tact/pull/395)
- Tests are refactored and renamed to convey the sense of what is being tested and to reduce the amount of merge conflicts during development: PR [#402](https://github.com/tact-lang/tact/pull/402)
- `let`-statements can now be used without an explicit type declaration and determine the type automatically if it was not specified: PR [#198](https://github.com/tact-lang/tact/pull/198) and PR [#438](https://github.com/tact-lang/tact/pull/438)
- The outdated TextMate-style grammar files for text editors have been removed (the most recent grammar files can be found in the [tact-sublime](https://github.com/tact-lang/tact-sublime) repo): PR [#404](https://github.com/tact-lang/tact/pull/404)
- The JSON schema for `tact.config.json` has been moved to the `schemas` project folder: PR [#404](https://github.com/tact-lang/tact/pull/404)
- Allow underscores as unused variable identifiers: PR [#338](https://github.com/tact-lang/tact/pull/338)
- The default compilation mode does not decompile BoC files anymore, to additionally perform decompilation at the end of the pipeline, set the `fullWithDecompilation` mode in the `mode` project properties of `tact.config.json`: PR [#417](https://github.com/tact-lang/tact/pull/417)
- Trait lists, parameters and arguments in the Tact grammar were assigned their own names in the grammar for better readability and code deduplication: PR [#422](https://github.com/tact-lang/tact/pull/422)
- The semicolon (`;`) terminating a statement is optional if the statement is the last one in the statement block: PR [#434](https://github.com/tact-lang/tact/pull/434)

### Fixed

- Return type of `skipBits` now matches FunC and does not lead to compilation errors: PR [#388](https://github.com/tact-lang/tact/pull/388)
- Typechecking of conditional expressions when one branch's type is a subtype of another, i.e. for optionals and maps/`null`: PR [#394](https://github.com/tact-lang/tact/pull/394)
- Typechecking of conditional expressions when the types of their branches can be generalized, i.e. for non-optionals and `null` can be inferred an optional type: PR [#429](https://github.com/tact-lang/tact/pull/429)
- External fallback receivers now work properly: PR [#408](https://github.com/tact-lang/tact/pull/408)
- `Int as coins` as a value type of a map in persistent storage does not throw compilation error anymore: PR [#413](https://github.com/tact-lang/tact/pull/413)
- The semantics of the Tact arithmetic operations in the constant evaluator to perform rounding towards negative infinity: PR [#432](https://github.com/tact-lang/tact/pull/432)
- Better error messages for the `void` type: PR [#442](https://github.com/tact-lang/tact/pull/442)
- Fixed the native function binding for the stdlib function `nativeThrowWhen` (it needed to be `throw_if` instead of `throw_when`) and also renamed it to `nativeThrowIf` for consistency with FunC: PR [#451](https://github.com/tact-lang/tact/pull/451)

## [1.3.1] - 2024-06-08

### Added

- Tests for recursive functions: PR [#359](https://github.com/tact-lang/tact/pull/359)
- API for AST traversal: PR [#368](https://github.com/tact-lang/tact/pull/368)
- Spell checking for the whole code base: PR [#372](https://github.com/tact-lang/tact/pull/372)

### Changed

- GitHub actions updated to use Node.js 20: PR [#360](https://github.com/tact-lang/tact/pull/360)
- Refactor AST types to simplify access to third-party tools: PR [#325](https://github.com/tact-lang/tact/pull/325)
- Refactor the compiler API used to access AST store: PR [#326](https://github.com/tact-lang/tact/pull/326)
- Update JSON Schema to inform about usage in Blueprint: PR [#330](https://github.com/tact-lang/tact/pull/330)
- All identifiers in error messages are now quoted for consistency: PR [#363](https://github.com/tact-lang/tact/pull/363)
- The Tact grammar has been refactored for better readability: PR [#365](https://github.com/tact-lang/tact/pull/365)
- Error messages now use relative file paths: PR [#456](https://github.com/tact-lang/tact/pull/456)
- Comparison between `null` and non-optionals now throws a compilation error: PR [#571](https://github.com/tact-lang/tact/pull/571)

### Fixed

- The `log2` and `log` math functions were adjusted for consistency in error throwing: PR [#342](https://github.com/tact-lang/tact/pull/342)
- Shadowing built-in static functions is now forbidden: PR [#351](https://github.com/tact-lang/tact/pull/351)
- Augmented assignment now throws compilation error for non-integer types: PR [#356](https://github.com/tact-lang/tact/pull/356)
- Built-in function `address()` now handles parse errors correctly: PR [#357](https://github.com/tact-lang/tact/pull/357)
- The grammar of the unary operators has been fixed, constant and function declarations are prohibited for contracts and at the top level of Tact modules: PR [#365](https://github.com/tact-lang/tact/pull/365)
- Typos in ABI generation: PR [#372](https://github.com/tact-lang/tact/pull/372)
- `__tact_load_address_opt` code generation: PR [#373](https://github.com/tact-lang/tact/pull/373)
- Empty messages are now correctly converted into cells: PR [#380](https://github.com/tact-lang/tact/pull/380)
- All integer and boolean expressions are now being attempted to be evaluated as constants. Additionally, compile-time errors are thrown for errors encountered during the evaluation of actual constants: PR [#352](https://github.com/tact-lang/tact/pull/352)
- Chaining mutable extension functions now does not throw compilation errors: PR [#384](https://github.com/tact-lang/tact/pull/384)
- Removed unused `ton-compiler` dependency: PR [#452](https://github.com/tact-lang/tact/pull/452)

## [1.3.0] - 2024-05-03

### Added

- `log2` and `log` math functions in `@stdlib/math`: PR [#166](https://github.com/tact-lang/tact/pull/166)
- Reserve mode constants in `@stdlib/reserve`, namely `ReserveExact`, `ReserveAllExcept`, `ReserveAtMost`, `ReserveAddOriginalBalance`, `ReserveInvertSign`, `ReserveBounceIfActionFail`: PR [#173](https://github.com/tact-lang/tact/pull/173)
- Support for string escape sequences (`\\`, `\"`, `\n`, `\r`, `\t`, `\v`, `\b`, `\f`, `\u{0}` through `\u{FFFFFF}`, `\u0000` through `\uFFFF`, `\x00` through `\xFF`): PR [#192](https://github.com/tact-lang/tact/pull/192)
- JSON Schema for `tact.config.json`: PR [#194](https://github.com/tact-lang/tact/pull/194)
- Struct fields punning, i.e. `{foo, bar}` is syntactic sugar for `{ foo: foo, bar: bar }`: PR [#272](https://github.com/tact-lang/tact/pull/272)
- The ability to use `dump` function on the values of the `Address` type: PR [#175](https://github.com/tact-lang/tact/pull/175)
- The non-modifying `StringBuilder`'s `concat` extension function for chained string concatenations: PR [#217](https://github.com/tact-lang/tact/pull/217)
- The `toString` extension function for `Address` type: PR [#224](https://github.com/tact-lang/tact/pull/224)
- The bitwise XOR operation (`^`): PR [#238](https://github.com/tact-lang/tact/pull/238)
- The `isEmpty` extension function for the `Map` type: PR [#266](https://github.com/tact-lang/tact/pull/266)
- The `pow2` power function with base 2: PR [#267](https://github.com/tact-lang/tact/pull/267)
- The `try` and `try-catch` statements: PR [#212](https://github.com/tact-lang/tact/pull/212)
- The `del` method for the `Map` type: PR [#95](https://github.com/tact-lang/tact/pull/95)
- The `-h`/`--help`, `-v` (short for `--version`), `-p` (short for `--project`), `--func` (for only outputting FunC code) and `--check` (for only doing the syntax and type checking) command-line flags: PR [#287](https://github.com/tact-lang/tact/pull/287)
- The `mode` enum in project properties of `tact.config.json` for specifying compilation mode: `full` (default), `funcOnly` (only outputs FunC code and exits), or `checkOnly` (only does the syntax and type checking, then exits): PR [#287](https://github.com/tact-lang/tact/pull/287)
- The `foreach` loop for the `Map` type: PR [#106](https://github.com/tact-lang/tact/pull/106)

### Changed

- The implicit empty `init` function is now present by default in the contract if not declared: PR [#167](https://github.com/tact-lang/tact/pull/167)
- Support trailing commas in all comma-separated lists (struct instantiations, `initOf` arguments, `init()` parameters, inherited traits via `with`, function arguments and parameters): PR [#179](https://github.com/tact-lang/tact/pull/179) and PR [#246](https://github.com/tact-lang/tact/pull/246)
- `@stdlib/stoppable` now imports `@stdlib/ownable` so the programmer does not have to do it separately: PR [#193](https://github.com/tact-lang/tact/pull/193)
- The `newAddress` function now evaluates to a constant value if possible: PR [#237](https://github.com/tact-lang/tact/pull/237)
- The `pow` power function could only be used at compile-time, but now it is available in the standard library and can be called both at runtime and compile-time: PR [#267](https://github.com/tact-lang/tact/pull/267)
- The `dump()` and `dumpStack()` functions now print the file path, line number, and column number in addition to the data: PR [#271](https://github.com/tact-lang/tact/pull/271)
- Use `|` instead of `+` for send mode flags because the bitwise OR operation is idempotent and hence safer: PR [#274](https://github.com/tact-lang/tact/pull/274)
- Bumped the versions of `@ton/core` and `ohm-js` to the most recent ones: PR [#276](https://github.com/tact-lang/tact/pull/276)
- Generated `.pkg`-files always use POSIX file paths (even on Windows): PR [# 300](https://github.com/tact-lang/tact/pull/300)
- The `-p`/`--project` flags now allow specifying more than one project name. Additionally, they also require a `--config` flag to be specified: PR [#287](https://github.com/tact-lang/tact/pull/287)
- Command-line interface now allows compiling a single Tact file directly, without specifying a config: PR [#287](https://github.com/tact-lang/tact/pull/287)

### Fixed

- Escape backticks in error messages for generated TypeScript code: PR [#192](https://github.com/tact-lang/tact/pull/192)
- Integer overflows during compile-time constant evaluation are properly propagated as a compilation error: PR [#200](https://github.com/tact-lang/tact/pull/200)
- Incorrect "already exists" errors when using the `toString` and `valueOf` identifiers: PR [#208](https://github.com/tact-lang/tact/pull/208)
- Empty inherited trait lists after `with` keyword are now disallowed: PR [#246](https://github.com/tact-lang/tact/pull/246)
- Allow chaining method calls with `!!`, for instance, `map.asCell()!!.hash()` is grammatically correct now: PR [#257](https://github.com/tact-lang/tact/pull/257)
- Precedence levels for bitwise operators, equality and comparisons now matches common languages, like JavaScript: PR [#265](https://github.com/tact-lang/tact/pull/265)
- Incorrect variable scoping in the `repeat`, `while` and `until` loops: PR [#269](https://github.com/tact-lang/tact/pull/269)
- FunC compilation errors when trying to `dump()` values of the `Cell`, `Slice`, `Builder` and `StringBuilder` types: PR [#271](https://github.com/tact-lang/tact/pull/271)
- Tact's CLI returns a non-zero exit code if compilation fails: PR [#278](https://github.com/tact-lang/tact/pull/278)
- Use the most recent version of the FunC standard library [`stdlib.fc`](https://github.com/ton-blockchain/ton/blob/4cfe1d1a96acf956e28e2bbc696a143489e23631/crypto/smartcont/stdlib.fc): PR [#283](https://github.com/tact-lang/tact/pull/283)
- The WASM version of the FunC compiler has been updated to 0.4.4 and patched to work on larger contracts: PR [#297](https://github.com/tact-lang/tact/pull/297)
- The `return`-statement reachability analysis: PR [#302](https://github.com/tact-lang/tact/pull/302)

## [1.2.0] - 2024-02-29

### Added

- Augmented assignment operators (`+=`, `-=`, `*=`, `/=` and `%=`): PR [#87](https://github.com/tact-lang/tact/pull/87)
- Binary and octal literals with underscores as numerical separators: PR [#99](https://github.com/tact-lang/tact/pull/99)
- Ternary conditional operator (`condition ? then : else`): PR [#97](https://github.com/tact-lang/tact/pull/97)
- The `--version` command-line flag for the Tact executable: PR [#137](https://github.com/tact-lang/tact/pull/137)
- The `SendBounceIfActionFail` send mode constant to the standard library: PR [#122](https://github.com/tact-lang/tact/pull/122)

### Changed

- Decimal and hexadecimal literals now allow underscores as numerical separators: PR [#99](https://github.com/tact-lang/tact/pull/99)
- The equality and non-equality operators (`==` and `!=`) now support slices and strings by comparing the hashes of the left-hand and right-hand sides : PR [#105](https://github.com/tact-lang/tact/pull/105)
- Continuous integration now tests the dev [tact-template](https://github.com/tact-lang/tact-template)'s version with the dev version of Tact: PR [#111](https://github.com/tact-lang/tact/pull/111)
- Continuous integration now tests the latest [Blueprint](https://github.com/ton-org/blueprint)'s version with the dev version of Tact: PR [#152](https://github.com/tact-lang/tact/pull/152)
- Continuous integration now checks there are no ESLint warnings: PR [#157](https://github.com/tact-lang/tact/pull/157)

### Fixed

- Relative imports from parent directories: PR [#125](https://github.com/tact-lang/tact/pull/125)
- The typechecker failed to identify different types when using the `==` and `!=` operators: PR [#127](https://github.com/tact-lang/tact/pull/127)
- ESLint warnings for the whole Tact codebase: PR [#157](https://github.com/tact-lang/tact/pull/157)
- The versions of some vulnerable dependencies were bumped in `package.json` and `yarn.lock`: PR [#158](https://github.com/tact-lang/tact/pull/158) and PR [#160](https://github.com/tact-lang/tact/pull/160)

## [1.1.5] - 2023-12-01

### Added

- Continuous integration to run Tact tests on Linux, macOS and Windows: PR [#96](https://github.com/tact-lang/tact/pull/96)

### Changed

- Migration to `@ton` NPM packages: PR [#89](https://github.com/tact-lang/tact/pull/89)

### Fixed

- Struct and message identifiers need to be capitalized: PRs [#81](https://github.com/tact-lang/tact/pull/81) and [#83](https://github.com/tact-lang/tact/pull/83)
- Fixed the signature of the `checkDataSignature` function in `stdlib/std/crypto.tact`: PR [#50](https://github.com/tact-lang/tact/pull/50)
- Show location info for the internal compiler error 'Invalid types for binary operation': PR [#63](https://github.com/tact-lang/tact/pull/63)

## [1.1.4] - 2023-09-27

### Changed

- Hacked paths to support builds on Windows

## [1.1.3] - 2023-06-27

### Added

- bitwise and and or operations
- statically compile expressions with bitwise operations if possible

## [1.1.2] - 2023-04-27

### Added

- Add full ABI in bindings

## [1.1.1] - 2023-04-20

### Fixed

- Fix typescript bindings generation for custom key and value serialization formats
- Fix missing external messages in bindings

## [1.1.0] - 2023-04-19

### ⚡️ Breaking changes

- `reply` is now a method of `Contract` instead of global context and changed it's behavior if storage reserve is non-zero in contract.
- Logical expressions are now calculated differently: `&&` now does not execute right expression if left is `false` and `||` does not execute right expression if left is `true`. Before it was executed in any case. This change is made in attempt to reduce unexpected behavior.
- `OwnableTransferable` is now sends response to the sender.
- `overwrites` was renamed to `override`
- `Deployable` trait now sends non-bounceable notifications instead of bounceable ones.

### Features

- `Address` to `Address` maps
- Ability to define key and value serializations for maps
- `sha256` hashing
- `forward` and `notify` functions that can be used to send messages to other contracts using remaining value of incoming message
- `virtual` and `abstract` constants that can be shared between traits
- `storageReserve` constant in every contract that can be used to reserve some storage space by any trait
- `abstract` functions that can be implemented in contracts
- `FactoryDeployable` trait for deploying from factory contract
- `@stdlib/dns` for easier DNS resolution
- Opt-in `external` message support
- Typed `bounce` receiver and `bounce<T>` type modifier
- `commit` for committing state changes
- `inline` modifier for functions for inlining them into the caller
- Ability to define empty messages (but not structs)
- Some string-related operations are now computed at compile time if possible

### Fixed

- Signature of `preloadBits` function
- Fixed `readForwardFee` function

## [1.1.0-beta.28] - 2023-04-19

### Fixed

- Fix `func` invocation

## [1.1.0-beta.27] - 2023-04-14

### Fixed

- Remove tact-bindings binary reference

## [1.1.0-beta.26] - 2023-04-14

### Added

- Ability to define empty messages (but not structs)

## [1.1.0-beta.25] - 2023-04-14

### Added

- Support for bounced receivers for message structs

## [1.1.0-beta.24] - 2023-04-13

### Changed

- Bounced messages now skipped first 32 bits before passing it to receivers

### Fixed

- Passing optional structs as arguments

## [1.1.0-beta.23] - 2023-04-13

### Changed

- deploy trait now sends non-bounceable notifications
- changed `forward` and added bounceable and init arguments

### Added

- `Contract.notify()` non-bounceable alternative to reply

## [1.1.0-beta.22] - 2023-04-13

### Added

- `commit` function to commit state changes

## [1.1.0-beta.21] - 2023-04-13

### Fixed

- Work-around func `0.4.3` bug with pragma processing
- Fix external messages with arguments type checking

## [1.1.0-beta.20] - 2023-04-11

### Changed

- Upgrade `func` to `0.4.3`

## [1.1.0-beta.19] - 2023-04-10

### Fixed

- Fix bouncing unknown messages

## [1.1.0-beta.18] - 2023-04-10

### Added

- `FactoryDeployable` trait for deploying from factory contract

## [1.1.0-beta.17] - 2023-04-10

### Added

- Abstract functions
- Abstract and virtual constants in traits

### Changed

- Rename `overrides` to `override`
- Updated ownership transferring methods

### Removed

- Unused `public` modifier

## [1.1.0-beta.16] - 2023-04-09

### Changed

- `reply` now in contract instead of global context

## [1.1.0-beta.15] - 2023-04-09

### Added

- `asCell` to maps

## [1.1.0-beta.14] - 2023-04-09

### Fixed

- Fix `dnsResolveWallet` compilation error

## [1.1.0-beta.13] - 2023-04-09

### Added

- `dns` library
- map key and value serialization formats

## [1.1.0-beta.12] - 2023-04-08

### Fixed

- Upgrade decompiler to a `@tact-lang/opcodes@0.0.13`

## [1.1.0-beta.11] - 2023-04-08

### Fixed

- Signature of `preloadBits` function

## [1.1.0-beta.10] - 2023-04-08

### Added

- `sha256` function to compute sha256 hash of a text or byte string

## [1.1.0-beta.9] - 2023-04-02

### Added

- Opt-in external messages support

## [1.1.0-beta.8] - 2023-04-02

### Fixed

- Missing implementation of `Address` to `Address` maps

## [1.1.0-beta.7] - 2023-03-28

### Added

- `inline` modifier for functions to inline them into the caller

### Fixed

- Fix missing `method_id` in `get_abi_ipfs` and `lazy_deployment_completed`

## [1.1.0-beta.6] - 2023-03-27

### Changed

- Optimization of gas usage of low level primitives

## [1.1.0-beta.5] - 2023-03-25

### Changed

- Optimization of `String.asComment()` that tries to compute it compile time if possible

## [1.1.0-beta.4] - 2023-03-23

### Added

- Ability to compare cells

### Fixed

- Fixed contract crash when equality check involving nullable variables

### Changed

- Change logic of `&&` and `||`. Now second argument is not calculated when first argument is `false` or `true` respectively.

## [1.1.0-beta.3] - 2023-03-22

### Added

- `emit` function to emit events

### Fixed

- Fixed possible inconsistent behavior when calling mutating get methods from inside of the contract
- Fixed regression of order of functions in generated files

## [1.1.0-beta.2] - 2023-03-22

### Changed

- Tact now emits func in multiple files, optimized not only for blockchain, but also for human

## [1.1.0-beta.1] - 2023-03-20

### Fixed

- Some functions for deep structures with optionals not emitted
- Crash in bindings generator on boolean value in dictionary

## [1.1.0-beta.0] - 2023-03-14

### Fixed

- `overwrites` -> `override`
- Invalid `check` function error generation
- Error message for `address(0)`

## [1.0.0] - 2023-03-08

### Added

- `sender()` function to get message sender address

## [1.0.0-rc.13] - 2023-03-08

### Changed

- Upgrade `func` to `0.4.2`

### Fixed

- Windows paths support

## [1.0.0-rc.12] - 2023-03-03

### Fixed

- `pow` is now compile-only function

### Changed

- Use new FunC wasm bundle

## [1.0.0-rc.11] - 2023-03-02

### Added

- exported `check` function for language server support

## [1.0.0-rc.10] - 2023-03-02

### Changed

- Contracts now can be deployed only to the basic workchain unless `masterchain` set `true`
- Checking field initialization in init function

## [1.0.0-rc.9] - 2023-03-01

### Changed

- Contracts now work only with basic workchain. To enable masterchain support set `masterchain: true` in `tact.conf.json`

### Added

- `pow` function for exponentiation
- `address()` compile-time function for creating addresses from strings
- `cell()` compile-time function for creating cells from base64 strings
- `interfaces` field to ABI
- report workchain support in interfaces

## [1.0.0-rc.8] - 2023-02-27

### Added

- `logger` interface to programmatic API

## [1.0.0-rc.7] - 2023-02-27

### Added

- `verify` function to verify compiled package

## [1.0.0-rc.6] - 2023-02-26

### Fixed

- Fixing npm exports

## [1.0.0-rc.5] - 2023-02-26

### Fixed

- Fixing npm exports for typescript

## [1.0.0-rc.4] - 2023-02-26

### Fixed

- Fixing npm exports for typescript

## [1.0.0-rc.3] - 2023-02-26

### Fixed

- Fixed browser/node typings and exports
- Fixed browser environment execution

## [1.0.0-rc.2] - 2023-02-26

### Fixed

- Fixed missing `mkdirp` dependency

## [1.0.0-rc.1] - 2023-02-26

### Fixed

- Fixed cli command

## [1.0.0-rc.0] - 2023-02-26

### Added

- `@ton-lang/compiler/node` to invoke compiler from node similar how cli works
- `@ton-lang/compiler/browser` to invoke compiler from browser

### Removed

- Removed jetton library from stdlib. It would be re-introduced after 1.0 version with more thought put into it.

## [0.10.1] - 2023-02-23

### Added

- Display line and column numbers in error messages to be able to navigate to the error in the editor

### Fixed

- Execution order of struct and message fields
- `initOf` argument type checks

## [0.10.0] - 2023-02-23

### Changed

- Tact contracts are now [Argument-addressable](https://docs.tact-lang.org/ref/evolution/otp-005) meaning that they depend on init arguments and code hash only. Init function is now called when first valid message is received.
- Refactoring of allocator
- Moving contract's load function to the beginning of the execution
- Moving contract's save function to the end of the execution
- moving `debug` flag from `experimental` to `parameters` in `tact.config.json`
- Unknown fields in config are now considered an error
- Allow contracts without fields
- Typescript bindings are now working in browser and doesn't have `ton-emulator` dependency
- `map` syntax now uses `<>` instead of `[]` for future compatibility with generics

### Added

- Allow `Builder` type as a field type similar to `Cell` and `Slice`
- Allow `String` type as a field type

## [0.9.3] - 2023-02-19

### Added

- Error codes in reports
- Client-friendly typescript bindings

### Changed

- Change repository locations

## [0.9.2] - 2023-02-05

### Added

- `emptyMap()` for creating empty maps
- Allowing assigning `null` value to a map variable (same as calling `emptyMap()`)

## [0.9.1] - 2023-02-03

### Changed

- Update `dump` function to handle booleans and strings, better type checking or arguments
- Report `org.ton.debug.v0` interface if debug mode is enabled
- Update bindings generator to support `ton-emulator >= v2.1.0`

## [0.9.0] - 2023-02-02

### Added

- Importing `func` files

### Changed

- Upgrade `func` to `0.4.1`
- Enforce `func` version in generated files
- Enable critical pragmas by default
- Enable inlining in a lot of places thanks to fixed crashes in `func`

## [0.8.11] - 2023-01-28

### Fixed

- Optional `Address` fields in typescript bindings

### Added

- `Address.asSlice` for manual address parsing
- `@stdlib/content` library with `createOffchainContent` functions

### [0.8.10] - 2023-01-27

## Fixed

- `>>` and `<<` operations
- Type checking of struct constructors

## [0.8.9] - 2023-01-25

### Fixed

- Fix missing func compiler in distributive

## [0.8.8] - 2023-01-25

### Added

- TextMate Grammar for syntax highlighting

### Changed

- Embed `func` compiler to package
- Better builder types
- Moved docs to `ton-docs` repository

## [0.8.7] - 2023-01-13

### Added

- `beginTailString` and `beginStringFromBuilder` for starting a `StringBuilder`
- `Slice.asString` for converting slice to a `String` (without checks of contents)

## [0.8.6] - 2023-01-10

### Fixed

- Fixing passing non-nullable type as second argument to map's `set` operation

### Changed

- New `2022.v12` func compiler

## [0.8.5] - 2023-01-09

### Changed

- Improve gas usage in `storeBool`

## [0.8.4] - 2023-01-09

### Added

-`newAddress` function to create a new address from chain and hash -`getConfigParam` to get system configuration

## [0.8.3] - 2023-01-09

### Fixed

- Deep contract dependencies

## [0.8.2] - 2023-01-08

### Added

- `loadAddress` in `Slice`

## [0.8.1] - 2023-01-07

Fixing missing NPM release

## [0.8.0] - 2023-01-07

### Changed

- Changed message id algorithm to the one based on type signatures instead of tlb

### Added

- Dictionaries in typescript bindings
- Introduced packaging compilation step that packages a contract to a single package that can be deployed in predictable way.
- `tact-bindings` to build bindings to non-tact contracts

## [0.7.1] - 2023-01-04

### Fixed

- Assignability type checks

## [0.7.0] - 2023-01-04

### Added

- `toCell` to all structs and messages
- restored disassembler as part of a compilation flow
- `typescript` bindings parser of structs and messages

### Removed

- `abi.pack_cell` and `abi.pack_slice`

### Changed

- Updated codegen to prefix function names with a `$` to avoid clashing with system functions
- `random` and `randomInt` that are correctly initialized on first use unlike native one
- Changed the way get and init methods expect their arguments and return values to match func-like primitives

### Fixed

- non-nullable value could break the nullable variable memory representation

## [0.6.0] - 2023-01-03

### Changed

- Large bindings generator refactoring to match new `ton-core` and `ton-emulator` packages

### Added

- `Deployable` trait in `@stdlib/deploy`

## [0.5.0] - 2022-12-23

### Added

- Constants in contracts
- Global constants
- Added `SendRemainingBalance`, `SendRemainingValue`, `SendIgnoreErrors`, `SendPayGasSeparately`, `SendDestroyIfZero` constants in stdlib
- Added `emptyCell` and `emptySlice` helpers
- Added jettons example

### Changed

- `require` now accepts two arguments, second one must be a string literal that has error message. This error message then will be exported to ABI
- Optional `Address` fields are not encoded using native representation

## [0.4.0] - 2022-12-22

### Changed

- Renamed Map's `get2` to `get` and removing `get` from keywords list.

### Fixed

- Fixed missing call arguments verification

## [0.3.0] - 2022-12-22

### Added

- `String` literals and variables
- `Int.toString()` and `Int.toFloatString()`
- `StringBuilder` for gas-efficient string building
- Global compile-time `ton` function that converts string to Int during compile time.
- `checkDataSignature` similar to func `check_data_signature`
- `String.asComment` for conversion text to a comment payload
- `Resumable` trait, allows to resume contract operations once it was stopped
- Comment receiver that allows to receive arbitrary comment
- `String.asSlice` cast string to a slice for parsing
- Binary shift operators `>>` and `<<`
- `Slice.fromBase64` that converts text slice that has base64 to binary representation (both classic and url)
- `Slice.asCell`, `Builder.asCell`, `Cell.asSlice`, `Builder.asCell` convenience functions
- `Slice.loadCoins` that reads coins from slice
- `myBalance` that returns current balance of a contract before execution phase

### Changed

- `contractAddress` now accepts single argument of type `StateInit` and always produces address for workchain. Old method is renamed to `contractAddressExt`.
- `hashCell` and `hashSlice` are now extension function `hash` on `Slice` and `Cell`
- Removed some keywords such as `message`, `contract`, `init` to allow use this names as variable names
- Renamed `receiveBounced` to `bounced`

### Fixed

- Fixing importing tact with providing extension, now `import "./lib";` and `import "./lib.tact";` are equivalent.
- Fixing extension function generation
- Fixing clashing of variable names with func primitives and global functions
- Fix fallback and bounce argument type resolving
- Fixed `loadUint`/`preloadUint`
- Fixed invalid generation of `>=` and `>` operators

## [0.2.0]

### Added

- `supported_interfaces` TEP support. TACT now automatically builds a list of supported interfaces of a contract
- `IPFS`-based ABI reporting. TACT now automatically calculates and embeds ABI hash into smart contract and prepares a file to upload to IPFS.<|MERGE_RESOLUTION|>--- conflicted
+++ resolved
@@ -17,11 +17,8 @@
 - [fix] Compiler now correctly compiles contracts with optional struct fields with default values: PR [#2683](https://github.com/tact-lang/tact/pull/2683)
 - [fix] Compiler now shows a more informative error message for unsupported assembly functions inside traits and contracts: PR [#2689](https://github.com/tact-lang/tact/pull/2689)
 - [fix] Compiler now shows a more informative error message for `Slice? as remaining` fields: PR [#2694](https://github.com/tact-lang/tact/pull/2694)
-<<<<<<< HEAD
+- [fix] Compiler now shows a more informative error message for fields with unsupported trait types: PR [#2695](https://github.com/tact-lang/tact/pull/2695)
 - [fix] Compiler now correctly generates code for functions with several wildcard parameters: PR [#2703](https://github.com/tact-lang/tact/pull/2703)
-=======
-- [fix] Compiler now shows a more informative error message for fields with unsupported trait types: PR [#2695](https://github.com/tact-lang/tact/pull/2695)
->>>>>>> 1cbe3bd0
 
 ### Standard Library
 
