# Changelog

All notable changes to this project will be documented in this file.

The format is based on [Keep a Changelog](https://keepachangelog.com/en/1.0.0/),
and this project adheres to [Semantic Versioning](https://semver.org/spec/v2.0.0.html).

## [Unreleased]

### Language features

<<<<<<< HEAD
- Compiler now allows `toCell()` and `toSlice()` methods on contract types: PR [#3274](https://github.com/tact-lang/tact/pull/3274)
=======
- [fix] Compiler now doesn't require explicit re-declaration for abstract methods and fields in traits: PR [#3272](https://github.com/tact-lang/tact/pull/3272)
>>>>>>> a5bb80a1

### Release contributors

- [Petr Makhnev](https://github.com/i582)

## [1.6.11] - 2025-05-26

### Language features

- [fix] Balanced quotation in error messages for out-of-project-root imports: PR [#3242](https://github.com/tact-lang/tact/pull/3242)
- [fix] Disallow self-inheritance for contracts and traits: PR [#3094](https://github.com/tact-lang/tact/pull/3094)
- [fix] Added fixed-bytes support to bounced message size calculations: PR [#3129](https://github.com/tact-lang/tact/pull/3129)
- [fix] Fixed compiler errors for trait return types: PR [#3197](https://github.com/tact-lang/tact/pull/3197)
- [fix] Added checks for trait returns in non-shuffle asm functions: PR [#3197](https://github.com/tact-lang/tact/pull/3197)
- [fix] Allow equivalent `as`-annotations for maps types: PR [#3172](https://github.com/tact-lang/tact/pull/3172)
- [fix] Added static/instance checks for core static methods: PR [#3119](https://github.com/tact-lang/tact/pull/3119)
- [fix] Compiler now correctly counts the size of fields for maps in bounced messages: PR [#3255](https://github.com/tact-lang/tact/pull/3255)
- [fix] Compiler now allows `bounced<T>` as a return type of assembly functions: PR [#3259](https://github.com/tact-lang/tact/pull/3259)

### Code generation

- Compiler now generates more efficient code for slice serialization: PR [#3213](https://github.com/tact-lang/tact/pull/3213)
- Improve gas consumption for equality comparisons of optionals: PR [#3233](https://github.com/tact-lang/tact/pull/3233)
- Improve gas consumption for deserialization of optional addresses: PR [#3225](https://github.com/tact-lang/tact/pull/3225)
- [fix] Detect out-of-range exit codes for the special case of a fallback receiver with `throw`: PR [#3244](https://github.com/tact-lang/tact/pull/3244)
- [fix] Correct transformation of binary and octal message opcodes to hexadecimal format: PR [#3239](https://github.com/tact-lang/tact/pull/3239)
- [fix] Added escaping of special-chars in receiver comments break FunC compilation: PR [#3234](https://github.com/tact-lang/tact/pull/3234)
- [fix] Disable optimization of optional integer comparisons that leads to runtime exceptions: PR [#3210](https://github.com/tact-lang/tact/pull/3210)
- [fix] Compiler now doesn't generate `__tact_nop()` for `dump()` and `dumpStack()` in default mode: PR [#3218](https://github.com/tact-lang/tact/pull/3218)
- [fix] Correct long struct tuple destruction: PR [#3105](https://github.com/tact-lang/tact/pull/3105)
- Compiler now generates more efficient code for `if-throw` pattern with `throw_if/throw_unless` call: PR [#3216](https://github.com/tact-lang/tact/pull/3216)
- [fix] Arguments of the `==` and `!=` operators get evaluated in the left-to-right order: PR [#3252](https://github.com/tact-lang/tact/pull/3252)

### Docs

- Changed the title of the "Gas-expensive" badge to "500+ gas" to avoid confusion when discussing relative gas-efficiency: PR [#3120](https://github.com/tact-lang/tact/pull/3120)
- Added description of `safety`-related `tact.config.json` options to gas and security best practice pages: PR [#3206](https://github.com/tact-lang/tact/pull/3206)

### Release contributors

- [hazyone](https://github.com/hazyone)
- [lordivash](https://github.com/lordivash)
- [Novus Nota](https://github.com/novusnota)
- [Daniil Sedov](https://github.com/Gusarich)
- [Petr Makhnev](https://github.com/i582)
- [Andrew Gutarev](https://github.com/pyAndr3w)
- [Anton Trunov](https://github.com/anton-trunov)

## [1.6.10] - 2025-05-16

### Infrastructure

- [fix] Explicit dependencies to fix Blueprint integration: PR [#3088](https://github.com/tact-lang/tact/pull/3088)

### Release contributors

- [Petr Makhnev](https://github.com/i582)
- [verytactical](https://github.com/verytactical)

## [1.6.9] - 2025-05-16

### TypeScript third-party API

- [fix] Move logs-related TS files to separate folder: PR [#3082](https://github.com/tact-lang/tact/pull/3082)

### Release contributors

- [Petr Makhnev](https://github.com/i582)

## [1.6.8] - 2025-05-16

### Breaking changes

- [stdlib] Compiler now reports an error if `VarAddress` or `parseVarAddress()` is used, since starting
  from [TVM 10](https://github.com/ton-blockchain/ton/blob/master/doc/GlobalVersions.md#version-10) they are mostly not supported: PR [#3067](https://github.com/tact-lang/tact/pull/3067).

### Language features

- [fix] Compiler now correctly handles optional slices, builders, and strings when generating serialization logic: PR [#3053](https://github.com/tact-lang/tact/pull/3053)
- [fix] Compiler now disallows type usages as value (e.g. `let x = Int` or `let x = MyStruct`): PR [#3065](https://github.com/tact-lang/tact/pull/3065)

### Code generation

- Use FunC and Fift WASM build [v2025.04](https://github.com/ton-blockchain/ton/releases/tag/v2025.04): PR [#3077](https://github.com/tact-lang/tact/pull/3077)

### Tooling

- [fix] Formatter now correctly handles floating comments: PR [#2995](https://github.com/tact-lang/tact/pull/2995)
- [fix] Formatter now correctly handles inline comments after the last declaration: PR [#3064](https://github.com/tact-lang/tact/pull/3064)
- [fix] Formatter now correctly handles floating comments after import: PR [#3071](https://github.com/tact-lang/tact/pull/3071)
- [fix] Formatter now better supports comments inside chained method calls: PR [#3070](https://github.com/tact-lang/tact/pull/3070)

### Docs

- Enabled format checking across the Cookbook: PR [#2980](https://github.com/tact-lang/tact/pull/2980)
- Added references to https://github.com/tact-lang/defi-cookbook: PR [#2985](https://github.com/tact-lang/tact/pull/2985)
- Added description of the "unreachable code" errors and enhanced the descriptions of the `return` statement: PR [#2750](https://github.com/tact-lang/tact/pull/2750)
- Fixed description of the unary plus `+` operator: PR [#3016](https://github.com/tact-lang/tact/pull/3016)
- Documented that map key-value types and the inner message type of the `bounced<M>` type constructor cannot be nullable: PR [#3017](https://github.com/tact-lang/tact/pull/3017)
- Lowercased "Struct" everywhere except at the beginning of sentences: PR [#3021](https://github.com/tact-lang/tact/pull/3021)
- Reworked the optionals page: PR [#3002](https://github.com/tact-lang/tact/pull/3002)
- Made the low-level representation of maps more apparent: PR [#3080](https://github.com/tact-lang/tact/pull/3080)

### Release contributors

- [Novus Nota](https://github.com/novusnota)
- [Petr Makhnev](https://github.com/i582)
- [Daniil Sedov](https://github.com/Gusarich)
- [skywardboundd](https://github.com/skywardboundd)
- [xpyctumo](https://github.com/xpyctumo)

## [1.6.7] - 2025-04-24

### Language features

- Fixed incorrect error message for bounced messages: PR [#2932](https://github.com/tact-lang/tact/pull/2932)
- Added compile-time map literals: PR [#2881](https://github.com/tact-lang/tact/pull/2881)
- Added the `inMsg()` built-in function as an optimized version of `msg.toSlice()`: PR [#2850](https://github.com/tact-lang/tact/pull/2850)
- Compiler now generates more efficient code for structure fields serialization: PR [#2836](https://github.com/tact-lang/tact/pull/2836)
- Compiler now generates more efficient code for `Address?` fields deserialization: PR [#2834](https://github.com/tact-lang/tact/pull/2834)
- Optimized `self.notify`, `self.reply`, and `self.forward` in `BaseTrait` by using the `message` function directly where possible and avoiding unnecessary use of alias: PR [#2515](https://github.com/tact-lang/tact/pull/2515)
- Compiler now generates more efficient code for `if` statements: PR [#2844](https://github.com/tact-lang/tact/pull/2844)
- Any message now has an `opcode()` method to obtain its opcode: PR [#2886](https://github.com/tact-lang/tact/pull/2886)
- Contract `init` function now can have parameters with `as` annotations: PR [#2890](https://github.com/tact-lang/tact/pull/2890)
- [fix] Compiler now correctly handles get functions with an empty message parameter: PR [#2892](https://github.com/tact-lang/tact/pull/2892)

### Standard Library

- Improved gas consumption of the `cashback` function: PR [#2882](https://github.com/tact-lang/tact/pull/2882)
- Improved gas efficiency for the `BaseTrait` functions: PR [#2913](https://github.com/tact-lang/tact/pull/2913)

### Tooling

- Formatter now shortens `Foo { value: value }` to `Foo { value }`: PR [#2884](https://github.com/tact-lang/tact/pull/2884)
- Formatter now supports formatting several files and directories: PR [#2906](https://github.com/tact-lang/tact/pull/2906)
- [fix] Formatter now correctly formats trailing comments after the last field: PR [#2912](https://github.com/tact-lang/tact/pull/2912)

### Docs

- Added `inMsg()` function to the gas best practices page: PR [#2850](https://github.com/tact-lang/tact/pull/2850)
- Fixed the description of `StateInit.hasSameBasechainAddress()` function: PR [#2848](https://github.com/tact-lang/tact/pull/2848)

### Release contributors

- [Petr Makhnev](https://github.com/i582)
- [Novus Nota](https://github.com/novusnota)
- [skywardboundd](https://github.com/skywardboundd)
- [verytactical](https://github.com/verytactical)
- [Anton Trunov](https://github.com/anton-trunov)

## [1.6.6] - 2025-04-16

### Language features

- Optimized message deserialization with native loading of `Maybe Cell` fields: PR [#2661](https://github.com/tact-lang/tact/pull/2661)
- Optimized message serialization with native stores of `Maybe Cell` fields: PR [#2647](https://github.com/tact-lang/tact/pull/2647)
- Zero inequality comparison optimization: PR [#2655](https://github.com/tact-lang/tact/pull/2655)
- Compiler now generates more readable code for augmented assignment operators: PR [#2710](https://github.com/tact-lang/tact/pull/2710)
- [fix] Compiler now disallows `ton()` with empty or blank string: PR [#2681](https://github.com/tact-lang/tact/pull/2681)
- [fix] Compiler now disallows `ton()` with invalid number value or negative numbers: PR [#2684](https://github.com/tact-lang/tact/pull/2684)
- [fix] Compiler now shows a more informative error message for abstract functions and constants without a body: PR [#2688](https://github.com/tact-lang/tact/pull/2688)
- [fix] Compiler now correctly processes nested structs with default values in the interpreter: PR [#2687](https://github.com/tact-lang/tact/pull/2687)
- [fix] Compiler now correctly compiles contracts with optional struct fields with default values: PR [#2683](https://github.com/tact-lang/tact/pull/2683)
- [fix] Compiler now shows a more informative error message for unsupported assembly functions inside traits and contracts: PR [#2689](https://github.com/tact-lang/tact/pull/2689)
- [fix] Compiler now shows a more informative error message for `Slice? as remaining` fields: PR [#2694](https://github.com/tact-lang/tact/pull/2694)
- [fix] Compiler now shows a more informative error message for fields with unsupported trait types: PR [#2695](https://github.com/tact-lang/tact/pull/2695)
- [fix] Compiler now correctly generates code for functions with several wildcard parameters: PR [#2703](https://github.com/tact-lang/tact/pull/2703)
- [fix] Compiler now checks that "override" functions and constants have a virtual or abstract modifier in the parent trait: PR [#2700](https://github.com/tact-lang/tact/pull/2700)
- [fix] Compiler now throws an error if a non-optional method is called on an optional type: PR [#2770](https://github.com/tact-lang/tact/pull/2770)
- [fix] Compiler now throws an error when inheriting from two traits that have methods with the same name: PR [#2773](https://github.com/tact-lang/tact/pull/2773)
- [fix] Compiler now correctly generates code for the unary plus operator: PR [#2807](https://github.com/tact-lang/tact/pull/2807)
- [fix] Compiler now shows a full error message for maps with optional value: PR [#2810](https://github.com/tact-lang/tact/pull/2810)
- [fix] Compiler now correctly detects mutually recursive types: PR [#2814](https://github.com/tact-lang/tact/pull/2814)
- [fix] Generated TypeScript wrappers now export all functions for serialization/deserialization: PR [#2706](https://github.com/tact-lang/tact/pull/2706)
- [fix] Processing of `null` values of optional types in the `dump` builtin: PR [#2730](https://github.com/tact-lang/tact/pull/2730)
- [fix] Support constants as the second parameter of the `require()` function: PR [#2808](https://github.com/tact-lang/tact/pull/2808)

### Standard Library

- Added compute phase exit code constants reserved by the Tact compiler: `TactExitCodeNullReferenceException`, `TactExitCodeInvalidSerializationPrefix`, `TactExitCodeInvalidIncomingMessage`, `TactExitCodeConstraintsError`, `TactExitCodeAccessDenied`, `TactExitCodeContractStopped`, `TactExitCodeInvalidArgument`, `TactExitCodeContractCodeNotFound`, `TactExitCodeInvalidStandardAddress`, `TactExitCodeNotBasechainAddress`: PR [#2527](https://github.com/tact-lang/tact/pull/2527)
- Added the `SignedBundle` struct and the corresponding `verifySignature` method: PR [#2627](https://github.com/tact-lang/tact/pull/2627)
- Added the `sendRawMessage` and `sendRawMessageReturnForwardFee` functions instead of the deprecated `nativeSendMessage` and `nativeSendMessageReturnForwardFee` functions correspondingly: PR [#2755](https://github.com/tact-lang/tact/pull/2755)
- Optimized the `sha256()` function to about ~270 less gas used per call and added the `keccak256()` function: PR [#2775](https://github.com/tact-lang/tact/pull/2775)

### Tooling

- Added source code formatter: PR [#2768](https://github.com/tact-lang/tact/pull/2768)
  - Show a better error if a file cannot be parsed by the formatter: PR [#2796](https://github.com/tact-lang/tact/pull/2796)
  - Added `--check` flag to formatter: PR [#2788](https://github.com/tact-lang/tact/pull/2788)
  - Support directory formatting: PR [#2787](https://github.com/tact-lang/tact/pull/2787)

### TypeScript third-party API

- Support contract parameters in the AST printer: PR [#2658](https://github.com/tact-lang/tact/pull/2658)

### Docs

- Fixed code example of the `initOf` expression to highlight support for contract parameters: PR [#2550](https://github.com/tact-lang/tact/pull/2550)
- Fixed the description of the Tact-reserved exit code 129 and expanded descriptions of functions that can throw it, such as `Message.fromCell()` and `Message.fromSlice()`: PR [#2604](https://github.com/tact-lang/tact/pull/2604)
- Added "Learn Tact in Y minutes" page to the Book: PR [#2375](https://github.com/tact-lang/tact/pull/2375)
- Ensured that variables are always shown declared with immediate initialization, and made it clear in the descriptions of the `let` statement: PR [#2742](https://github.com/tact-lang/tact/pull/2742)
- Fixed the description of the Unicode escape upper bound (U+10FFFF): PR [#2752](https://github.com/tact-lang/tact/pull/2752)
- Added generation of `llms.txt`, `llms-full.txt` (full version), and `llms-small.txt` (compact version, with non-essential content removed): PR [#2763](https://github.com/tact-lang/tact/pull/2763)
- Added description of the specialized math functions, such as `pow2()` and `log2()`, to the gas best practices page: PR [#2771](https://github.com/tact-lang/tact/pull/2771)
- Added `BasechainAddress` to the gas best practices page: PR [#2802](https://github.com/tact-lang/tact/pull/2802)
- Applied suggestions from the gas best practices page to the security best practices page: PR [#2811](https://github.com/tact-lang/tact/pull/2811)

### Release contributors

- [Novus Nota](https://github.com/novusnota)
- [skywardboundd](https://github.com/skywardboundd)
- [Petr Makhnev](https://github.com/i582)
- [Anton Trunov](https://github.com/anton-trunov)
- [verytactical](https://github.com/verytactical)

## [1.6.5] - 2025-03-28

### Language features

- Optimized `Context().sender` to use `sender()` function for better gas efficiency: PR [#2427](https://github.com/tact-lang/tact/pull/2427)
- [fix] Ternary operator with struct and null: PR [#2432](https://github.com/tact-lang/tact/pull/2432)
- [fix] Show an error message for assembly functions with the `get` attribute: PR [#2484](https://github.com/tact-lang/tact/pull/2484)
- [fix] The parser does not throw an internal compiler error if the error is reported after the end of the file: PR [#2485](https://github.com/tact-lang/tact/pull/2485)
- [fix] Always show an error when calling the `dump()` function with an argument of the unsupported `StringBuilder` type: PR [#2491](https://github.com/tact-lang/tact/pull/2491)
- [fix] The grammar now disallows the augmented assignment operators with whitespace between the operator and the equals sign: PR [#2492](https://github.com/tact-lang/tact/pull/2492)
- [fix] Generated code now short-circuits `&&=` and `||=` operators: PR [#2494](https://github.com/tact-lang/tact/pull/2494)
- [fix] Get methods that return optional contract state now work correctly: PR [#2512](https://github.com/tact-lang/tact/pull/2512)
- [fix] Get methods that return contract state for empty contracts now work correctly: PR [#2517](https://github.com/tact-lang/tact/pull/2517)
- [fix] Skip checking if the slice has been parsed completely when parsing a message (`Message.fromSlice()`) with the last field of the type `Slice as remaining`: PR [#2524](https://github.com/tact-lang/tact/pull/2524)
- [fix] The wildcard symbol (`_`) cannot be used as an identifier in any context, including struct/message fields or contract names: PR [#2519](https://github.com/tact-lang/tact/pull/2519)

### Standard Library

- Deprecated the `SendPayGasSeparately` constant in favor of `SendPayFwdFeesSeparately`: PR [#2483](https://github.com/tact-lang/tact/pull/2483)
- Time-related functions are now located in the `std/internal/time.tact` file: PR [#2507](https://github.com/tact-lang/tact/pull/2507)
- [fix] The `Stoppable` trait now uses `throwUnless` with exit code 133 instead of `require` with "Contract stopped" message: PR [#2503](https://github.com/tact-lang/tact/pull/2503)

### Code generation

- [fix] Save the contract state on early `return` from receivers: PR [#2482](https://github.com/tact-lang/tact/pull/2482)

### Internal infrastructure

- `internalExternalReceiversOutsideMethodsMap` has been reworked to ensure compatibility with explorers: PR [#2398](https://github.com/tact-lang/tact/pull/2398)

### Docs

- Fixed description of the `dump()` function, which does not support values of `StringBuilder` type: PR [#2463](https://github.com/tact-lang/tact/pull/2463)
- Explicitly stated that structs cannot be empty, while message structs can: PR [#2464](https://github.com/tact-lang/tact/pull/2464)
- Fixed description of the `contractAddressExt()` function, which currently does not resolve constant values at compile-time and allows specifying arbitrary `chain` IDs: PR [#2497](https://github.com/tact-lang/tact/pull/2497)
- Fixed description of `getOriginalFwdFee()` and `Context.readForwardFee()` functions, where the latter calls the former at the end of its execution: PR [#2521](https://github.com/tact-lang/tact/pull/2521)

### Release contributors

- [Shvetc Andrei](https://github.com/Shvandre)
- [Daniil Sedov](https://github.com/Gusarich)
- [Novus Nota](https://github.com/novusnota)
- [Petr Makhnev](https://github.com/i582)
- [skywardboundd](https://github.com/skywardboundd)
- [Anton Trunov](https://github.com/anton-trunov)

### Special thanks

- [Ilya Aksakov](https://github.com/ilyaAksakov) and the [RSquad](https://github.com/rsquad) team

## [1.6.4] - 2025-03-18

### Language features

- Applied parameters rearrangement only for ASM methods with a single parameter to avoid confusion: PR [#2410](https://github.com/tact-lang/tact/pull/2410)
- Reduced gas usage for contracts with some special cases of binary and fallback receivers: PR [#2396](https://github.com/tact-lang/tact/pull/2396)

### Standard Library

- Added `forceWorkchain()` function: PR [#2387](https://github.com/tact-lang/tact/pull/2387)

#### Compilation report

- [fix] TL-B for `Address?` is not `Maybe Address`, but plain `Address`: PR [#2386](https://github.com/tact-lang/tact/pull/2386)

### Internal infrastructure

- Removed `postinstall` from `package.json` to not run scripts with dev dependencies on the user side: PR [#2382](https://github.com/tact-lang/tact/pull/2382)

### Docs

- Removed the "gas-expensive" badge from `checkSignature()` and `checkDataSignature()` functions and added a caution note when they do become expensive (from 11th call): PR [#2380](https://github.com/tact-lang/tact/pull/2380)
- Fixed descriptions of `Slice.asString()` and `String.asSlice()` functions: PR [#2391](https://github.com/tact-lang/tact/pull/2391)
- Split Core libraries in the reference: `core-common` and `core-advanced` were removed, and their contents were distributed across other libraries; `core-crypto`, `core-contextstate`, `core-send`, `core-gas`, and `core-addresses` were introduced: PR [#2391](https://github.com/tact-lang/tact/pull/2391)
- Added documentation for `BasechainAddress`, `emptyBasechainAddress`, `newBasechainAddress`, `contractBasechainAddress`, `Builder.storeBasechainAddress`: PR [#2411](https://github.com/tact-lang/tact/pull/2411)

### Release contributors

- [Novus Nota](https://github.com/novusnota)
- [Anton Trunov](https://github.com/anton-trunov)
- [Maksim Lagus](https://github.com/Kaladin13)
- [Petr Makhnev](https://github.com/i582)
- [verytactical](https://github.com/verytactical)

## [1.6.3] - 2025-03-12

### Compiler configuration

- Added `internalExternalReceiversOutsideMethodsMap` config option as part of optimization options to protect potentially unwanted optimization: PR [#2370](https://github.com/tact-lang/tact/pull/2370)

### Standard Library

- Added `forceBasechain()` function: PR [#2330](https://github.com/tact-lang/tact/pull/2330)

### Internal infrastructure

- Removed old parser: PR [#2365](https://github.com/tact-lang/tact/pull/2365)

### Docs

- Added descriptions for `&&=`, `||=`, `>>=` and `<<=` augmented assignment operators: PR [#2328](https://github.com/tact-lang/tact/pull/2328)
- Added gas best practices page: PR [#2342](https://github.com/tact-lang/tact/pull/2342)
- Documented semantics of empty contract parameters: PR [#2346](https://github.com/tact-lang/tact/pull/2346)
- Deprecated `Deployable` and `FactoryDeployable` traits in favor of `null` message body `receive()` and a `cashback()` function: PR [#2354](https://github.com/tact-lang/tact/pull/2354)
- Documented new exit code and opcode records in TypeScript wrappers: PR [#2348](https://github.com/tact-lang/tact/pull/2348)

### Release contributors

- [Novus Nota](https://github.com/novusnota)
- [Maksim Lagus](https://github.com/Kaladin13)
- [verytactical](https://github.com/verytactical)
- [Shvetc Andrei](https://github.com/Shvandre)
- [Petr Makhnev](https://github.com/i582)

## [1.6.2] - 2025-03-06

### Language features

- [fix] Empty `init()` is not implicitly inserted when empty contract parameters are present: PR [#2314](https://github.com/tact-lang/tact/pull/2314)

### Standard Library

- Add doc comments for the functions and structs in `/libs`: PR [#2308](https://github.com/tact-lang/tact/pull/2308)
- Add the `Slice.skipRef`, `Slice.skipMaybeRef`, `Slice.skipBool`, `Slice.skipCoins`, `Slice.skipVarUint16`, `Slice.skipVarInt16`, `Slice.skipVarUint32`, `Slice.skipVarInt32`, `Slice.skipAddress` functions: PR [#2305](https://github.com/tact-lang/tact/pull/2305)

### Error reporting

- [fix] Don't give an error for a small enough type for bounce receiver: PR [#2300](https://github.com/tact-lang/tact/pull/2300)

### TypeScript wrappers

- [fix] Getters are called by their named and not method_id if it is not explicitly set: PR [#2299](https://github.com/tact-lang/tact/issues/2299)
- Contract constructors are public now: PR [#2290](https://github.com/tact-lang/tact/issues/2290)

### Release contributors

- [Petr Makhnev](https://github.com/i582)
- [verytactical](https://github.com/verytactical)
- [Maksim Lagus](https://github.com/Kaladin13)
- [Shvetc Andrei](https://github.com/Shvandre)
- [Daniil Sedov](https://github.com/Gusarich)
- [Novus Nota](https://github.com/novusnota)

## [1.6.1] - 2025-03-04

### Language features

- [fix] The `toCell()` method called in a receiver on a contract field that is a struct is now handled correctly: PR [#2186](https://github.com/tact-lang/tact/pull/2186)
- [fix] Support for multiple wildcard function parameters: PR [#2188](https://github.com/tact-lang/tact/pull/2188)

### Standard Library

- Add the `StateInit.hasSameBasechainAddress` function: PR [#2187](https://github.com/tact-lang/tact/pull/2187)
- Add doc comments for most functions and structs: PR [#2267](https://github.com/tact-lang/tact/pull/2267)
- Add the `cashback` function: PR [#2241](https://github.com/tact-lang/tact/pull/2241)

### TypeScript wrappers

- Export message opcodes and exit codes: PR [#2081](https://github.com/tact-lang/tact/issues/2081)

### Code generation

- Contract load function is inlined: PR [#2101](https://github.com/tact-lang/tact/pull/2101)

### TypeScript third-party API

- Export more API from `index.ts`, including AST, context, parser, build pipeline, and typechecker functions: PR [#2196](https://github.com/tact-lang/tact/pull/2196)

### Internal infrastructure

- Do not add `.code` to the file names of the generated FunC, Fift, and disassembled Fift: PR [#2103](https://github.com/tact-lang/tact/pull/2103)
- Moved `benchmarks` to separate folder from tests, added CLI utilities for them: PR [#2234](https://github.com/tact-lang/tact/pull/2234)

### Release contributors

- [Anton Trunov](https://github.com/anton-trunov)
- [Daniil Sedov](https://github.com/Gusarich)
- [Petr Makhnev](https://github.com/i582)
- [Jesús Héctor Domínguez Sánchez](https://github.com/jeshecdom)
- [verytactical](https://github.com/verytactical)
- [Shvetc Andrei](https://github.com/Shvandre)
- [Maksim Lagus](https://github.com/Kaladin13)
- [Novus Nota](https://github.com/novusnota)

## [1.6.0] - 2025-02-28

### Language features

- Added `&&=`, `||=`, `>>=` and `<<=` augmented assignment operators: PR [#853](https://github.com/tact-lang/tact/pull/853)
- Added non-nested `let`-destructuring of structs and messages: PR [#856](https://github.com/tact-lang/tact/pull/856), PR [#964](https://github.com/tact-lang/tact/pull/964), PR [#969](https://github.com/tact-lang/tact/pull/969)
- Introduced the ability to specify a compile-time _method ID_ expression for getters: PR [#922](https://github.com/tact-lang/tact/pull/922) and PR [#932](https://github.com/tact-lang/tact/pull/932)
- Ability to specify a compile-time message opcode _expression_: PR [#1188](https://github.com/tact-lang/tact/pull/1188)
- The maps methods have been extended with the new `replace` and `replaceGet`: PR [#941](https://github.com/tact-lang/tact/pull/941)
- Added support for block statements: PR [#1334](https://github.com/tact-lang/tact/pull/1334)
- Added the new `codeOf` expression to get the code of child contracts: PR [#1948](https://github.com/tact-lang/tact/pull/1948)
- Optional types for `self` argument in `extends mutates` functions are now allowed: PR [#854](https://github.com/tact-lang/tact/pull/854)
- Stop automatically validates all addresses when receiving/sending messages or using address manipulating functions: PR [#1207](https://github.com/tact-lang/tact/pull/1207)
- Removed `org.ton.chain.any.v0` interface: PR [#1207](https://github.com/tact-lang/tact/pull/1207)
- Don't generate the `lazy_deployment_completed` getter by default: PR [#1717](https://github.com/tact-lang/tact/pull/1717)
- To reduce gas usage, Tact no longer stores the parent contract code in the system cell that holds all the child contract codes used in `initOf`. Instead, the `MYCODE` instruction is used: PR [#1213](https://github.com/tact-lang/tact/pull/1213)
- Trait fields can now have serialization specifiers: PR [#1303](https://github.com/tact-lang/tact/pull/1303)
- Calling methods on `null` when `self` is of an optional type is now allowed: PR [#1567](https://github.com/tact-lang/tact/pull/1567)
- Constants and trait constants can now depend on each other: PR [#1622](https://github.com/tact-lang/tact/pull/1622)
- Support overriding constants and methods of the `BaseTrait` trait: PR [#1591](https://github.com/tact-lang/tact/pull/1591)
- Introduced contract parameters as a replacement for the lazy initialization via the `init()` function: PR [#1985](https://github.com/tact-lang/tact/pull/1985), PR [#2071](https://github.com/tact-lang/tact/pull/2071)
- [fix] Collisions in getter method IDs are now handled and reported correctly: PR [#875](https://github.com/tact-lang/tact/pull/875), PR [#1052](https://github.com/tact-lang/tact/pull/1052)
- [fix] The `as coins` map value serialization type is now handled correctly: PR [#987](https://github.com/tact-lang/tact/pull/987)
- [fix] Fixed type checking of `foreach` loops in trait methods: PR [#1017](https://github.com/tact-lang/tact/pull/1017)
- [fix] The `sha256()` function no longer throws on statically known strings of any length: PR [#907](https://github.com/tact-lang/tact/pull/907)
- [fix] The `foreach` loop now correctly handles the `as coins` map value serialization type: PR [#1186](https://github.com/tact-lang/tact/pull/1186)
- [fix] The typechecker now rejects integer map key types with variable width (`coins`, `varint16`, `varint32`, `varuint16`, `varuint32`): PR [#1276](https://github.com/tact-lang/tact/pull/1276)
- [fix] The typechecker now rejects `as remaining` fields in the middle of contract storage: PR [#1301](https://github.com/tact-lang/tact/pull/1301)
- [fix] The `override` modifier for functions without the corresponding super-function is not allowed: PR [#1302](https://github.com/tact-lang/tact/pull/1302)
- [fix] The `override` modifier for constants without the corresponding super-constant is not allowed: PR [#1591](https://github.com/tact-lang/tact/pull/1591)
- [fix] Allowed importing FunC files with `.func` extension: PR [#1451](https://github.com/tact-lang/tact/pull/1451)
- [fix] Bit shift FunC compilation errors for incorrect bit widths: PR [#1453](https://github.com/tact-lang/tact/pull/1453)
- [fix] Process `else if` statements during constant evaluation: PR [#1500](https://github.com/tact-lang/tact/pull/1500)
- [fix] Incorrect arithmetic bit shift operations optimizations: PR [#1501](https://github.com/tact-lang/tact/pull/1501)
- [fix] Throwing from functions with non-trivial branching in the `try` statement: PR [#1501](https://github.com/tact-lang/tact/pull/1501)
- [fix] Forbid reading and writing to self in contract init function: PR [#1482](https://github.com/tact-lang/tact/pull/1482)
- [fix] Support for using a constant within another constant and for the default value of a struct field before constant declaration: PR [#1478](https://github.com/tact-lang/tact/pull/1478)
- [fix] Incorrect call generation to a mutation function: PR [#1608](https://github.com/tact-lang/tact/pull/1608)
- [fix] Runtime calls to `sha256()` now work for arbitrary _strings_ with length >= 128: PR [#1626](https://github.com/tact-lang/tact/pull/1626)
- [fix] Runtime calls to `sha256()` now work for arbitrary _slices_ with length >= 128: PR [#1936](https://github.com/tact-lang/tact/pull/1936)
- [fix] Forbid traits inherit implicitly from `BaseTrait`: PR [#1591](https://github.com/tact-lang/tact/pull/1591)
- [fix] Check map types for the `deepEquals` method: PR [#1718](https://github.com/tact-lang/tact/pull/1718)
- [fix] Generate the fallback receiver for external messages: PR [#1926](https://github.com/tact-lang/tact/pull/1926)
- [fix] Destruct statement for struct with nested struct fields: PR [#2084](https://github.com/tact-lang/tact/pull/2084)

### Standard Library

- **BREAKING CHANGE:** `Context.bounced` field was replaced with the `Context.bounceable` field: PR [#1934](https://github.com/tact-lang/tact/pull/1934)
- Added the `message()` function to optimize message sending without deploying a contract: PR [#1999](https://github.com/tact-lang/tact/pull/1999)
- Added the `deploy()` function to optimize the deployment of a child contract: PR [#1832](https://github.com/tact-lang/tact/pull/1832)
- Introduced the new `SendDefaultMode` send mode constant: PR [#1010](https://github.com/tact-lang/tact/pull/1010)
- Added the `VarInt16`, `VarInt32`, `VarUint16`, `VarUint32` integer serialization types and the corresponding `storeVarInt16`, `storeVarUint16`, `storeVarInt32`, `storeVarUint32` methods for the `Builder` type: PR [#1186](https://github.com/tact-lang/tact/pull/1186), PR [#1274](https://github.com/tact-lang/tact/pull/1274)
- Added `loadVarInt16`, `loadVarUint16`, `loadVarInt32`, and `loadVarUint32` methods for the `Slice` type: PR [#1667](https://github.com/tact-lang/tact/pull/1667)
- Added new functions in stdlib: `Builder.depth`, `Slice.skipLastBits`, `Slice.firstBits`, `Slice.lastBits`, `Slice.depth`, `Cell.computeDataSize`, `Slice.computeDataSize`, `Cell.depth`, `curLt`, `blockLt`, `setGasLimit`, `getSeed`, `setSeed`, `myCode`, `sign`, `divc`, `muldivc`, `mulShiftRight`, `mulShiftRightRound`, `mulShiftRightCeil`, `sqrt`, `Slice.loadMaybeRef`, `Slice.preloadMaybeRef`: PR [#986](https://github.com/tact-lang/tact/pull/986), PR [#2040](https://github.com/tact-lang/tact/pull/2040)
- Added new functions `Slice.asAddress`, `Slice.asAddressUnsafe` and `contractHash`: PR [#1766](https://github.com/tact-lang/tact/pull/1766)
- Added new functions `throwIf` and `throwUnless` and deprecated their aliases `nativeThrowIf` and `nativeThrowUnless`: PR [#1974](https://github.com/tact-lang/tact/pull/1974)
- Added the `BasechainAddress` type as a more optimized version of the `Address` type. And also the `emptyBasechainAddress`, `newBasechainAddress`, `contractBasechainAddress`, `Builder.storeBasechainAddress` functions: PR [#2035](https://github.com/tact-lang/tact/pull/2035)
- Added the `Slice.hashData()` and `String.hashData()` functions: PR [#2039](https://github.com/tact-lang/tact/pull/2039)
- Optimized the `emptyCell()` and `emptySlice()` functions: PR [#1696](https://github.com/tact-lang/tact/pull/1696)
- The `Int.toString` function now consumes up to 64% less gas: PR [#1837](https://github.com/tact-lang/tact/pull/1837)
- The `Int.toFloatString` now consumes up to 62% less gas: PR [#1956](https://github.com/tact-lang/tact/pull/1956)

### Error reporting

- Removed duplicate line and column info from error messages: PR [#1362](https://github.com/tact-lang/tact/pull/1362)
- Improved the error message for the missing message field error message for bounced types: PR [#1111](https://github.com/tact-lang/tact/pull/1111)
- Improved the error message for the `unresolved name` error: PR [#1595](https://github.com/tact-lang/tact/pull/1595)
- Improved the error message for the `unresolved global function` error: PR [#1610](https://github.com/tact-lang/tact/pull/1610)
- Improved the error message for the `extend function without parameters` error: PR [#1624](https://github.com/tact-lang/tact/pull/1624)
- The error message for invalid type for function argument now shows the expected type: PR [#1738](https://github.com/tact-lang/tact/pull/1738)
- The error message for the reserved `self` function parameter now suggests using the `extends` function modifier: PR [#1737](https://github.com/tact-lang/tact/pull/1737)
- Improved the error message for the undefined type error: PR [#2005](https://github.com/tact-lang/tact/pull/2005)
- 'The "remainder" field can only be the last field:' inspection now shows location: PR [#1300](https://github.com/tact-lang/tact/pull/1300)
- Remove "remainder" from error messages: PR [#1699](https://github.com/tact-lang/tact/pull/1699)
- Show better error for fields with a contract type: PR [#2011](https://github.com/tact-lang/tact/pull/2011)
- Show stack trace of a compiler error only in verbose mode: PR [#1375](https://github.com/tact-lang/tact/pull/1375)
- Improved error messages for empty `bounced()` and `bounced("string")` receivers which are both not allowed: PR [#1998](https://github.com/tact-lang/tact/pull/1998)
- [fix] Show error on circular trait dependencies: PR [#1452](https://github.com/tact-lang/tact/pull/1452)
- [fix] Error message for comment (text) receivers with 124 bytes or more: PR [#1711](https://github.com/tact-lang/tact/pull/1711)

### TypeScript wrappers

- Module- and contract-level Tact constants get their counter-parts in the generated TS wrappers: PR [#2043](https://github.com/tact-lang/tact/pull/2043)
- TS wrappers now use `const` where possible for variable declarations: PR [#1292](https://github.com/tact-lang/tact/pull/1292)
- [fix] Non-null struct fields after null ones are treated correctly in Sandbox tests after updating `@ton/core` to 0.59.0: PR [#933](https://github.com/tact-lang/tact/pull/933)
- [fix] Messages with single quote are treated correctly: PR [#1106](https://github.com/tact-lang/tact/pull/1106)
- [fix] The name clash for init-functions of the form `init(init: Init)`: PR [#1709](https://github.com/tact-lang/tact/pull/1709)

### Compiler configuration

- **BREAKING CHANGE:** Removed the `enabledMasterchain` compiler config option from `tact.config.json`: PR [#1207](https://github.com/tact-lang/tact/pull/1207)
- Added `nullChecks` config option to disable run-time null checks for the `!!` operator to save gas: PR [#1660](https://github.com/tact-lang/tact/pull/1660)

### Tooling

#### `tact` CLI

- The new `--output` CLI flag for specifying custom output directory in the single-contract compilation: PR [#1793](https://github.com/tact-lang/tact/pull/1793)
- The new `-w` / `--watch` CLI flags to watch for changes in the project and automatically recompile it: PR [#1844](https://github.com/tact-lang/tact/pull/1844)
- [fix] Fix the `--help` output (`--project` to `--projects`): PR [#1419](https://github.com/tact-lang/tact/pull/1419)

#### `unboc` CLI

- Introduced `unboc`: a standalone CLI utility to expose Tact's TVM disassembler: PR [#1259](https://github.com/tact-lang/tact/pull/1259)
- Bump used `@tact-lang/opcode` version to `0.3`, which fixes many issues in CI runs: PR [#1922](https://github.com/tact-lang/tact/pull/1922)

#### Compilation report

- The generated error codes are now formatted as a list: PR [#1051](https://github.com/tact-lang/tact/pull/1051)
- [fix] Contract data types in compilation reports are now generated correctly: PR [#2004](https://github.com/tact-lang/tact/pull/2004)

### TypeScript third-party API

- The `parseImports` function now returns AST import nodes instead of raw strings: PR [#966](https://github.com/tact-lang/tact/pull/966)
- Unified `StatementTry` and `StatementTryCatch` AST nodes: PR [#1418](https://github.com/tact-lang/tact/pull/1418)
- [fix] AST printer: format empty blocks without extra empty line: PR [#1346](https://github.com/tact-lang/tact/pull/1346)
- [fix] AST printer: support `AstTypedParameter` AST node: PR [#1347](https://github.com/tact-lang/tact/pull/1347)

### Internal infrastructure

- Added alternative parser: PR [#1258](https://github.com/tact-lang/tact/pull/1258)
- New CSpell dictionaries: TVM instructions and adjusted list of Fift words: PR [#881](https://github.com/tact-lang/tact/pull/881)
- Utility for logging errors in code that was supposed to be unreachable: PR [#991](https://github.com/tact-lang/tact/pull/991)
- Remove unused typechecker wrapper with the file `check.ts` it is contained in: PR [#1313](https://github.com/tact-lang/tact/pull/1313)
- The internal `crc16` function is now verifiable and covered with tests: PR [#1739](https://github.com/tact-lang/tact/pull/1739)
- All generated FunC code is combined into a single file: PR [#1698](https://github.com/tact-lang/tact/pull/1698)

### Code generation

- Make `msg_bounced` last parameter of `*_contract_router_internal` for better code generation: PR [#1585](https://github.com/tact-lang/tact/pull/1585)
- Inline `*_contract_init` function: PR [#1589](https://github.com/tact-lang/tact/pull/1589)
- Rearrange parameters of some `asm` methods in the order described in `AsmShuffle`: PR [#1702](https://github.com/tact-lang/tact/pull/1702)
- Struct serialization and parsing functions are now inlined more aggressively to save gas: PR [#2016](https://github.com/tact-lang/tact/pull/2016)
- `NOP` instructions and empty asm functions are now optimized: PR [#1959](https://github.com/tact-lang/tact/pull/1959)
- Contracts are now compiled with custom optimized function selector with a shortcut for `recv_internal` and `recv_external`: PR [#2038](https://github.com/tact-lang/tact/pull/2038)
- Contract receivers do not update the contract data cell at the end of execution if the receiver does not modify the contract storage: PR [#2067](https://github.com/tact-lang/tact/pull/2067), PR [#2077](https://github.com/tact-lang/tact/pull/2077)
- [fix] Fixed code generation for `self` argument in optional struct methods: PR [#1284](https://github.com/tact-lang/tact/pull/1284)
- [fix] Fixed `initOf` with dependency in a global function used inside `init()`: PR [#2027](https://github.com/tact-lang/tact/pull/2027)

### Docs

- Prevent inline code snippets from changing their background color: PR [#935](https://github.com/tact-lang/tact/pull/935)
- Added the `description` property to the frontmatter of each page for better SEO: PR [#916](https://github.com/tact-lang/tact/pull/916)
- Added Google Analytics tags per every page: PR [#921](https://github.com/tact-lang/tact/pull/921)
- Added Ston.fi cookbook: PR [#956](https://github.com/tact-lang/tact/pull/956)
- Added NFTs cookbook: PR [#958](https://github.com/tact-lang/tact/pull/958), PR [#1747](https://github.com/tact-lang/tact/pull/1747)
- Added security best practices: PR [#1070](https://github.com/tact-lang/tact/pull/1070)
- Added automatic links to Web IDE from all code blocks: PR [#994](https://github.com/tact-lang/tact/pull/994)
- Added initial semi-automated Chinese translation of the documentation: PR [#942](https://github.com/tact-lang/tact/pull/942)
- Documented `preloadRef` method for the `Slice` type: PR [#1044](https://github.com/tact-lang/tact/pull/1044)
- Added DeDust cookbook: PR [#954](https://github.com/tact-lang/tact/pull/954)
- Described the limit for deeply nested expressions: PR [#1101](https://github.com/tact-lang/tact/pull/1101)
- Completely overhauled the exit codes page: PR [#978](https://github.com/tact-lang/tact/pull/978)
- Enhanced Jettons Cookbook page: PR [#944](https://github.com/tact-lang/tact/pull/944)
- Added a note that `compilables/` can sometimes be used over `wrappers/` in Blueprint projects: PR [#1112](https://github.com/tact-lang/tact/pull/1112)
- Changed the layout of tables, updated syntax highlighting, and added Chinese translations of sidebar separators: PR [#916](https://github.com/tact-lang/tact/pull/916)
- Fixed handling of next and previous page links at the bottom of the pages when there's a separator item in the sidebar: PR [#949](https://github.com/tact-lang/tact/pull/949)
- Enabled compilation of examples in `data-structures.mdx` and across Cookbook: PR [#917](https://github.com/tact-lang/tact/pull/917)
- Removed the Programmatic API page due to frequent changes. To use the API, please refer to the compiler sources: PR [#1184](https://github.com/tact-lang/tact/pull/1184)
- Added a link to the article by CertiK to the Security best practices page: PR [#1185](https://github.com/tact-lang/tact/pull/1185)
- Added a note on `dump()` being computationally expensive: PR [#1189](https://github.com/tact-lang/tact/pull/1189)
- Fixed links in Chinese translation: PR [#1206](https://github.com/tact-lang/tact/pull/1206)
- Added a note on 255 being the maximum number of messages that can be sent during the action phase: PR [#1237](https://github.com/tact-lang/tact/pull/1237)
- Added on-chain metadata creation for NFTs and Jettons to the cookbook: PR [#1236](https://github.com/tact-lang/tact/pull/1236)
- Documented that identifiers cannot start with `__gen` or `__tact`, and cannot contain Unicode characters apart from the small subset `a-zA-Z0-9_`: PR [#1312](https://github.com/tact-lang/tact/pull/1312)
- Added signatures for map methods, such as `.get()`, `.exists()`, `.set()`, `.replace()`, `.replaceGet()`, `.del()`, `.isEmpty()`, `.deepEquals()`, `.asCell()`: PR [#1352](https://github.com/tact-lang/tact/pull/1352)
- Added a compilation-related page with the description of the compilation report: PR [#1309](https://github.com/tact-lang/tact/pull/1309), PR [#1387](https://github.com/tact-lang/tact/pull/1387)
- Documented `BaseTrait` and methods in stdlib code: PR [#1296](https://github.com/tact-lang/tact/pull/1296)
- Documented how storage variables get updated in relation to the `init()` function: PR [#1311](https://github.com/tact-lang/tact/pull/1311)
- Documented compiler upgrades in Blueprint and other Tact projects: PR [#1560](https://github.com/tact-lang/tact/pull/1560)
- Illustrated how nested maps can be created: PR [#1593](https://github.com/tact-lang/tact/pull/1593)
- Improved Chinese localization of the documentation: PR [#1642](https://github.com/tact-lang/tact/pull/1642)
- Removed the notion of the non-standard TL-B syntax `remainder<X>`: PR [#1599](https://github.com/tact-lang/tact/pull/1599)
- Added description of `.boc`, `.ts`, `.abi`, and `.pkg` files and completed Compilation page: PR [#1676](https://github.com/tact-lang/tact/pull/1676)
- Marked gas-expensive functions and expressions: PR [#1703](https://github.com/tact-lang/tact/pull/1703)
- Added a Security audits page, with the first assessment from the Trail of Bits: PR [#1791](https://github.com/tact-lang/tact/pull/1791)
- Listed functions with implicit mode and further clarified the interactions of message-sending functions and their modes: PR [#1634](https://github.com/tact-lang/tact/pull/1634)
- Added `Deployable` trait to all contracts in the Cookbook: PR [#1906](https://github.com/tact-lang/tact/pull/1906)
- Added a note on the Debug page about high gas use of functions enabled with debug mode: PR [#1938](https://github.com/tact-lang/tact/pull/1938)
- Added a note on the Assembly functions page regarding the ordering of fields in stdlib structures: PR [#1976](https://github.com/tact-lang/tact/pull/1976)
- Added a link to Awesome Tact after the Ecosystem section: PR [#2015](https://github.com/tact-lang/tact/pull/2015)
- Updated VSCode page in the Ecosystem with the new extension and language server: PR [#2031](https://github.com/tact-lang/tact/pull/2031)
- Updated contracts in `./examples`: PR [#2008](https://github.com/tact-lang/tact/pull/2008)
- Added `Upgradable` and `DelayedUpgradable` traits to the Cookbook: PR [#1896](https://github.com/tact-lang/tact/pull/1896), PR [#2079](https://github.com/tact-lang/tact/pull/2079)

### Release contributors

- [Aliaksandr Bahdanau](https://github.com/a-bahdanau)
- [Anton Trunov](https://github.com/anton-trunov)
- [Daniil Sedov](https://github.com/Gusarich)
- [Danil Ovchinnikov](https://github.com/Danil42Russia)
- [Esorat](https://github.com/Esorat)
- [Georgiy Komarov](https://github.com/jubnzv)
- [Ikko Eltociear Ashimine](https://github.com/eltociear)
- [Jesús Héctor Domínguez Sánchez](https://github.com/jeshecdom)
- [Maksim Lagus](https://github.com/Kaladin13)
- [Novus Nota](https://github.com/novusnota)
- [Petr Makhnev](https://github.com/i582)
- [Shvetc Andrei](https://github.com/Shvandre)
- [Vodka2134156](https://github.com/Vodka2134156)
- [Vsevolod](https://github.com/sraibaby)
- [sansx](https://github.com/sansx)
- [verytactical](https://github.com/verytactical)
- [xpyctumo](https://github.com/xpyctumo)

## [1.5.4] - 2025-02-04

### Fixed

- Allowed importing FunC files with `.func` extension. Resolves the `TOB-TACT-1` issue
- Issue understandable error on circular trait dependencies. Resolves the `TOB-TACT-2` issue
- Forbade accessing files via symlinks. Resolves the `TOB-TACT-3` issue
- Bit shift FunC compilation errors for incorrect bit widths. Partially resolves the `TOB-TACT-5` issue
- Streamlined `renameModuleItems` function. Resolves the `TOB-TACT-6` issue
- Documented the parser limitations for nested expressions. Alleviates the `TOB-TACT-7` issue
- Bit shift FunC compilation errors for incorrect bit widths
- Throwing from functions with non-trivial branching in the `try` statement

### Notes

Handling the Unicode in the Tact grammar as per the `TOB-TACT-4` issue has been left unchanged and will be addressed in the future Tact releases.

### Release contributors

- [Anton Trunov](https://github.com/anton-trunov): security audit fixes
- [@verytactical](https://github.com/verytactical): internal review of the security audit fixes
- [Trail of Bits](https://www.trailofbits.com): the security audit of the Tact compiler v1.5.0 (commit 0106ea14857bcf3c40dd10135243d0de96012871) and the audit of the fixes

## [1.5.3] - 2024-11-28

### Changed

- Replaced `Set.isSubsetOf()` with `isSubsetOf()` to support Node.js ≥18 and <22: PR [#1009](https://github.com/tact-lang/tact/pull/1009)

### Release contributors

- [Novus Nota](https://github.com/novusnota)

## [1.5.2] - 2024-09-25

### Fixed

- `asm` functions now support full range of Fift-asm syntax: PR [#855](https://github.com/tact-lang/tact/pull/855), PR [#1061](https://github.com/tact-lang/tact/pull/1061)

- Fix `npm` installations of Tact compiler or any of the packages depending on it by hiding unnecessary post-install runs of `husky`: PR [#870](https://github.com/tact-lang/tact/pull/870)

### Release contributors

- [Novus Nota](https://github.com/novusnota)

## [1.5.1] - 2024-09-18

### Added

- The `engines` property in `package.json` and its strict checking to ensure minimal required Node.js version is 22: PR [#847](https://github.com/tact-lang/tact/pull/847)

### Changed

- CI now does matrix tests with [Blueprint](https://github.com/ton-org/blueprint) and `npm`, `yarn`, `pnpm`, and `bun` package managers: PR [#848](https://github.com/tact-lang/tact/pull/848)

### Release contributors

- [Jesús Héctor Domínguez Sánchez](https://github.com/jeshecdom)
- [Novus Nota](https://github.com/novusnota)

## [1.5.0] - 2024-09-15

### Added

- The `exists` method for the `Map` type: PR [#581](https://github.com/tact-lang/tact/pull/581), PR [#938](https://github.com/tact-lang/tact/pull/938)
- The `storeBit` method for `Builder` type and the `loadBit` method for `Slice` type: PR [#699](https://github.com/tact-lang/tact/pull/699), PR [#936](https://github.com/tact-lang/tact/pull/936)
- The `toSlice` method for structs and messages: PR [#630](https://github.com/tact-lang/tact/pull/630), PR [#936](https://github.com/tact-lang/tact/pull/936)
- Wider range of serialization options for integers — `uint1` through `uint256` and `int1` through `int257`: PR [#558](https://github.com/tact-lang/tact/pull/558), PR [#937](https://github.com/tact-lang/tact/pull/937)
- The `deepEquals` method for the `Map` type: PR [#637](https://github.com/tact-lang/tact/pull/637), PR [#939](https://github.com/tact-lang/tact/pull/939)
- `asm` bodies for module-level functions: PR [#769](https://github.com/tact-lang/tact/pull/769), PR [#825](https://github.com/tact-lang/tact/pull/825)
- Corresponding stdlib functions for new TVM instructions from 2023.07 and 2024.04 upgrades: PR [#331](https://github.com/tact-lang/tact/pull/331), PR [#1062](https://github.com/tact-lang/tact/pull/1062). Added the `storeBuilder` extension function and `gasConsumed`, `getComputeFee`, `getStorageFee`, `getForwardFee`, `getSimpleComputeFee`, `getSimpleForwardFee`, `getOriginalFwdFee`, `myStorageDue` functions.
- `slice`, `rawSlice`, `ascii` and `crc32` built-in functions: PR [#787](https://github.com/tact-lang/tact/pull/787), PR [#799](https://github.com/tact-lang/tact/pull/799), PR [#951](https://github.com/tact-lang/tact/pull/951)
- `Builder.storeMaybeRef`, `parseStdAddress` and `parseVarAddress` stdlib functions: PR [#793](https://github.com/tact-lang/tact/pull/793), PR [#950](https://github.com/tact-lang/tact/pull/950)
- The compiler development guide: PR [#833](https://github.com/tact-lang/tact/pull/833)
- Constant evaluator now uses an interpreter: PR [#664](https://github.com/tact-lang/tact/pull/664). This allows calls to user-defined functions and references to declared global constants.

### Changed

- Allow omitting semicolons in contract/trait declarations and definitions: PR [#718](https://github.com/tact-lang/tact/pull/718)
- Compiler Tests are now using `@ton/sandbox` instead of `@tact-lang/emulator`: PR [#651](https://github.com/tact-lang/tact/pull/651)
- The minimal required Node.js version is bumped to 22: PR [#769](https://github.com/tact-lang/tact/pull/769)

### Fixed

- Traits can override inherited abstract functions: PR [#724](https://github.com/tact-lang/tact/pull/724)
- Fix code generation bug for maps from unsigned integers to Boolean values: PR [#725](https://github.com/tact-lang/tact/pull/725)
- Compiler failure when `toString` gets called as a static function and not a method: PR [#745](https://github.com/tact-lang/tact/pull/745)
- Tact AST keeps the original format of integer literals (hex/dec/oct/bin): PR [#771](https://github.com/tact-lang/tact/pull/771)
- Message opcodes are now checked if they fit into 32 bits: PR [#771](https://github.com/tact-lang/tact/pull/771)
- Disallow zero binary message opcodes as those are reserved for text messages: PR [#786](https://github.com/tact-lang/tact/pull/786)
- Return-statements in `init()` function do not cause FunC compilation error anymore: PR [#794](https://github.com/tact-lang/tact/pull/794)
- `emptyMap()` in equality comparison expressions does not cause code generation failures: PR [#814](https://github.com/tact-lang/tact/pull/814)
- Maps with `coins` as value type are now correctly handled in structs: PR [#821](https://github.com/tact-lang/tact/pull/821)
- Contract method calls in return statements: PR [#829](https://github.com/tact-lang/tact/pull/829)
- Disallow initializers for trait storage fields: PR [#831](https://github.com/tact-lang/tact/pull/831)
- Fix `dnsInternalNormalize()` in `@stdlib/dns` to throw on slices with references as expected: PR [#834](https://github.com/tact-lang/tact/pull/834)

### Release contributors

- [Jesús Héctor Domínguez Sánchez](https://github.com/jeshecdom)
- [Novus Nota](https://github.com/novusnota)
- [Daniil Sedov](https://github.com/Gusarich)
- [Anton Trunov](https://github.com/anton-trunov)

### Special thanks

- [Georgiy Komarov](https://github.com/jubnzv)

## [1.4.4] - 2024-08-18

### Added

- Initial version of the API providing AST equivalence check: PR [#689](https://github.com/tact-lang/tact/pull/689)

### Fixed

- Returning `self` from getters is now allowed: PR [#666](https://github.com/tact-lang/tact/pull/666)
- Remainder fields in the middle of a struct are now forbidden: PR [#697](https://github.com/tact-lang/tact/pull/697)
- Defining two native functions from the same FunC function now does not fail compilation: PR [#699](https://github.com/tact-lang/tact/pull/699)
- Map types are checked for well-formedness in all type ascriptions: PR [#704](https://github.com/tact-lang/tact/pull/704)

## [1.4.3] - 2024-08-16

### Fixed

- Parsing of optional nested struct fields does not cause the `Not a tuple` error anymore: PR [#692](https://github.com/tact-lang/tact/pull/692)
- Disallow shadowing of recursive function names: PR [#693](https://github.com/tact-lang/tact/pull/693)
- Better error message for the case when a constant shadows an stdlib identifier: PR [#694](https://github.com/tact-lang/tact/pull/694)

## [1.4.2] - 2024-08-13

### Changed

- Removed unsupported iterators API: PR [#633](https://github.com/tact-lang/tact/pull/633)
- Created a separate API function to enable compiler features: PR [#647](https://github.com/tact-lang/tact/pull/647)
- Use the `ILogger` interface to enable API users implement their own loggers: PR [#668](https://github.com/tact-lang/tact/pull/668)
- Use specific Internal or Compiler errors when throwing exceptions: PR [#669](https://github.com/tact-lang/tact/pull/669)

### Fixed

- FunC function identifiers with characters from hexadecimal set: PR [#636](https://github.com/tact-lang/tact/pull/636)
- Throw syntax error for module-level (top-level) constants with attributes: PR [#644](https://github.com/tact-lang/tact/pull/644)
- Typechecking for optional types when the argument type is not an equality type: PR [#650](https://github.com/tact-lang/tact/pull/650)
- Getters now return flattened types for structs as before: PR [#679](https://github.com/tact-lang/tact/pull/679)
- New bindings cannot shadow global constants: PR [#680](https://github.com/tact-lang/tact/pull/680)
- Disallow using assignment operators on constants: PR [#682](https://github.com/tact-lang/tact/pull/682)
- Fix code generation for some non-Lvalues that weren't turned into Lvalues by wrapping them in a function call: PR [#683](https://github.com/tact-lang/tact/pull/683)

## [1.4.1] - 2024-07-26

### Added

- `-e` / `--eval` CLI flags to evaluate constant Tact expressions: PR [#462](https://github.com/tact-lang/tact/pull/462)
- `-q` / `--quiet` CLI flags to suppress compiler log output: PR [#509](https://github.com/tact-lang/tact/pull/509)
- Markdown report for compiled contracts now includes Mermaid diagrams for trait inheritance and contract dependencies: PR [#560](https://github.com/tact-lang/tact/pull/560)
- Documentation comments to Zod schema of `tact.config.json` for descriptive hover pop-ups in editors: PR [#575](https://github.com/tact-lang/tact/pull/575)

### Changed

- Removed the `LValue` grammatical category and replaced it with `Expression`: PR [#479](https://github.com/tact-lang/tact/pull/479)
- Compilation results are placed into the source file directory when compiling without `tact.config.json` file: PR [#495](https://github.com/tact-lang/tact/pull/495)
- External receivers are enabled for single file compilation: PR [#495](https://github.com/tact-lang/tact/pull/495)
- `[DEBUG]` prefix was removed from debug prints because a similar prefix was already present: PR [#506](https://github.com/tact-lang/tact/pull/506)
- File paths in debug prints always use POSIX file paths (even on Windows): PR [#523](https://github.com/tact-lang/tact/pull/523)
- The IPFS ABI and supported interfaces getters are not generated by default; to generate those, set to `true` the two newly introduced per-project options in `tact.config.json`: `ipfsAbiGetter` and `interfacesGetter`: PR [#534](https://github.com/tact-lang/tact/pull/534)
- Values of `Slice` and `Builder` types are not converted to `Cell` in Typescript bindings anymore: PR [#562](https://github.com/tact-lang/tact/pull/562)
- Debug prints now include line content for better debugging experience: PR [#563](https://github.com/tact-lang/tact/pull/563)
- Error messages now suggest to add the `self` prefix if there is an attempt to access a missing variable when the contract storage has a variable with the same name: PR [#568](https://github.com/tact-lang/tact/pull/568)
- Error messages now suggest to add or remove parentheses if there is an attempt to access a missing field when there is a method with the same name (and vice versa): PR [#622](https://github.com/tact-lang/tact/pull/622)

### Fixed

- Name clashes with FunC keywords in struct constructor function parameters: PR [#467](https://github.com/tact-lang/tact/issues/467)
- Error messages for traversing non-path-expressions in `foreach`-loops : PR [#479](https://github.com/tact-lang/tact/pull/479)
- Shadowing of trait constants by contract storage variables: PR [#480](https://github.com/tact-lang/tact/pull/480)
- Parsing of non-decimal message opcodes: PR [#481](https://github.com/tact-lang/tact/pull/481)
- Detection of multiple receivers of the same message: PR [#491](https://github.com/tact-lang/tact/pull/491)
- Detection of non-unique message opcodes: PR [#493](https://github.com/tact-lang/tact/pull/493)
- Error messages for non-abstract constants in traits: PR [#483](https://github.com/tact-lang/tact/pull/483)
- All immediately inherited traits must be unique: PR [#500](https://github.com/tact-lang/tact/pull/500)
- Do not throw error when overriding abstract and virtual getters: PR [#503](https://github.com/tact-lang/tact/pull/503)
- Error message for non-existent storage variables: PR [#519](https://github.com/tact-lang/tact/issues/519)
- Error message for duplicate receiver definitions inherited from traits: PR [#519](https://github.com/tact-lang/tact/issues/519)
- Usage of `initOf` inside of `init()` does not cause error `135` anymore: PR [#521](https://github.com/tact-lang/tact/issues/521)
- Usage of `newAddress` with hash parts shorter than 64 hexadecimal digits does not cause constant evaluation error `Invalid address hash length` anymore: PR [#525](https://github.com/tact-lang/tact/pull/525)
- Introduced a streamlined error logger for compilation pipeline to support third-party tools: PR [#509](https://github.com/tact-lang/tact/pull/509)
- Collisions of PascalCase getter names in generated wrappers are now checked: PR [#556](https://github.com/tact-lang/tact/pull/556)
- Display a clearer error in case the source code file is missing when using the Tact CLI: PR [#561](https://github.com/tact-lang/tact/pull/561)
- Error messages for unicode code points outside of valid range: PR [#535](https://github.com/tact-lang/tact/pull/535)
- Correct regex for unicode code points and escaping of control codes in generated comments: PR [#535](https://github.com/tact-lang/tact/pull/535)
- Add `impure` specifier to some stdlib functions that are expected to throw errors: PR [#565](https://github.com/tact-lang/tact/pull/565)
- Defining non-existing native FunC functions now throws an understandable compilation error: PR [#585](https://github.com/tact-lang/tact/pull/585)
- Bump used `@tact-lang/opcode` version to `0.0.16` which fixes the issue with `DIV` instructions: PR [#589](https://github.com/tact-lang/tact/pull/589)
- Code generation for `recv_external` now correctly throws exit code `130` when processing an unexpected message: PR [#604](https://github.com/tact-lang/tact/pull/604)
- Allocator bug resulting in cell overflows for some contract data layouts: PR [#615](https://github.com/tact-lang/tact/pull/615)
- Structs with more than 15 fields do not cause a FunC compilation error anymore: PR [#590](https://github.com/tact-lang/tact/pull/590)
- Typechecking for constant and struct field initializers: PR [#621](https://github.com/tact-lang/tact/pull/621)
- Constant evaluation for structures with default and optional fields: PR [#621](https://github.com/tact-lang/tact/pull/621)
- Report error for self-referencing and mutually-recursive types: PR [#624](https://github.com/tact-lang/tact/pull/624)
- Error reporting for bounced receivers with missing parameter types: PR [#626](https://github.com/tact-lang/tact/pull/626)
- Allowed range of FunC function identifiers in `grammar.ohm`: PR [#628](https://github.com/tact-lang/tact/pull/628)

## [1.4.0] - 2024-06-21

### Added

- The bitwise NOT operation (`~`): PR [#337](https://github.com/tact-lang/tact/pull/337)
- Augmented assignment bitwise operators `|=`, `&=`, `^=`: PR [#350](https://github.com/tact-lang/tact/pull/350)
- Traversing maps from contract storage and structs is now allowed: PR [#389](https://github.com/tact-lang/tact/pull/389)
- The `loadBool` method for `Slice` type: PR [#412](https://github.com/tact-lang/tact/pull/412)
- CLI flag `--with-decompilation` to turn on decompilation of BoC files at the end of the compilation pipeline: PR [#417](https://github.com/tact-lang/tact/pull/417)
- Support more Tact expressions in the constant evaluator: conditional expressions, struct instances, struct field accesses, `emptyMap()`: PR [#432](https://github.com/tact-lang/tact/pull/432) and PR [#445](https://github.com/tact-lang/tact/pull/445)
- The `fromCell` and `fromSlice` methods for struct and message parsing: PR [#418](https://github.com/tact-lang/tact/pull/418) and PR [#454](https://github.com/tact-lang/tact/pull/454)
- The `return`-statement reachability analysis now takes into account the `throw` and `nativeThrow` functions: PR [#447](https://github.com/tact-lang/tact/pull/447)

### Changed

- Trailing semicolons in struct and message declarations are optional now: PR [#395](https://github.com/tact-lang/tact/pull/395)
- Tests are refactored and renamed to convey the sense of what is being tested and to reduce the amount of merge conflicts during development: PR [#402](https://github.com/tact-lang/tact/pull/402)
- `let`-statements can now be used without an explicit type declaration and determine the type automatically if it was not specified: PR [#198](https://github.com/tact-lang/tact/pull/198) and PR [#438](https://github.com/tact-lang/tact/pull/438)
- The outdated TextMate-style grammar files for text editors have been removed (the most recent grammar files can be found in the [tact-sublime](https://github.com/tact-lang/tact-sublime) repo): PR [#404](https://github.com/tact-lang/tact/pull/404)
- The JSON schema for `tact.config.json` has been moved to the `schemas` project folder: PR [#404](https://github.com/tact-lang/tact/pull/404)
- Allow underscores as unused variable identifiers: PR [#338](https://github.com/tact-lang/tact/pull/338)
- The default compilation mode does not decompile BoC files anymore, to additionally perform decompilation at the end of the pipeline, set the `fullWithDecompilation` mode in the `mode` project properties of `tact.config.json`: PR [#417](https://github.com/tact-lang/tact/pull/417)
- Trait lists, parameters and arguments in the Tact grammar were assigned their own names in the grammar for better readability and code deduplication: PR [#422](https://github.com/tact-lang/tact/pull/422)
- The semicolon (`;`) terminating a statement is optional if the statement is the last one in the statement block: PR [#434](https://github.com/tact-lang/tact/pull/434)

### Fixed

- Return type of `skipBits` now matches FunC and does not lead to compilation errors: PR [#388](https://github.com/tact-lang/tact/pull/388)
- Typechecking of conditional expressions when one branch's type is a subtype of another, i.e. for optionals and maps/`null`: PR [#394](https://github.com/tact-lang/tact/pull/394)
- Typechecking of conditional expressions when the types of their branches can be generalized, i.e. for non-optionals and `null` can be inferred an optional type: PR [#429](https://github.com/tact-lang/tact/pull/429)
- External fallback receivers now work properly: PR [#408](https://github.com/tact-lang/tact/pull/408)
- `Int as coins` as a value type of a map in persistent storage does not throw compilation error anymore: PR [#413](https://github.com/tact-lang/tact/pull/413)
- The semantics of the Tact arithmetic operations in the constant evaluator to perform rounding towards negative infinity: PR [#432](https://github.com/tact-lang/tact/pull/432)
- Better error messages for the `void` type: PR [#442](https://github.com/tact-lang/tact/pull/442)
- Fixed the native function binding for the stdlib function `nativeThrowWhen` (it needed to be `throw_if` instead of `throw_when`) and also renamed it to `nativeThrowIf` for consistency with FunC: PR [#451](https://github.com/tact-lang/tact/pull/451)

## [1.3.1] - 2024-06-08

### Added

- Tests for recursive functions: PR [#359](https://github.com/tact-lang/tact/pull/359)
- API for AST traversal: PR [#368](https://github.com/tact-lang/tact/pull/368)
- Spell checking for the whole code base: PR [#372](https://github.com/tact-lang/tact/pull/372)

### Changed

- GitHub actions updated to use Node.js 20: PR [#360](https://github.com/tact-lang/tact/pull/360)
- Refactor AST types to simplify access to third-party tools: PR [#325](https://github.com/tact-lang/tact/pull/325)
- Refactor the compiler API used to access AST store: PR [#326](https://github.com/tact-lang/tact/pull/326)
- Update JSON Schema to inform about usage in Blueprint: PR [#330](https://github.com/tact-lang/tact/pull/330)
- All identifiers in error messages are now quoted for consistency: PR [#363](https://github.com/tact-lang/tact/pull/363)
- The Tact grammar has been refactored for better readability: PR [#365](https://github.com/tact-lang/tact/pull/365)
- Error messages now use relative file paths: PR [#456](https://github.com/tact-lang/tact/pull/456)
- Comparison between `null` and non-optionals now throws a compilation error: PR [#571](https://github.com/tact-lang/tact/pull/571)

### Fixed

- The `log2` and `log` math functions were adjusted for consistency in error throwing: PR [#342](https://github.com/tact-lang/tact/pull/342)
- Shadowing built-in static functions is now forbidden: PR [#351](https://github.com/tact-lang/tact/pull/351)
- Augmented assignment now throws compilation error for non-integer types: PR [#356](https://github.com/tact-lang/tact/pull/356)
- Built-in function `address()` now handles parse errors correctly: PR [#357](https://github.com/tact-lang/tact/pull/357)
- The grammar of the unary operators has been fixed, constant and function declarations are prohibited for contracts and at the top level of Tact modules: PR [#365](https://github.com/tact-lang/tact/pull/365)
- Typos in ABI generation: PR [#372](https://github.com/tact-lang/tact/pull/372)
- `__tact_load_address_opt` code generation: PR [#373](https://github.com/tact-lang/tact/pull/373)
- Empty messages are now correctly converted into cells: PR [#380](https://github.com/tact-lang/tact/pull/380)
- All integer and boolean expressions are now being attempted to be evaluated as constants. Additionally, compile-time errors are thrown for errors encountered during the evaluation of actual constants: PR [#352](https://github.com/tact-lang/tact/pull/352)
- Chaining mutable extension functions now does not throw compilation errors: PR [#384](https://github.com/tact-lang/tact/pull/384)
- Removed unused `ton-compiler` dependency: PR [#452](https://github.com/tact-lang/tact/pull/452)

## [1.3.0] - 2024-05-03

### Added

- `log2` and `log` math functions in `@stdlib/math`: PR [#166](https://github.com/tact-lang/tact/pull/166)
- Reserve mode constants in `@stdlib/reserve`, namely `ReserveExact`, `ReserveAllExcept`, `ReserveAtMost`, `ReserveAddOriginalBalance`, `ReserveInvertSign`, `ReserveBounceIfActionFail`: PR [#173](https://github.com/tact-lang/tact/pull/173)
- Support for string escape sequences (`\\`, `\"`, `\n`, `\r`, `\t`, `\v`, `\b`, `\f`, `\u{0}` through `\u{FFFFFF}`, `\u0000` through `\uFFFF`, `\x00` through `\xFF`): PR [#192](https://github.com/tact-lang/tact/pull/192)
- JSON Schema for `tact.config.json`: PR [#194](https://github.com/tact-lang/tact/pull/194)
- Struct fields punning, i.e. `{foo, bar}` is syntactic sugar for `{ foo: foo, bar: bar }`: PR [#272](https://github.com/tact-lang/tact/pull/272)
- The ability to use `dump` function on the values of the `Address` type: PR [#175](https://github.com/tact-lang/tact/pull/175)
- The non-modifying `StringBuilder`'s `concat` extension function for chained string concatenations: PR [#217](https://github.com/tact-lang/tact/pull/217)
- The `toString` extension function for `Address` type: PR [#224](https://github.com/tact-lang/tact/pull/224)
- The bitwise XOR operation (`^`): PR [#238](https://github.com/tact-lang/tact/pull/238)
- The `isEmpty` extension function for the `Map` type: PR [#266](https://github.com/tact-lang/tact/pull/266)
- The `pow2` power function with base 2: PR [#267](https://github.com/tact-lang/tact/pull/267)
- The `try` and `try-catch` statements: PR [#212](https://github.com/tact-lang/tact/pull/212)
- The `del` method for the `Map` type: PR [#95](https://github.com/tact-lang/tact/pull/95)
- The `-h`/`--help`, `-v` (short for `--version`), `-p` (short for `--project`), `--func` (for only outputting FunC code) and `--check` (for only doing the syntax and type checking) command-line flags: PR [#287](https://github.com/tact-lang/tact/pull/287)
- The `mode` enum in project properties of `tact.config.json` for specifying compilation mode: `full` (default), `funcOnly` (only outputs FunC code and exits), or `checkOnly` (only does the syntax and type checking, then exits): PR [#287](https://github.com/tact-lang/tact/pull/287)
- The `foreach` loop for the `Map` type: PR [#106](https://github.com/tact-lang/tact/pull/106)

### Changed

- The implicit empty `init` function is now present by default in the contract if not declared: PR [#167](https://github.com/tact-lang/tact/pull/167)
- Support trailing commas in all comma-separated lists (struct instantiations, `initOf` arguments, `init()` parameters, inherited traits via `with`, function arguments and parameters): PR [#179](https://github.com/tact-lang/tact/pull/179) and PR [#246](https://github.com/tact-lang/tact/pull/246)
- `@stdlib/stoppable` now imports `@stdlib/ownable` so the programmer does not have to do it separately: PR [#193](https://github.com/tact-lang/tact/pull/193)
- The `newAddress` function now evaluates to a constant value if possible: PR [#237](https://github.com/tact-lang/tact/pull/237)
- The `pow` power function could only be used at compile-time, but now it is available in the standard library and can be called both at runtime and compile-time: PR [#267](https://github.com/tact-lang/tact/pull/267)
- The `dump()` and `dumpStack()` functions now print the file path, line number, and column number in addition to the data: PR [#271](https://github.com/tact-lang/tact/pull/271)
- Use `|` instead of `+` for send mode flags because the bitwise OR operation is idempotent and hence safer: PR [#274](https://github.com/tact-lang/tact/pull/274)
- Bumped the versions of `@ton/core` and `ohm-js` to the most recent ones: PR [#276](https://github.com/tact-lang/tact/pull/276)
- Generated `.pkg`-files always use POSIX file paths (even on Windows): PR [# 300](https://github.com/tact-lang/tact/pull/300)
- The `-p`/`--project` flags now allow specifying more than one project name. Additionally, they also require a `--config` flag to be specified: PR [#287](https://github.com/tact-lang/tact/pull/287)
- Command-line interface now allows compiling a single Tact file directly, without specifying a config: PR [#287](https://github.com/tact-lang/tact/pull/287)

### Fixed

- Escape backticks in error messages for generated TypeScript code: PR [#192](https://github.com/tact-lang/tact/pull/192)
- Integer overflows during compile-time constant evaluation are properly propagated as a compilation error: PR [#200](https://github.com/tact-lang/tact/pull/200)
- Incorrect "already exists" errors when using the `toString` and `valueOf` identifiers: PR [#208](https://github.com/tact-lang/tact/pull/208)
- Empty inherited trait lists after `with` keyword are now disallowed: PR [#246](https://github.com/tact-lang/tact/pull/246)
- Allow chaining method calls with `!!`, for instance, `map.asCell()!!.hash()` is grammatically correct now: PR [#257](https://github.com/tact-lang/tact/pull/257)
- Precedence levels for bitwise operators, equality and comparisons now matches common languages, like JavaScript: PR [#265](https://github.com/tact-lang/tact/pull/265)
- Incorrect variable scoping in the `repeat`, `while` and `until` loops: PR [#269](https://github.com/tact-lang/tact/pull/269)
- FunC compilation errors when trying to `dump()` values of the `Cell`, `Slice`, `Builder` and `StringBuilder` types: PR [#271](https://github.com/tact-lang/tact/pull/271)
- Tact's CLI returns a non-zero exit code if compilation fails: PR [#278](https://github.com/tact-lang/tact/pull/278)
- Use the most recent version of the FunC standard library [`stdlib.fc`](https://github.com/ton-blockchain/ton/blob/4cfe1d1a96acf956e28e2bbc696a143489e23631/crypto/smartcont/stdlib.fc): PR [#283](https://github.com/tact-lang/tact/pull/283)
- The WASM version of the FunC compiler has been updated to 0.4.4 and patched to work on larger contracts: PR [#297](https://github.com/tact-lang/tact/pull/297)
- The `return`-statement reachability analysis: PR [#302](https://github.com/tact-lang/tact/pull/302)

## [1.2.0] - 2024-02-29

### Added

- Augmented assignment operators (`+=`, `-=`, `*=`, `/=` and `%=`): PR [#87](https://github.com/tact-lang/tact/pull/87)
- Binary and octal literals with underscores as numerical separators: PR [#99](https://github.com/tact-lang/tact/pull/99)
- Ternary conditional operator (`condition ? then : else`): PR [#97](https://github.com/tact-lang/tact/pull/97)
- The `--version` command-line flag for the Tact executable: PR [#137](https://github.com/tact-lang/tact/pull/137)
- The `SendBounceIfActionFail` send mode constant to the standard library: PR [#122](https://github.com/tact-lang/tact/pull/122)

### Changed

- Decimal and hexadecimal literals now allow underscores as numerical separators: PR [#99](https://github.com/tact-lang/tact/pull/99)
- The equality and non-equality operators (`==` and `!=`) now support slices and strings by comparing the hashes of the left-hand and right-hand sides : PR [#105](https://github.com/tact-lang/tact/pull/105)
- Continuous integration now tests the dev [tact-template](https://github.com/tact-lang/tact-template)'s version with the dev version of Tact: PR [#111](https://github.com/tact-lang/tact/pull/111)
- Continuous integration now tests the latest [Blueprint](https://github.com/ton-org/blueprint)'s version with the dev version of Tact: PR [#152](https://github.com/tact-lang/tact/pull/152)
- Continuous integration now checks there are no ESLint warnings: PR [#157](https://github.com/tact-lang/tact/pull/157)

### Fixed

- Relative imports from parent directories: PR [#125](https://github.com/tact-lang/tact/pull/125)
- The typechecker failed to identify different types when using the `==` and `!=` operators: PR [#127](https://github.com/tact-lang/tact/pull/127)
- ESLint warnings for the whole Tact codebase: PR [#157](https://github.com/tact-lang/tact/pull/157)
- The versions of some vulnerable dependencies were bumped in `package.json` and `yarn.lock`: PR [#158](https://github.com/tact-lang/tact/pull/158) and PR [#160](https://github.com/tact-lang/tact/pull/160)

## [1.1.5] - 2023-12-01

### Added

- Continuous integration to run Tact tests on Linux, macOS and Windows: PR [#96](https://github.com/tact-lang/tact/pull/96)

### Changed

- Migration to `@ton` NPM packages: PR [#89](https://github.com/tact-lang/tact/pull/89)

### Fixed

- Struct and message identifiers need to be capitalized: PRs [#81](https://github.com/tact-lang/tact/pull/81) and [#83](https://github.com/tact-lang/tact/pull/83)
- Fixed the signature of the `checkDataSignature` function in `stdlib/std/crypto.tact`: PR [#50](https://github.com/tact-lang/tact/pull/50)
- Show location info for the internal compiler error 'Invalid types for binary operation': PR [#63](https://github.com/tact-lang/tact/pull/63)

## [1.1.4] - 2023-09-27

### Changed

- Hacked paths to support builds on Windows

## [1.1.3] - 2023-06-27

### Added

- bitwise and and or operations
- statically compile expressions with bitwise operations if possible

## [1.1.2] - 2023-04-27

### Added

- Add full ABI in bindings

## [1.1.1] - 2023-04-20

### Fixed

- Fix typescript bindings generation for custom key and value serialization formats
- Fix missing external messages in bindings

## [1.1.0] - 2023-04-19

### ⚡️ Breaking changes

- `reply` is now a method of `Contract` instead of global context and changed it's behavior if storage reserve is non-zero in contract.
- Logical expressions are now calculated differently: `&&` now does not execute right expression if left is `false` and `||` does not execute right expression if left is `true`. Before it was executed in any case. This change is made in attempt to reduce unexpected behavior.
- `OwnableTransferable` is now sends response to the sender.
- `overwrites` was renamed to `override`
- `Deployable` trait now sends non-bounceable notifications instead of bounceable ones.

### Features

- `Address` to `Address` maps
- Ability to define key and value serializations for maps
- `sha256` hashing
- `forward` and `notify` functions that can be used to send messages to other contracts using remaining value of incoming message
- `virtual` and `abstract` constants that can be shared between traits
- `storageReserve` constant in every contract that can be used to reserve some storage space by any trait
- `abstract` functions that can be implemented in contracts
- `FactoryDeployable` trait for deploying from factory contract
- `@stdlib/dns` for easier DNS resolution
- Opt-in `external` message support
- Typed `bounce` receiver and `bounce<T>` type modifier
- `commit` for committing state changes
- `inline` modifier for functions for inlining them into the caller
- Ability to define empty messages (but not structs)
- Some string-related operations are now computed at compile time if possible

### Fixed

- Signature of `preloadBits` function
- Fixed `readForwardFee` function

## [1.1.0-beta.28] - 2023-04-19

### Fixed

- Fix `func` invocation

## [1.1.0-beta.27] - 2023-04-14

### Fixed

- Remove tact-bindings binary reference

## [1.1.0-beta.26] - 2023-04-14

### Added

- Ability to define empty messages (but not structs)

## [1.1.0-beta.25] - 2023-04-14

### Added

- Support for bounced receivers for message structs

## [1.1.0-beta.24] - 2023-04-13

### Changed

- Bounced messages now skipped first 32 bits before passing it to receivers

### Fixed

- Passing optional structs as arguments

## [1.1.0-beta.23] - 2023-04-13

### Changed

- deploy trait now sends non-bounceable notifications
- changed `forward` and added bounceable and init arguments

### Added

- `Contract.notify()` non-bounceable alternative to reply

## [1.1.0-beta.22] - 2023-04-13

### Added

- `commit` function to commit state changes

## [1.1.0-beta.21] - 2023-04-13

### Fixed

- Work-around func `0.4.3` bug with pragma processing
- Fix external messages with arguments type checking

## [1.1.0-beta.20] - 2023-04-11

### Changed

- Upgrade `func` to `0.4.3`

## [1.1.0-beta.19] - 2023-04-10

### Fixed

- Fix bouncing unknown messages

## [1.1.0-beta.18] - 2023-04-10

### Added

- `FactoryDeployable` trait for deploying from factory contract

## [1.1.0-beta.17] - 2023-04-10

### Added

- Abstract functions
- Abstract and virtual constants in traits

### Changed

- Rename `overrides` to `override`
- Updated ownership transferring methods

### Removed

- Unused `public` modifier

## [1.1.0-beta.16] - 2023-04-09

### Changed

- `reply` now in contract instead of global context

## [1.1.0-beta.15] - 2023-04-09

### Added

- `asCell` to maps

## [1.1.0-beta.14] - 2023-04-09

### Fixed

- Fix `dnsResolveWallet` compilation error

## [1.1.0-beta.13] - 2023-04-09

### Added

- `dns` library
- map key and value serialization formats

## [1.1.0-beta.12] - 2023-04-08

### Fixed

- Upgrade decompiler to a `@tact-lang/opcodes@0.0.13`

## [1.1.0-beta.11] - 2023-04-08

### Fixed

- Signature of `preloadBits` function

## [1.1.0-beta.10] - 2023-04-08

### Added

- `sha256` function to compute sha256 hash of a text or byte string

## [1.1.0-beta.9] - 2023-04-02

### Added

- Opt-in external messages support

## [1.1.0-beta.8] - 2023-04-02

### Fixed

- Missing implementation of `Address` to `Address` maps

## [1.1.0-beta.7] - 2023-03-28

### Added

- `inline` modifier for functions to inline them into the caller

### Fixed

- Fix missing `method_id` in `get_abi_ipfs` and `lazy_deployment_completed`

## [1.1.0-beta.6] - 2023-03-27

### Changed

- Optimization of gas usage of low level primitives

## [1.1.0-beta.5] - 2023-03-25

### Changed

- Optimization of `String.asComment()` that tries to compute it compile time if possible

## [1.1.0-beta.4] - 2023-03-23

### Added

- Ability to compare cells

### Fixed

- Fixed contract crash when equality check involving nullable variables

### Changed

- Change logic of `&&` and `||`. Now second argument is not calculated when first argument is `false` or `true` respectively.

## [1.1.0-beta.3] - 2023-03-22

### Added

- `emit` function to emit events

### Fixed

- Fixed possible inconsistent behavior when calling mutating get methods from inside of the contract
- Fixed regression of order of functions in generated files

## [1.1.0-beta.2] - 2023-03-22

### Changed

- Tact now emits func in multiple files, optimized not only for blockchain, but also for human

## [1.1.0-beta.1] - 2023-03-20

### Fixed

- Some functions for deep structures with optionals not emitted
- Crash in bindings generator on boolean value in dictionary

## [1.1.0-beta.0] - 2023-03-14

### Fixed

- `overwrites` -> `override`
- Invalid `check` function error generation
- Error message for `address(0)`

## [1.0.0] - 2023-03-08

### Added

- `sender()` function to get message sender address

## [1.0.0-rc.13] - 2023-03-08

### Changed

- Upgrade `func` to `0.4.2`

### Fixed

- Windows paths support

## [1.0.0-rc.12] - 2023-03-03

### Fixed

- `pow` is now compile-only function

### Changed

- Use new FunC wasm bundle

## [1.0.0-rc.11] - 2023-03-02

### Added

- exported `check` function for language server support

## [1.0.0-rc.10] - 2023-03-02

### Changed

- Contracts now can be deployed only to the basic workchain unless `masterchain` set `true`
- Checking field initialization in init function

## [1.0.0-rc.9] - 2023-03-01

### Changed

- Contracts now work only with basic workchain. To enable masterchain support set `masterchain: true` in `tact.conf.json`

### Added

- `pow` function for exponentiation
- `address()` compile-time function for creating addresses from strings
- `cell()` compile-time function for creating cells from base64 strings
- `interfaces` field to ABI
- report workchain support in interfaces

## [1.0.0-rc.8] - 2023-02-27

### Added

- `logger` interface to programmatic API

## [1.0.0-rc.7] - 2023-02-27

### Added

- `verify` function to verify compiled package

## [1.0.0-rc.6] - 2023-02-26

### Fixed

- Fixing npm exports

## [1.0.0-rc.5] - 2023-02-26

### Fixed

- Fixing npm exports for typescript

## [1.0.0-rc.4] - 2023-02-26

### Fixed

- Fixing npm exports for typescript

## [1.0.0-rc.3] - 2023-02-26

### Fixed

- Fixed browser/node typings and exports
- Fixed browser environment execution

## [1.0.0-rc.2] - 2023-02-26

### Fixed

- Fixed missing `mkdirp` dependency

## [1.0.0-rc.1] - 2023-02-26

### Fixed

- Fixed cli command

## [1.0.0-rc.0] - 2023-02-26

### Added

- `@ton-lang/compiler/node` to invoke compiler from node similar how cli works
- `@ton-lang/compiler/browser` to invoke compiler from browser

### Removed

- Removed jetton library from stdlib. It would be re-introduced after 1.0 version with more thought put into it.

## [0.10.1] - 2023-02-23

### Added

- Display line and column numbers in error messages to be able to navigate to the error in the editor

### Fixed

- Execution order of struct and message fields
- `initOf` argument type checks

## [0.10.0] - 2023-02-23

### Changed

- Tact contracts are now [Argument-addressable](https://docs.tact-lang.org/ref/evolution/otp-005) meaning that they depend on init arguments and code hash only. Init function is now called when first valid message is received.
- Refactoring of allocator
- Moving contract's load function to the beginning of the execution
- Moving contract's save function to the end of the execution
- moving `debug` flag from `experimental` to `parameters` in `tact.config.json`
- Unknown fields in config are now considered an error
- Allow contracts without fields
- Typescript bindings are now working in browser and doesn't have `ton-emulator` dependency
- `map` syntax now uses `<>` instead of `[]` for future compatibility with generics

### Added

- Allow `Builder` type as a field type similar to `Cell` and `Slice`
- Allow `String` type as a field type

## [0.9.3] - 2023-02-19

### Added

- Error codes in reports
- Client-friendly typescript bindings

### Changed

- Change repository locations

## [0.9.2] - 2023-02-05

### Added

- `emptyMap()` for creating empty maps
- Allowing assigning `null` value to a map variable (same as calling `emptyMap()`)

## [0.9.1] - 2023-02-03

### Changed

- Update `dump` function to handle booleans and strings, better type checking or arguments
- Report `org.ton.debug.v0` interface if debug mode is enabled
- Update bindings generator to support `ton-emulator >= v2.1.0`

## [0.9.0] - 2023-02-02

### Added

- Importing `func` files

### Changed

- Upgrade `func` to `0.4.1`
- Enforce `func` version in generated files
- Enable critical pragmas by default
- Enable inlining in a lot of places thanks to fixed crashes in `func`

## [0.8.11] - 2023-01-28

### Fixed

- Optional `Address` fields in typescript bindings

### Added

- `Address.asSlice` for manual address parsing
- `@stdlib/content` library with `createOffchainContent` functions

### [0.8.10] - 2023-01-27

## Fixed

- `>>` and `<<` operations
- Type checking of struct constructors

## [0.8.9] - 2023-01-25

### Fixed

- Fix missing func compiler in distributive

## [0.8.8] - 2023-01-25

### Added

- TextMate Grammar for syntax highlighting

### Changed

- Embed `func` compiler to package
- Better builder types
- Moved docs to `ton-docs` repository

## [0.8.7] - 2023-01-13

### Added

- `beginTailString` and `beginStringFromBuilder` for starting a `StringBuilder`
- `Slice.asString` for converting slice to a `String` (without checks of contents)

## [0.8.6] - 2023-01-10

### Fixed

- Fixing passing non-nullable type as second argument to map's `set` operation

### Changed

- New `2022.v12` func compiler

## [0.8.5] - 2023-01-09

### Changed

- Improve gas usage in `storeBool`

## [0.8.4] - 2023-01-09

### Added

-`newAddress` function to create a new address from chain and hash -`getConfigParam` to get system configuration

## [0.8.3] - 2023-01-09

### Fixed

- Deep contract dependencies

## [0.8.2] - 2023-01-08

### Added

- `loadAddress` in `Slice`

## [0.8.1] - 2023-01-07

Fixing missing NPM release

## [0.8.0] - 2023-01-07

### Changed

- Changed message id algorithm to the one based on type signatures instead of tlb

### Added

- Dictionaries in typescript bindings
- Introduced packaging compilation step that packages a contract to a single package that can be deployed in predictable way.
- `tact-bindings` to build bindings to non-tact contracts

## [0.7.1] - 2023-01-04

### Fixed

- Assignability type checks

## [0.7.0] - 2023-01-04

### Added

- `toCell` to all structs and messages
- restored disassembler as part of a compilation flow
- `typescript` bindings parser of structs and messages

### Removed

- `abi.pack_cell` and `abi.pack_slice`

### Changed

- Updated codegen to prefix function names with a `$` to avoid clashing with system functions
- `random` and `randomInt` that are correctly initialized on first use unlike native one
- Changed the way get and init methods expect their arguments and return values to match func-like primitives

### Fixed

- non-nullable value could break the nullable variable memory representation

## [0.6.0] - 2023-01-03

### Changed

- Large bindings generator refactoring to match new `ton-core` and `ton-emulator` packages

### Added

- `Deployable` trait in `@stdlib/deploy`

## [0.5.0] - 2022-12-23

### Added

- Constants in contracts
- Global constants
- Added `SendRemainingBalance`, `SendRemainingValue`, `SendIgnoreErrors`, `SendPayGasSeparately`, `SendDestroyIfZero` constants in stdlib
- Added `emptyCell` and `emptySlice` helpers
- Added jettons example

### Changed

- `require` now accepts two arguments, second one must be a string literal that has error message. This error message then will be exported to ABI
- Optional `Address` fields are not encoded using native representation

## [0.4.0] - 2022-12-22

### Changed

- Renamed Map's `get2` to `get` and removing `get` from keywords list.

### Fixed

- Fixed missing call arguments verification

## [0.3.0] - 2022-12-22

### Added

- `String` literals and variables
- `Int.toString()` and `Int.toFloatString()`
- `StringBuilder` for gas-efficient string building
- Global compile-time `ton` function that converts string to Int during compile time.
- `checkDataSignature` similar to func `check_data_signature`
- `String.asComment` for conversion text to a comment payload
- `Resumable` trait, allows to resume contract operations once it was stopped
- Comment receiver that allows to receive arbitrary comment
- `String.asSlice` cast string to a slice for parsing
- Binary shift operators `>>` and `<<`
- `Slice.fromBase64` that converts text slice that has base64 to binary representation (both classic and url)
- `Slice.asCell`, `Builder.asCell`, `Cell.asSlice`, `Builder.asCell` convenience functions
- `Slice.loadCoins` that reads coins from slice
- `myBalance` that returns current balance of a contract before execution phase

### Changed

- `contractAddress` now accepts single argument of type `StateInit` and always produces address for workchain. Old method is renamed to `contractAddressExt`.
- `hashCell` and `hashSlice` are now extension function `hash` on `Slice` and `Cell`
- Removed some keywords such as `message`, `contract`, `init` to allow use this names as variable names
- Renamed `receiveBounced` to `bounced`

### Fixed

- Fixing importing tact with providing extension, now `import "./lib";` and `import "./lib.tact";` are equivalent.
- Fixing extension function generation
- Fixing clashing of variable names with func primitives and global functions
- Fix fallback and bounce argument type resolving
- Fixed `loadUint`/`preloadUint`
- Fixed invalid generation of `>=` and `>` operators

## [0.2.0]

### Added

- `supported_interfaces` TEP support. TACT now automatically builds a list of supported interfaces of a contract
- `IPFS`-based ABI reporting. TACT now automatically calculates and embeds ABI hash into smart contract and prepares a file to upload to IPFS.<|MERGE_RESOLUTION|>--- conflicted
+++ resolved
@@ -9,11 +9,8 @@
 
 ### Language features
 
-<<<<<<< HEAD
+- [fix] Compiler now doesn't require explicit re-declaration for abstract methods and fields in traits: PR [#3272](https://github.com/tact-lang/tact/pull/3272)
 - Compiler now allows `toCell()` and `toSlice()` methods on contract types: PR [#3274](https://github.com/tact-lang/tact/pull/3274)
-=======
-- [fix] Compiler now doesn't require explicit re-declaration for abstract methods and fields in traits: PR [#3272](https://github.com/tact-lang/tact/pull/3272)
->>>>>>> a5bb80a1
 
 ### Release contributors
 
