--- conflicted
+++ resolved
@@ -12,11 +12,8 @@
 - Added descriptions for `&&=`, `||=`, `>>=` and `<<=` augmented assignment operators: PR [#2328](https://github.com/tact-lang/tact/pull/2328)
 - Added gas best practices page: PR [#2342](https://github.com/tact-lang/tact/pull/2342)
 - Documented semantics of empty contract parameters: PR [#2346](https://github.com/tact-lang/tact/pull/2346)
-<<<<<<< HEAD
 - Deprecated `Deployable` and `FactoryDeployable` traits in favor of `null` message body `receive()` and a `cashback()` function: PR [#2354](https://github.com/tact-lang/tact/pull/2354)
-=======
 - Documented new exit code and opcode records in TypeScript wrappers: PR [#2348](https://github.com/tact-lang/tact/pull/2348)
->>>>>>> c3cc63d3
 
 ### Release contributors
 
