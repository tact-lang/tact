--- conflicted
+++ resolved
@@ -10,11 +10,8 @@
 ### Language features
 
 - Optimized message deserialization with native loading of `Maybe Cell` fields: PR [#2661](https://github.com/tact-lang/tact/pull/2661)
-<<<<<<< HEAD
+- [fix] Compiler now disallows `ton()` with empty or blank string: PR [#2681](https://github.com/tact-lang/tact/pull/2681)
 - [fix] Compiler now correctly compiles contracts with optional struct fields with default values: PR [#2683](https://github.com/tact-lang/tact/pull/2683)
-=======
-- [fix] Compiler now disallows `ton()` with empty or blank string: PR [#2681](https://github.com/tact-lang/tact/pull/2681)
->>>>>>> 736fa5e7
 
 ### Standard Library
 
