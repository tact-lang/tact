--- conflicted
+++ resolved
@@ -11,12 +11,9 @@
 
 - [fix] Disallow self-inheritance for contracts and traits: PR [#3094](https://github.com/tact-lang/tact/pull/3094)
 - [fix] Added fixed-bytes support to bounced message size calculations: PR [#3129](https://github.com/tact-lang/tact/pull/3129)
-<<<<<<< HEAD
 - [fix] Fixed compiler crashes when a contract name exceeds filesystem limits: PR [#3219](https://github.com/tact-lang/tact/pull/3219)
-=======
 - Compiler now generates more efficient code for serialization: PR [#3213](https://github.com/tact-lang/tact/pull/3213)
 - [fix] Compiler now doesn't generate `__tact_nop()` for `dump()` and `dumpStack()` in default mode: PR [#3218](https://github.com/tact-lang/tact/pull/3218)
->>>>>>> 07763fed
 
 ### Docs
 
