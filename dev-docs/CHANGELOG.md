--- conflicted
+++ resolved
@@ -126,11 +126,8 @@
 - Removed the notion of the non-standard TL-B syntax `remainder<X>`: PR [#1599](https://github.com/tact-lang/tact/pull/1599)
 - Added description of `.boc`, `.ts`, `.abi`, `.pkg` files and completed Compilation page: PR [#1676](https://github.com/tact-lang/tact/pull/1676)
 - Marked gas-expensive functions and expressions: PR [#1703](https://github.com/tact-lang/tact/pull/1703)
-<<<<<<< HEAD
+- Added a Security audits page, with the first assessment from the Trail of Bits: PR [#1791](https://github.com/tact-lang/tact/pull/1791)
 - Listed functions with implicit mode and further clarified the interactions of message sending functions and their modes: PR [#1634](https://github.com/tact-lang/tact/pull/1634)
-=======
-- Added a Security audits page, with the first assessment from the Trail of Bits: PR [#1791](https://github.com/tact-lang/tact/pull/1791)
->>>>>>> b7540386
 
 ### Release contributors
 
