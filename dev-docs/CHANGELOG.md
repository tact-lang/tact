--- conflicted
+++ resolved
@@ -65,12 +65,9 @@
 - `Int.toString` now consumes up to 64% less gas: PR [#1837](https://github.com/tact-lang/tact/pull/1837)
 - Error message for reserved `self` function parameter now suggests using `extends` function modifier: PR [#1737](https://github.com/tact-lang/tact/pull/1737)
 - `Int.toFloatString` now consumes up to 62% less gas: PR [#1956](https://github.com/tact-lang/tact/pull/1956)
-<<<<<<< HEAD
-- `NOP` instructions and empty asm functions are now properly optimized: PR [#1959](https://github.com/tact-lang/tact/pull/1959)
-=======
 - Don't show internal error for unknown types for variables: PR [#2005](https://github.com/tact-lang/tact/pull/2005)
 - Struct serialization and parsing functions are now inlined more aggressively to save gas: PR [#2016](https://github.com/tact-lang/tact/pull/2016)
->>>>>>> 989ce5ac
+- `NOP` instructions and empty asm functions are now properly optimized: PR [#1959](https://github.com/tact-lang/tact/pull/1959)
 
 ### Fixed
 
