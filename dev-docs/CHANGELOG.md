# Changelog

All notable changes to this project will be documented in this file.

The format is based on [Keep a Changelog](https://keepachangelog.com/en/1.0.0/),
and this project adheres to [Semantic Versioning](https://semver.org/spec/v2.0.0.html).

## [Unreleased]

### Language features

- Optimized message deserialization with native loading of `Maybe Cell` fields: PR [#2661](https://github.com/tact-lang/tact/pull/2661)
- Optimized message serialization with native stores of `Maybe Cell` fields: PR [#2647](https://github.com/tact-lang/tact/pull/2647)
- Zero inequality comparison optimization: PR [#2655](https://github.com/tact-lang/tact/pull/2655)
- Compiler now generates more readable code for augmented assignment operators: PR [#2710](https://github.com/tact-lang/tact/pull/2710)
- [fix] Compiler now disallows `ton()` with empty or blank string: PR [#2681](https://github.com/tact-lang/tact/pull/2681)
- [fix] Compiler now disallows `ton()` with invalid number value or negative numbers: PR [#2684](https://github.com/tact-lang/tact/pull/2684)
- [fix] Compiler now shows a more informative error message for abstract functions and constants without a body: PR [#2688](https://github.com/tact-lang/tact/pull/2688)
- [fix] Compiler now correctly processes nested structs with default values in the interpreter: PR [#2687](https://github.com/tact-lang/tact/pull/2687)
- [fix] Compiler now correctly compiles contracts with optional struct fields with default values: PR [#2683](https://github.com/tact-lang/tact/pull/2683)
- [fix] Compiler now shows a more informative error message for unsupported assembly functions inside traits and contracts: PR [#2689](https://github.com/tact-lang/tact/pull/2689)
- [fix] Compiler now shows a more informative error message for `Slice? as remaining` fields: PR [#2694](https://github.com/tact-lang/tact/pull/2694)
- [fix] Compiler now shows a more informative error message for fields with unsupported trait types: PR [#2695](https://github.com/tact-lang/tact/pull/2695)
- [fix] Compiler now correctly generates code for functions with several wildcard parameters: PR [#2703](https://github.com/tact-lang/tact/pull/2703)
- [fix] Compiler now checks that "override" functions and constants have a virtual or abstract modifier in the parent trait: PR [#2700](https://github.com/tact-lang/tact/pull/2700)
<<<<<<< HEAD
- [fix] Compiler now throws an error when inheriting from two traits that have methods with the same name: PR [#2773](https://github.com/tact-lang/tact/pull/2773)
=======
- [fix] Compiler now throws an error if a non-optional method is called on an optional type: PR [#2770](https://github.com/tact-lang/tact/pull/2770)
>>>>>>> cabba13c
- [fix] Generated TypeScript wrappers now export all functions for serialization/deserialization: PR [#2706](https://github.com/tact-lang/tact/pull/2706)
- [fix] Processing of `null` values of optional types in the `dump` builtin: PR [#2730](https://github.com/tact-lang/tact/pull/2730)

### Standard Library

- Added compute phase exit code constants reserved by the Tact compiler: `TactExitCodeNullReferenceException`, `TactExitCodeInvalidSerializationPrefix`, `TactExitCodeInvalidIncomingMessage`, `TactExitCodeConstraintsError`, `TactExitCodeAccessDenied`, `TactExitCodeContractStopped`, `TactExitCodeInvalidArgument`, `TactExitCodeContractCodeNotFound`, `TactExitCodeInvalidStandardAddress`, `TactExitCodeNotBasechainAddress`: PR [#2527](https://github.com/tact-lang/tact/pull/2527)
- Added the `SignedBundle` struct and the corresponding `verifySignature` method: PR [#2627](https://github.com/tact-lang/tact/pull/2627)
- Added the `sendRawMessage` and `sendRawMessageReturnForwardFee` functions instead of the deprecated `nativeSendMessage` and `nativeSendMessageReturnForwardFee` functions correspondingly: PR [#2755](https://github.com/tact-lang/tact/pull/2755)

### TypeScript third-party API

- Support contract parameters in the AST printer: PR [#2658](https://github.com/tact-lang/tact/pull/2658)

### Docs

- Fixed code example of the `initOf` expression to highlight support for contract parameters: PR [#2550](https://github.com/tact-lang/tact/pull/2550)
- Fixed the description of the Tact-reserved exit code 129 and expanded descriptions of functions that can throw it, such as `Message.fromCell()` and `Message.fromSlice()`: PR [#2604](https://github.com/tact-lang/tact/pull/2604)
- Added "Learn Tact in Y minutes" page to the Book: PR [#2375](https://github.com/tact-lang/tact/pull/2375)
- Ensured that variables are always shown declared with immediate initialization, and made it clear in the descriptions of the `let` statement: PR [#2742](https://github.com/tact-lang/tact/pull/2742)
- Fixed the description of the Unicode escape upper bound (U+10FFFF): PR [#2752](https://github.com/tact-lang/tact/pull/2752)
- Added generation of `llms.txt`, `llms-full.txt` (full version), and `llms-small.txt` (compact version, with non-essential content removed): PR [#2763](https://github.com/tact-lang/tact/pull/2763)
- Added description of the specialized math functions, such as `pow2()` and `log2()`, to the gas best practices page: PR [#2771](https://github.com/tact-lang/tact/pull/2771)

### Release contributors

- [Novus Nota](https://github.com/novusnota)
- [skywardboundd](https://github.com/skywardboundd)
- [Petr Makhnev](https://github.com/i582)
- [Anton Trunov](https://github.com/anton-trunov)
- [verytactical](https://github.com/verytactical)

## [1.6.5] - 2025-03-28

### Language features

- Optimized `Context().sender` to use `sender()` function for better gas efficiency: PR [#2427](https://github.com/tact-lang/tact/pull/2427)
- [fix] Ternary operator with struct and null: PR [#2432](https://github.com/tact-lang/tact/pull/2432)
- [fix] Show an error message for assembly functions with the `get` attribute: PR [#2484](https://github.com/tact-lang/tact/pull/2484)
- [fix] The parser does not throw an internal compiler error if the error is reported after the end of the file: PR [#2485](https://github.com/tact-lang/tact/pull/2485)
- [fix] Always show an error when calling the `dump()` function with an argument of the unsupported `StringBuilder` type: PR [#2491](https://github.com/tact-lang/tact/pull/2491)
- [fix] The grammar now disallows the augmented assignment operators with whitespace between the operator and the equals sign: PR [#2492](https://github.com/tact-lang/tact/pull/2492)
- [fix] Generated code now short-circuits `&&=` and `||=` operators: PR [#2494](https://github.com/tact-lang/tact/pull/2494)
- [fix] Get methods that return optional contract state now work correctly: PR [#2512](https://github.com/tact-lang/tact/pull/2512)
- [fix] Get methods that return contract state for empty contracts now work correctly: PR [#2517](https://github.com/tact-lang/tact/pull/2517)
- [fix] Skip checking if the slice has been parsed completely when parsing a message (`Message.fromSlice()`) with the last field of the type `Slice as remaining`: PR [#2524](https://github.com/tact-lang/tact/pull/2524)
- [fix] The wildcard symbol (`_`) cannot be used as an identifier in any context, including struct/message fields or contract names: PR [#2519](https://github.com/tact-lang/tact/pull/2519)

### Standard Library

- Deprecated the `SendPayGasSeparately` constant in favor of `SendPayFwdFeesSeparately`: PR [#2483](https://github.com/tact-lang/tact/pull/2483)
- Time-related functions are now located in the `std/internal/time.tact` file: PR [#2507](https://github.com/tact-lang/tact/pull/2507)
- [fix] The `Stoppable` trait now uses `throwUnless` with exit code 133 instead of `require` with "Contract stopped" message: PR [#2503](https://github.com/tact-lang/tact/pull/2503)

### Code generation

- [fix] Save the contract state on early `return` from receivers: PR [#2482](https://github.com/tact-lang/tact/pull/2482)

### Internal infrastructure

- `internalExternalReceiversOutsideMethodsMap` has been reworked to ensure compatibility with explorers: PR [#2398](https://github.com/tact-lang/tact/pull/2398)

### Docs

- Fixed description of the `dump()` function, which does not support values of `StringBuilder` type: PR [#2463](https://github.com/tact-lang/tact/pull/2463)
- Explicitly stated that structs cannot be empty, while message structs can: PR [#2464](https://github.com/tact-lang/tact/pull/2464)
- Fixed description of the `contractAddressExt()` function, which currently does not resolve constant values at compile-time and allows specifying arbitrary `chain` IDs: PR [#2497](https://github.com/tact-lang/tact/pull/2497)
- Fixed description of `getOriginalFwdFee()` and `Context.readForwardFee()` functions, where the latter calls the former at the end of its execution: PR [#2521](https://github.com/tact-lang/tact/pull/2521)

### Release contributors

- [Shvetc Andrei](https://github.com/Shvandre)
- [Daniil Sedov](https://github.com/Gusarich)
- [Novus Nota](https://github.com/novusnota)
- [Petr Makhnev](https://github.com/i582)
- [skywardboundd](https://github.com/skywardboundd)
- [Anton Trunov](https://github.com/anton-trunov)

### Special thanks

- [Ilya Aksakov](https://github.com/ilyaAksakov) and the [RSquad](https://github.com/rsquad) team

## [1.6.4] - 2025-03-18

### Language features

- Applied parameters rearrangement only for ASM methods with a single parameter to avoid confusion: PR [#2410](https://github.com/tact-lang/tact/pull/2410)
- Reduced gas usage for contracts with some special cases of binary and fallback receivers: PR [#2396](https://github.com/tact-lang/tact/pull/2396)

### Standard Library

- Added `forceWorkchain()` function: PR [#2387](https://github.com/tact-lang/tact/pull/2387)

#### Compilation report

- [fix] TL-B for `Address?` is not `Maybe Address`, but plain `Address`: PR [#2386](https://github.com/tact-lang/tact/pull/2386)

### Internal infrastructure

- Removed `postinstall` from `package.json` to not run scripts with dev dependencies on the user side: PR [#2382](https://github.com/tact-lang/tact/pull/2382)

### Internal infrastructure

- Removed `postinstall` from `package.json` to not run scripts with dev dependencies on the user side: PR [#2382](https://github.com/tact-lang/tact/pull/2382)

### Docs

- Removed the "gas-expensive" badge from `checkSignature()` and `checkDataSignature()` functions and added a caution note when they do become expensive (from 11th call): PR [#2380](https://github.com/tact-lang/tact/pull/2380)
- Fixed descriptions of `Slice.asString()` and `String.asSlice()` functions: PR [#2391](https://github.com/tact-lang/tact/pull/2391)
- Split Core libraries in the reference: `core-common` and `core-advanced` were removed, and their contents were distributed across other libraries; `core-crypto`, `core-contextstate`, `core-send`, `core-gas`, and `core-addresses` were introduced: PR [#2391](https://github.com/tact-lang/tact/pull/2391)
- Added documentation for `BasechainAddress`, `emptyBasechainAddress`, `newBasechainAddress`, `contractBasechainAddress`, `Builder.storeBasechainAddress`: PR [#2411](https://github.com/tact-lang/tact/pull/2411)

### Release contributors

- [Novus Nota](https://github.com/novusnota)
- [Anton Trunov](https://github.com/anton-trunov)
- [Maksim Lagus](https://github.com/Kaladin13)
- [Petr Makhnev](https://github.com/i582)
- [verytactical](https://github.com/verytactical)

## [1.6.3] - 2025-03-12

### Compiler configuration

- Added `internalExternalReceiversOutsideMethodsMap` config option as part of optimization options to protect potentially unwanted optimization: PR [#2370](https://github.com/tact-lang/tact/pull/2370)

### Standard Library

- Added `forceBasechain()` function: PR [#2330](https://github.com/tact-lang/tact/pull/2330)

### Internal infrastructure

- Removed old parser: PR [#2365](https://github.com/tact-lang/tact/pull/2365)

### Docs

- Added descriptions for `&&=`, `||=`, `>>=` and `<<=` augmented assignment operators: PR [#2328](https://github.com/tact-lang/tact/pull/2328)
- Added gas best practices page: PR [#2342](https://github.com/tact-lang/tact/pull/2342)
- Documented semantics of empty contract parameters: PR [#2346](https://github.com/tact-lang/tact/pull/2346)
- Deprecated `Deployable` and `FactoryDeployable` traits in favor of `null` message body `receive()` and a `cashback()` function: PR [#2354](https://github.com/tact-lang/tact/pull/2354)
- Documented new exit code and opcode records in TypeScript wrappers: PR [#2348](https://github.com/tact-lang/tact/pull/2348)

### Release contributors

- [Novus Nota](https://github.com/novusnota)
- [Maksim Lagus](https://github.com/Kaladin13)
- [verytactical](https://github.com/verytactical)
- [Shvetc Andrei](https://github.com/Shvandre)
- [Petr Makhnev](https://github.com/i582)

## [1.6.2] - 2025-03-06

### Language features

- [fix] Empty `init()` is not implicitly inserted when empty contract parameters are present: PR [#2314](https://github.com/tact-lang/tact/pull/2314)

### Standard Library

- Add doc comments for the functions and structs in `/libs`: PR [#2308](https://github.com/tact-lang/tact/pull/2308)
- Add the `Slice.skipRef`, `Slice.skipMaybeRef`, `Slice.skipBool`, `Slice.skipCoins`, `Slice.skipVarUint16`, `Slice.skipVarInt16`, `Slice.skipVarUint32`, `Slice.skipVarInt32`, `Slice.skipAddress` functions: PR [#2305](https://github.com/tact-lang/tact/pull/2305)

### Error reporting

- [fix] Don't give an error for a small enough type for bounce receiver: PR [#2300](https://github.com/tact-lang/tact/pull/2300)

### TypeScript wrappers

- [fix] Getters are called by their named and not method_id if it is not explicitly set: PR [#2299](https://github.com/tact-lang/tact/issues/2299)
- Contract constructors are public now: PR [#2290](https://github.com/tact-lang/tact/issues/2290)

### Release contributors

- [Petr Makhnev](https://github.com/i582)
- [verytactical](https://github.com/verytactical)
- [Maksim Lagus](https://github.com/Kaladin13)
- [Shvetc Andrei](https://github.com/Shvandre)
- [Daniil Sedov](https://github.com/Gusarich)
- [Novus Nota](https://github.com/novusnota)

## [1.6.1] - 2025-03-04

### Language features

- [fix] The `toCell()` method called in a receiver on a contract field that is a struct is now handled correctly: PR [#2186](https://github.com/tact-lang/tact/pull/2186)
- [fix] Support for multiple wildcard function parameters: PR [#2188](https://github.com/tact-lang/tact/pull/2188)

### Standard Library

- Add the `StateInit.hasSameBasechainAddress` function: PR [#2187](https://github.com/tact-lang/tact/pull/2187)
- Add doc comments for most functions and structs: PR [#2267](https://github.com/tact-lang/tact/pull/2267)
- Add the `cashback` function: PR [#2241](https://github.com/tact-lang/tact/pull/2241)

### TypeScript wrappers

- Export message opcodes and exit codes: PR [#2081](https://github.com/tact-lang/tact/issues/2081)

### Code generation

- Contract load function is inlined: PR [#2101](https://github.com/tact-lang/tact/pull/2101)

### TypeScript third-party API

- Export more API from `index.ts`, including AST, context, parser, build pipeline, and typechecker functions: PR [#2196](https://github.com/tact-lang/tact/pull/2196)

### Internal infrastructure

- Do not add `.code` to the file names of the generated FunC, Fift, and disassembled Fift: PR [#2103](https://github.com/tact-lang/tact/pull/2103)
- Moved `benchmarks` to separate folder from tests, added CLI utilities for them: PR [#2234](https://github.com/tact-lang/tact/pull/2234)

### Release contributors

- [Anton Trunov](https://github.com/anton-trunov)
- [Daniil Sedov](https://github.com/Gusarich)
- [Petr Makhnev](https://github.com/i582)
- [Jesús Héctor Domínguez Sánchez](https://github.com/jeshecdom)
- [verytactical](https://github.com/verytactical)
- [Shvetc Andrei](https://github.com/Shvandre)
- [Maksim Lagus](https://github.com/Kaladin13)
- [Novus Nota](https://github.com/novusnota)

## [1.6.0] - 2025-02-28

### Language features

- Added `&&=`, `||=`, `>>=` and `<<=` augmented assignment operators: PR [#853](https://github.com/tact-lang/tact/pull/853)
- Added non-nested `let`-destructuring of structs and messages: PR [#856](https://github.com/tact-lang/tact/pull/856), PR [#964](https://github.com/tact-lang/tact/pull/964), PR [#969](https://github.com/tact-lang/tact/pull/969)
- Introduced the ability to specify a compile-time _method ID_ expression for getters: PR [#922](https://github.com/tact-lang/tact/pull/922) and PR [#932](https://github.com/tact-lang/tact/pull/932)
- Ability to specify a compile-time message opcode _expression_: PR [#1188](https://github.com/tact-lang/tact/pull/1188)
- The maps methods have been extended with the new `replace` and `replaceGet`: PR [#941](https://github.com/tact-lang/tact/pull/941)
- Added support for block statements: PR [#1334](https://github.com/tact-lang/tact/pull/1334)
- Added the new `codeOf` expression to get the code of child contracts: PR [#1948](https://github.com/tact-lang/tact/pull/1948)
- Optional types for `self` argument in `extends mutates` functions are now allowed: PR [#854](https://github.com/tact-lang/tact/pull/854)
- Stop automatically validates all addresses when receiving/sending messages or using address manipulating functions: PR [#1207](https://github.com/tact-lang/tact/pull/1207)
- Removed `org.ton.chain.any.v0` interface: PR [#1207](https://github.com/tact-lang/tact/pull/1207)
- Don't generate the `lazy_deployment_completed` getter by default: PR [#1717](https://github.com/tact-lang/tact/pull/1717)
- To reduce gas usage, Tact no longer stores the parent contract code in the system cell that holds all the child contract codes used in `initOf`. Instead, the `MYCODE` instruction is used: PR [#1213](https://github.com/tact-lang/tact/pull/1213)
- Trait fields can now have serialization specifiers: PR [#1303](https://github.com/tact-lang/tact/pull/1303)
- Calling methods on `null` when `self` is of an optional type is now allowed: PR [#1567](https://github.com/tact-lang/tact/pull/1567)
- Constants and trait constants can now depend on each other: PR [#1622](https://github.com/tact-lang/tact/pull/1622)
- Support overriding constants and methods of the `BaseTrait` trait: PR [#1591](https://github.com/tact-lang/tact/pull/1591)
- Introduced contract parameters as a replacement for the lazy initialization via the `init()` function: PR [#1985](https://github.com/tact-lang/tact/pull/1985), PR [#2071](https://github.com/tact-lang/tact/pull/2071)
- [fix] Collisions in getter method IDs are now handled and reported correctly: PR [#875](https://github.com/tact-lang/tact/pull/875), PR [#1052](https://github.com/tact-lang/tact/pull/1052)
- [fix] The `as coins` map value serialization type is now handled correctly: PR [#987](https://github.com/tact-lang/tact/pull/987)
- [fix] Fixed type checking of `foreach` loops in trait methods: PR [#1017](https://github.com/tact-lang/tact/pull/1017)
- [fix] The `sha256()` function no longer throws on statically known strings of any length: PR [#907](https://github.com/tact-lang/tact/pull/907)
- [fix] The `foreach` loop now correctly handles the `as coins` map value serialization type: PR [#1186](https://github.com/tact-lang/tact/pull/1186)
- [fix] The typechecker now rejects integer map key types with variable width (`coins`, `varint16`, `varint32`, `varuint16`, `varuint32`): PR [#1276](https://github.com/tact-lang/tact/pull/1276)
- [fix] The typechecker now rejects `as remaining` fields in the middle of contract storage: PR [#1301](https://github.com/tact-lang/tact/pull/1301)
- [fix] The `override` modifier for functions without the corresponding super-function is not allowed: PR [#1302](https://github.com/tact-lang/tact/pull/1302)
- [fix] The `override` modifier for constants without the corresponding super-constant is not allowed: PR [#1591](https://github.com/tact-lang/tact/pull/1591)
- [fix] Allowed importing FunC files with `.func` extension: PR [#1451](https://github.com/tact-lang/tact/pull/1451)
- [fix] Bit shift FunC compilation errors for incorrect bit widths: PR [#1453](https://github.com/tact-lang/tact/pull/1453)
- [fix] Process `else if` statements during constant evaluation: PR [#1500](https://github.com/tact-lang/tact/pull/1500)
- [fix] Incorrect arithmetic bit shift operations optimizations: PR [#1501](https://github.com/tact-lang/tact/pull/1501)
- [fix] Throwing from functions with non-trivial branching in the `try` statement: PR [#1501](https://github.com/tact-lang/tact/pull/1501)
- [fix] Forbid reading and writing to self in contract init function: PR [#1482](https://github.com/tact-lang/tact/pull/1482)
- [fix] Support for using a constant within another constant and for the default value of a struct field before constant declaration: PR [#1478](https://github.com/tact-lang/tact/pull/1478)
- [fix] Incorrect call generation to a mutation function: PR [#1608](https://github.com/tact-lang/tact/pull/1608)
- [fix] Runtime calls to `sha256()` now work for arbitrary _strings_ with length >= 128: PR [#1626](https://github.com/tact-lang/tact/pull/1626)
- [fix] Runtime calls to `sha256()` now work for arbitrary _slices_ with length >= 128: PR [#1936](https://github.com/tact-lang/tact/pull/1936)
- [fix] Forbid traits inherit implicitly from `BaseTrait`: PR [#1591](https://github.com/tact-lang/tact/pull/1591)
- [fix] Check map types for the `deepEquals` method: PR [#1718](https://github.com/tact-lang/tact/pull/1718)
- [fix] Generate the fallback receiver for external messages: PR [#1926](https://github.com/tact-lang/tact/pull/1926)
- [fix] Destruct statement for struct with nested struct fields: PR [#2084](https://github.com/tact-lang/tact/pull/2084)

### Standard Library

- **BREAKING CHANGE:** `Context.bounced` field was replaced with the `Context.bounceable` field: PR [#1934](https://github.com/tact-lang/tact/pull/1934)
- Added the `message()` function to optimize message sending without deploying a contract: PR [#1999](https://github.com/tact-lang/tact/pull/1999)
- Added the `deploy()` function to optimize the deployment of a child contract: PR [#1832](https://github.com/tact-lang/tact/pull/1832)
- Introduced the new `SendDefaultMode` send mode constant: PR [#1010](https://github.com/tact-lang/tact/pull/1010)
- Added the `VarInt16`, `VarInt32`, `VarUint16`, `VarUint32` integer serialization types and the corresponding `storeVarInt16`, `storeVarUint16`, `storeVarInt32`, `storeVarUint32` methods for the `Builder` type: PR [#1186](https://github.com/tact-lang/tact/pull/1186), PR [#1274](https://github.com/tact-lang/tact/pull/1274)
- Added `loadVarInt16`, `loadVarUint16`, `loadVarInt32`, and `loadVarUint32` methods for the `Slice` type: PR [#1667](https://github.com/tact-lang/tact/pull/1667)
- Added new functions in stdlib: `Builder.depth`, `Slice.skipLastBits`, `Slice.firstBits`, `Slice.lastBits`, `Slice.depth`, `Cell.computeDataSize`, `Slice.computeDataSize`, `Cell.depth`, `curLt`, `blockLt`, `setGasLimit`, `getSeed`, `setSeed`, `myCode`, `sign`, `divc`, `muldivc`, `mulShiftRight`, `mulShiftRightRound`, `mulShiftRightCeil`, `sqrt`, `Slice.loadMaybeRef`, `Slice.preloadMaybeRef`: PR [#986](https://github.com/tact-lang/tact/pull/986), PR [#2040](https://github.com/tact-lang/tact/pull/2040)
- Added new functions `Slice.asAddress`, `Slice.asAddressUnsafe` and `contractHash`: PR [#1766](https://github.com/tact-lang/tact/pull/1766)
- Added new functions `throwIf` and `throwUnless` and deprecated their aliases `nativeThrowIf` and `nativeThrowUnless`: PR [#1974](https://github.com/tact-lang/tact/pull/1974)
- Added the `BasechainAddress` type as a more optimized version of the `Address` type. And also the `emptyBasechainAddress`, `newBasechainAddress`, `contractBasechainAddress`, `Builder.storeBasechainAddress` functions: PR [#2035](https://github.com/tact-lang/tact/pull/2035)
- Added the `Slice.hashData()` and `String.hashData()` functions: PR [#2039](https://github.com/tact-lang/tact/pull/2039)
- Optimized the `emptyCell()` and `emptySlice()` functions: PR [#1696](https://github.com/tact-lang/tact/pull/1696)
- The `Int.toString` function now consumes up to 64% less gas: PR [#1837](https://github.com/tact-lang/tact/pull/1837)
- The `Int.toFloatString` now consumes up to 62% less gas: PR [#1956](https://github.com/tact-lang/tact/pull/1956)

### Error reporting

- Removed duplicate line and column info from error messages: PR [#1362](https://github.com/tact-lang/tact/pull/1362)
- Improved the error message for the missing message field error message for bounced types: PR [#1111](https://github.com/tact-lang/tact/pull/1111)
- Improved the error message for the `unresolved name` error: PR [#1595](https://github.com/tact-lang/tact/pull/1595)
- Improved the error message for the `unresolved global function` error: PR [#1610](https://github.com/tact-lang/tact/pull/1610)
- Improved the error message for the `extend function without parameters` error: PR [#1624](https://github.com/tact-lang/tact/pull/1624)
- The error message for invalid type for function argument now shows the expected type: PR [#1738](https://github.com/tact-lang/tact/pull/1738)
- The error message for the reserved `self` function parameter now suggests using the `extends` function modifier: PR [#1737](https://github.com/tact-lang/tact/pull/1737)
- Improved the error message for the undefined type error: PR [#2005](https://github.com/tact-lang/tact/pull/2005)
- 'The "remainder" field can only be the last field:' inspection now shows location: PR [#1300](https://github.com/tact-lang/tact/pull/1300)
- Remove "remainder" from error messages: PR [#1699](https://github.com/tact-lang/tact/pull/1699)
- Show better error for fields with a contract type: PR [#2011](https://github.com/tact-lang/tact/pull/2011)
- Show stack trace of a compiler error only in verbose mode: PR [#1375](https://github.com/tact-lang/tact/pull/1375)
- Improved error messages for empty `bounced()` and `bounced("string")` receivers which are both not allowed: PR [#1998](https://github.com/tact-lang/tact/pull/1998)
- [fix] Show error on circular trait dependencies: PR [#1452](https://github.com/tact-lang/tact/pull/1452)
- [fix] Error message for comment (text) receivers with 124 bytes or more: PR [#1711](https://github.com/tact-lang/tact/pull/1711)

### TypeScript wrappers

- Module- and contract-level Tact constants get their counter-parts in the generated TS wrappers: PR [#2043](https://github.com/tact-lang/tact/pull/2043)
- TS wrappers now use `const` where possible for variable declarations: PR [#1292](https://github.com/tact-lang/tact/pull/1292)
- [fix] Non-null struct fields after null ones are treated correctly in Sandbox tests after updating `@ton/core` to 0.59.0: PR [#933](https://github.com/tact-lang/tact/pull/933)
- [fix] Messages with single quote are treated correctly: PR [#1106](https://github.com/tact-lang/tact/pull/1106)
- [fix] The name clash for init-functions of the form `init(init: Init)`: PR [#1709](https://github.com/tact-lang/tact/pull/1709)

### Compiler configuration

- **BREAKING CHANGE:** Removed the `enabledMasterchain` compiler config option from `tact.config.json`: PR [#1207](https://github.com/tact-lang/tact/pull/1207)
- Added `nullChecks` config option to disable run-time null checks for the `!!` operator to save gas: PR [#1660](https://github.com/tact-lang/tact/pull/1660)

### Tooling

#### `tact` CLI

- The new `--output` CLI flag for specifying custom output directory in the single-contract compilation: PR [#1793](https://github.com/tact-lang/tact/pull/1793)
- The new `-w` / `--watch` CLI flags to watch for changes in the project and automatically recompile it: PR [#1844](https://github.com/tact-lang/tact/pull/1844)
- [fix] Fix the `--help` output (`--project` to `--projects`): PR [#1419](https://github.com/tact-lang/tact/pull/1419)

#### `unboc` CLI

- Introduced `unboc`: a standalone CLI utility to expose Tact's TVM disassembler: PR [#1259](https://github.com/tact-lang/tact/pull/1259)
- Bump used `@tact-lang/opcode` version to `0.3`, which fixes many issues in CI runs: PR [#1922](https://github.com/tact-lang/tact/pull/1922)

#### Compilation report

- The generated error codes are now formatted as a list: PR [#1051](https://github.com/tact-lang/tact/pull/1051)
- [fix] Contract data types in compilation reports are now generated correctly: PR [#2004](https://github.com/tact-lang/tact/pull/2004)

### TypeScript third-party API

- The `parseImports` function now returns AST import nodes instead of raw strings: PR [#966](https://github.com/tact-lang/tact/pull/966)
- Unified `StatementTry` and `StatementTryCatch` AST nodes: PR [#1418](https://github.com/tact-lang/tact/pull/1418)
- [fix] AST printer: format empty blocks without extra empty line: PR [#1346](https://github.com/tact-lang/tact/pull/1346)
- [fix] AST printer: support `AstTypedParameter` AST node: PR [#1347](https://github.com/tact-lang/tact/pull/1347)

### Internal infrastructure

- Added alternative parser: PR [#1258](https://github.com/tact-lang/tact/pull/1258)
- New CSpell dictionaries: TVM instructions and adjusted list of Fift words: PR [#881](https://github.com/tact-lang/tact/pull/881)
- Utility for logging errors in code that was supposed to be unreachable: PR [#991](https://github.com/tact-lang/tact/pull/991)
- Remove unused typechecker wrapper with the file `check.ts` it is contained in: PR [#1313](https://github.com/tact-lang/tact/pull/1313)
- The internal `crc16` function is now verifiable and covered with tests: PR [#1739](https://github.com/tact-lang/tact/pull/1739)
- All generated FunC code is combined into a single file: PR [#1698](https://github.com/tact-lang/tact/pull/1698)

### Code generation

- Make `msg_bounced` last parameter of `*_contract_router_internal` for better code generation: PR [#1585](https://github.com/tact-lang/tact/pull/1585)
- Inline `*_contract_init` function: PR [#1589](https://github.com/tact-lang/tact/pull/1589)
- Rearrange parameters of some `asm` methods in the order described in `AsmShuffle`: PR [#1702](https://github.com/tact-lang/tact/pull/1702)
- Struct serialization and parsing functions are now inlined more aggressively to save gas: PR [#2016](https://github.com/tact-lang/tact/pull/2016)
- `NOP` instructions and empty asm functions are now optimized: PR [#1959](https://github.com/tact-lang/tact/pull/1959)
- Contracts are now compiled with custom optimized function selector with a shortcut for `recv_internal` and `recv_external`: PR [#2038](https://github.com/tact-lang/tact/pull/2038)
- Contract receivers do not update the contract data cell at the end of execution if the receiver does not modify the contract storage: PR [#2067](https://github.com/tact-lang/tact/pull/2067), PR [#2077](https://github.com/tact-lang/tact/pull/2077)
- [fix] Fixed code generation for `self` argument in optional struct methods: PR [#1284](https://github.com/tact-lang/tact/pull/1284)
- [fix] Fixed `initOf` with dependency in a global function used inside `init()`: PR [#2027](https://github.com/tact-lang/tact/pull/2027)

### Docs

- Prevent inline code snippets from changing their background color: PR [#935](https://github.com/tact-lang/tact/pull/935)
- Added the `description` property to the frontmatter of each page for better SEO: PR [#916](https://github.com/tact-lang/tact/pull/916)
- Added Google Analytics tags per every page: PR [#921](https://github.com/tact-lang/tact/pull/921)
- Added Ston.fi cookbook: PR [#956](https://github.com/tact-lang/tact/pull/956)
- Added NFTs cookbook: PR [#958](https://github.com/tact-lang/tact/pull/958), PR [#1747](https://github.com/tact-lang/tact/pull/1747)
- Added security best practices: PR [#1070](https://github.com/tact-lang/tact/pull/1070)
- Added automatic links to Web IDE from all code blocks: PR [#994](https://github.com/tact-lang/tact/pull/994)
- Added initial semi-automated Chinese translation of the documentation: PR [#942](https://github.com/tact-lang/tact/pull/942)
- Documented `preloadRef` method for the `Slice` type: PR [#1044](https://github.com/tact-lang/tact/pull/1044)
- Added DeDust cookbook: PR [#954](https://github.com/tact-lang/tact/pull/954)
- Described the limit for deeply nested expressions: PR [#1101](https://github.com/tact-lang/tact/pull/1101)
- Completely overhauled the exit codes page: PR [#978](https://github.com/tact-lang/tact/pull/978)
- Enhanced Jettons Cookbook page: PR [#944](https://github.com/tact-lang/tact/pull/944)
- Added a note that `compilables/` can sometimes be used over `wrappers/` in Blueprint projects: PR [#1112](https://github.com/tact-lang/tact/pull/1112)
- Changed the layout of tables, updated syntax highlighting, and added Chinese translations of sidebar separators: PR [#916](https://github.com/tact-lang/tact/pull/916)
- Fixed handling of next and previous page links at the bottom of the pages when there's a separator item in the sidebar: PR [#949](https://github.com/tact-lang/tact/pull/949)
- Enabled compilation of examples in `data-structures.mdx` and across Cookbook: PR [#917](https://github.com/tact-lang/tact/pull/917)
- Removed the Programmatic API page due to frequent changes. To use the API, please refer to the compiler sources: PR [#1184](https://github.com/tact-lang/tact/pull/1184)
- Added a link to the article by CertiK to the Security best practices page: PR [#1185](https://github.com/tact-lang/tact/pull/1185)
- Added a note on `dump()` being computationally expensive: PR [#1189](https://github.com/tact-lang/tact/pull/1189)
- Fixed links in Chinese translation: PR [#1206](https://github.com/tact-lang/tact/pull/1206)
- Added a note on 255 being the maximum number of messages that can be sent during the action phase: PR [#1237](https://github.com/tact-lang/tact/pull/1237)
- Added on-chain metadata creation for NFTs and Jettons to the cookbook: PR [#1236](https://github.com/tact-lang/tact/pull/1236)
- Documented that identifiers cannot start with `__gen` or `__tact`, and cannot contain Unicode characters apart from the small subset `a-zA-Z0-9_`: PR [#1312](https://github.com/tact-lang/tact/pull/1312)
- Added signatures for map methods, such as `.get()`, `.exists()`, `.set()`, `.replace()`, `.replaceGet()`, `.del()`, `.isEmpty()`, `.deepEquals()`, `.asCell()`: PR [#1352](https://github.com/tact-lang/tact/pull/1352)
- Added a compilation-related page with the description of the compilation report: PR [#1309](https://github.com/tact-lang/tact/pull/1309), PR [#1387](https://github.com/tact-lang/tact/pull/1387)
- Documented `BaseTrait` and methods in stdlib code: PR [#1296](https://github.com/tact-lang/tact/pull/1296)
- Documented how storage variables get updated in relation to the `init()` function: PR [#1311](https://github.com/tact-lang/tact/pull/1311)
- Documented compiler upgrades in Blueprint and other Tact projects: PR [#1560](https://github.com/tact-lang/tact/pull/1560)
- Illustrated how nested maps can be created: PR [#1593](https://github.com/tact-lang/tact/pull/1593)
- Improved Chinese localization of the documentation: PR [#1642](https://github.com/tact-lang/tact/pull/1642)
- Removed the notion of the non-standard TL-B syntax `remainder<X>`: PR [#1599](https://github.com/tact-lang/tact/pull/1599)
- Added description of `.boc`, `.ts`, `.abi`, and `.pkg` files and completed Compilation page: PR [#1676](https://github.com/tact-lang/tact/pull/1676)
- Marked gas-expensive functions and expressions: PR [#1703](https://github.com/tact-lang/tact/pull/1703)
- Added a Security audits page, with the first assessment from the Trail of Bits: PR [#1791](https://github.com/tact-lang/tact/pull/1791)
- Listed functions with implicit mode and further clarified the interactions of message-sending functions and their modes: PR [#1634](https://github.com/tact-lang/tact/pull/1634)
- Added `Deployable` trait to all contracts in the Cookbook: PR [#1906](https://github.com/tact-lang/tact/pull/1906)
- Added a note on the Debug page about high gas use of functions enabled with debug mode: PR [#1938](https://github.com/tact-lang/tact/pull/1938)
- Added a note on the Assembly functions page regarding the ordering of fields in stdlib structures: PR [#1976](https://github.com/tact-lang/tact/pull/1976)
- Added a link to Awesome Tact after the Ecosystem section: PR [#2015](https://github.com/tact-lang/tact/pull/2015)
- Updated VSCode page in the Ecosystem with the new extension and language server: PR [#2031](https://github.com/tact-lang/tact/pull/2031)
- Updated contracts in `./examples`: PR [#2008](https://github.com/tact-lang/tact/pull/2008)
- Added `Upgradable` and `DelayedUpgradable` traits to the Cookbook: PR [#1896](https://github.com/tact-lang/tact/pull/1896), PR [#2079](https://github.com/tact-lang/tact/pull/2079)

### Release contributors

- [Aliaksandr Bahdanau](https://github.com/a-bahdanau)
- [Anton Trunov](https://github.com/anton-trunov)
- [Daniil Sedov](https://github.com/Gusarich)
- [Danil Ovchinnikov](https://github.com/Danil42Russia)
- [Esorat](https://github.com/Esorat)
- [Georgiy Komarov](https://github.com/jubnzv)
- [Ikko Eltociear Ashimine](https://github.com/eltociear)
- [Jesús Héctor Domínguez Sánchez](https://github.com/jeshecdom)
- [Maksim Lagus](https://github.com/Kaladin13)
- [Novus Nota](https://github.com/novusnota)
- [Petr Makhnev](https://github.com/i582)
- [Shvetc Andrei](https://github.com/Shvandre)
- [Vodka2134156](https://github.com/Vodka2134156)
- [Vsevolod](https://github.com/sraibaby)
- [sansx](https://github.com/sansx)
- [verytactical](https://github.com/verytactical)
- [xpyctumo](https://github.com/xpyctumo)

## [1.5.4] - 2025-02-04

### Fixed

- Allowed importing FunC files with `.func` extension. Resolves the `TOB-TACT-1` issue
- Issue understandable error on circular trait dependencies. Resolves the `TOB-TACT-2` issue
- Forbade accessing files via symlinks. Resolves the `TOB-TACT-3` issue
- Bit shift FunC compilation errors for incorrect bit widths. Partially resolves the `TOB-TACT-5` issue
- Streamlined `renameModuleItems` function. Resolves the `TOB-TACT-6` issue
- Documented the parser limitations for nested expressions. Alleviates the `TOB-TACT-7` issue
- Bit shift FunC compilation errors for incorrect bit widths
- Throwing from functions with non-trivial branching in the `try` statement

### Notes

Handling the Unicode in the Tact grammar as per the `TOB-TACT-4` issue has been left unchanged and will be addressed in the future Tact releases.

### Release contributors

- [Anton Trunov](https://github.com/anton-trunov): security audit fixes
- [@verytactical](https://github.com/verytactical): internal review of the security audit fixes
- [Trail of Bits](https://www.trailofbits.com): the security audit of the Tact compiler v1.5.0 (commit 0106ea14857bcf3c40dd10135243d0de96012871) and the audit of the fixes

## [1.5.3] - 2024-11-28

### Changed

- Replaced `Set.isSubsetOf()` with `isSubsetOf()` to support Node.js ≥18 and <22: PR [#1009](https://github.com/tact-lang/tact/pull/1009)

### Release contributors

- [Novus Nota](https://github.com/novusnota)

## [1.5.2] - 2024-09-25

### Fixed

- `asm` functions now support full range of Fift-asm syntax: PR [#855](https://github.com/tact-lang/tact/pull/855), PR [#1061](https://github.com/tact-lang/tact/pull/1061)

- Fix `npm` installations of Tact compiler or any of the packages depending on it by hiding unnecessary post-install runs of `husky`: PR [#870](https://github.com/tact-lang/tact/pull/870)

### Release contributors

- [Novus Nota](https://github.com/novusnota)

## [1.5.1] - 2024-09-18

### Added

- The `engines` property in `package.json` and its strict checking to ensure minimal required Node.js version is 22: PR [#847](https://github.com/tact-lang/tact/pull/847)

### Changed

- CI now does matrix tests with [Blueprint](https://github.com/ton-org/blueprint) and `npm`, `yarn`, `pnpm`, and `bun` package managers: PR [#848](https://github.com/tact-lang/tact/pull/848)

### Release contributors

- [Jesús Héctor Domínguez Sánchez](https://github.com/jeshecdom)
- [Novus Nota](https://github.com/novusnota)

## [1.5.0] - 2024-09-15

### Added

- The `exists` method for the `Map` type: PR [#581](https://github.com/tact-lang/tact/pull/581), PR [#938](https://github.com/tact-lang/tact/pull/938)
- The `storeBit` method for `Builder` type and the `loadBit` method for `Slice` type: PR [#699](https://github.com/tact-lang/tact/pull/699), PR [#936](https://github.com/tact-lang/tact/pull/936)
- The `toSlice` method for structs and messages: PR [#630](https://github.com/tact-lang/tact/pull/630), PR [#936](https://github.com/tact-lang/tact/pull/936)
- Wider range of serialization options for integers — `uint1` through `uint256` and `int1` through `int257`: PR [#558](https://github.com/tact-lang/tact/pull/558), PR [#937](https://github.com/tact-lang/tact/pull/937)
- The `deepEquals` method for the `Map` type: PR [#637](https://github.com/tact-lang/tact/pull/637), PR [#939](https://github.com/tact-lang/tact/pull/939)
- `asm` bodies for module-level functions: PR [#769](https://github.com/tact-lang/tact/pull/769), PR [#825](https://github.com/tact-lang/tact/pull/825)
- Corresponding stdlib functions for new TVM instructions from 2023.07 and 2024.04 upgrades: PR [#331](https://github.com/tact-lang/tact/pull/331), PR [#1062](https://github.com/tact-lang/tact/pull/1062). Added the `storeBuilder` extension function and `gasConsumed`, `getComputeFee`, `getStorageFee`, `getForwardFee`, `getSimpleComputeFee`, `getSimpleForwardFee`, `getOriginalFwdFee`, `myStorageDue` functions.
- `slice`, `rawSlice`, `ascii` and `crc32` built-in functions: PR [#787](https://github.com/tact-lang/tact/pull/787), PR [#799](https://github.com/tact-lang/tact/pull/799), PR [#951](https://github.com/tact-lang/tact/pull/951)
- `Builder.storeMaybeRef`, `parseStdAddress` and `parseVarAddress` stdlib functions: PR [#793](https://github.com/tact-lang/tact/pull/793), PR [#950](https://github.com/tact-lang/tact/pull/950)
- The compiler development guide: PR [#833](https://github.com/tact-lang/tact/pull/833)
- Constant evaluator now uses an interpreter: PR [#664](https://github.com/tact-lang/tact/pull/664). This allows calls to user-defined functions and references to declared global constants.

### Changed

- Allow omitting semicolons in contract/trait declarations and definitions: PR [#718](https://github.com/tact-lang/tact/pull/718)
- Compiler Tests are now using `@ton/sandbox` instead of `@tact-lang/emulator`: PR [#651](https://github.com/tact-lang/tact/pull/651)
- The minimal required Node.js version is bumped to 22: PR [#769](https://github.com/tact-lang/tact/pull/769)

### Fixed

- Traits can override inherited abstract functions: PR [#724](https://github.com/tact-lang/tact/pull/724)
- Fix code generation bug for maps from unsigned integers to Boolean values: PR [#725](https://github.com/tact-lang/tact/pull/725)
- Compiler failure when `toString` gets called as a static function and not a method: PR [#745](https://github.com/tact-lang/tact/pull/745)
- Tact AST keeps the original format of integer literals (hex/dec/oct/bin): PR [#771](https://github.com/tact-lang/tact/pull/771)
- Message opcodes are now checked if they fit into 32 bits: PR [#771](https://github.com/tact-lang/tact/pull/771)
- Disallow zero binary message opcodes as those are reserved for text messages: PR [#786](https://github.com/tact-lang/tact/pull/786)
- Return-statements in `init()` function do not cause FunC compilation error anymore: PR [#794](https://github.com/tact-lang/tact/pull/794)
- `emptyMap()` in equality comparison expressions does not cause code generation failures: PR [#814](https://github.com/tact-lang/tact/pull/814)
- Maps with `coins` as value type are now correctly handled in structs: PR [#821](https://github.com/tact-lang/tact/pull/821)
- Contract method calls in return statements: PR [#829](https://github.com/tact-lang/tact/pull/829)
- Disallow initializers for trait storage fields: PR [#831](https://github.com/tact-lang/tact/pull/831)
- Fix `dnsInternalNormalize()` in `@stdlib/dns` to throw on slices with references as expected: PR [#834](https://github.com/tact-lang/tact/pull/834)

### Release contributors

- [Jesús Héctor Domínguez Sánchez](https://github.com/jeshecdom)
- [Novus Nota](https://github.com/novusnota)
- [Daniil Sedov](https://github.com/Gusarich)
- [Anton Trunov](https://github.com/anton-trunov)

### Special thanks

- [Georgiy Komarov](https://github.com/jubnzv)

## [1.4.4] - 2024-08-18

### Added

- Initial version of the API providing AST equivalence check: PR [#689](https://github.com/tact-lang/tact/pull/689)

### Fixed

- Returning `self` from getters is now allowed: PR [#666](https://github.com/tact-lang/tact/pull/666)
- Remainder fields in the middle of a struct are now forbidden: PR [#697](https://github.com/tact-lang/tact/pull/697)
- Defining two native functions from the same FunC function now does not fail compilation: PR [#699](https://github.com/tact-lang/tact/pull/699)
- Map types are checked for well-formedness in all type ascriptions: PR [#704](https://github.com/tact-lang/tact/pull/704)

## [1.4.3] - 2024-08-16

### Fixed

- Parsing of optional nested struct fields does not cause the `Not a tuple` error anymore: PR [#692](https://github.com/tact-lang/tact/pull/692)
- Disallow shadowing of recursive function names: PR [#693](https://github.com/tact-lang/tact/pull/693)
- Better error message for the case when a constant shadows an stdlib identifier: PR [#694](https://github.com/tact-lang/tact/pull/694)

## [1.4.2] - 2024-08-13

### Changed

- Removed unsupported iterators API: PR [#633](https://github.com/tact-lang/tact/pull/633)
- Created a separate API function to enable compiler features: PR [#647](https://github.com/tact-lang/tact/pull/647)
- Use the `ILogger` interface to enable API users implement their own loggers: PR [#668](https://github.com/tact-lang/tact/pull/668)
- Use specific Internal or Compiler errors when throwing exceptions: PR [#669](https://github.com/tact-lang/tact/pull/669)

### Fixed

- FunC function identifiers with characters from hexadecimal set: PR [#636](https://github.com/tact-lang/tact/pull/636)
- Throw syntax error for module-level (top-level) constants with attributes: PR [#644](https://github.com/tact-lang/tact/pull/644)
- Typechecking for optional types when the argument type is not an equality type: PR [#650](https://github.com/tact-lang/tact/pull/650)
- Getters now return flattened types for structs as before: PR [#679](https://github.com/tact-lang/tact/pull/679)
- New bindings cannot shadow global constants: PR [#680](https://github.com/tact-lang/tact/pull/680)
- Disallow using assignment operators on constants: PR [#682](https://github.com/tact-lang/tact/pull/682)
- Fix code generation for some non-Lvalues that weren't turned into Lvalues by wrapping them in a function call: PR [#683](https://github.com/tact-lang/tact/pull/683)

## [1.4.1] - 2024-07-26

### Added

- `-e` / `--eval` CLI flags to evaluate constant Tact expressions: PR [#462](https://github.com/tact-lang/tact/pull/462)
- `-q` / `--quiet` CLI flags to suppress compiler log output: PR [#509](https://github.com/tact-lang/tact/pull/509)
- Markdown report for compiled contracts now includes Mermaid diagrams for trait inheritance and contract dependencies: PR [#560](https://github.com/tact-lang/tact/pull/560)
- Documentation comments to Zod schema of `tact.config.json` for descriptive hover pop-ups in editors: PR [#575](https://github.com/tact-lang/tact/pull/575)

### Changed

- Removed the `LValue` grammatical category and replaced it with `Expression`: PR [#479](https://github.com/tact-lang/tact/pull/479)
- Compilation results are placed into the source file directory when compiling without `tact.config.json` file: PR [#495](https://github.com/tact-lang/tact/pull/495)
- External receivers are enabled for single file compilation: PR [#495](https://github.com/tact-lang/tact/pull/495)
- `[DEBUG]` prefix was removed from debug prints because a similar prefix was already present: PR [#506](https://github.com/tact-lang/tact/pull/506)
- File paths in debug prints always use POSIX file paths (even on Windows): PR [#523](https://github.com/tact-lang/tact/pull/523)
- The IPFS ABI and supported interfaces getters are not generated by default; to generate those, set to `true` the two newly introduced per-project options in `tact.config.json`: `ipfsAbiGetter` and `interfacesGetter`: PR [#534](https://github.com/tact-lang/tact/pull/534)
- Values of `Slice` and `Builder` types are not converted to `Cell` in Typescript bindings anymore: PR [#562](https://github.com/tact-lang/tact/pull/562)
- Debug prints now include line content for better debugging experience: PR [#563](https://github.com/tact-lang/tact/pull/563)
- Error messages now suggest to add the `self` prefix if there is an attempt to access a missing variable when the contract storage has a variable with the same name: PR [#568](https://github.com/tact-lang/tact/pull/568)
- Error messages now suggest to add or remove parentheses if there is an attempt to access a missing field when there is a method with the same name (and vice versa): PR [#622](https://github.com/tact-lang/tact/pull/622)

### Fixed

- Name clashes with FunC keywords in struct constructor function parameters: PR [#467](https://github.com/tact-lang/tact/issues/467)
- Error messages for traversing non-path-expressions in `foreach`-loops : PR [#479](https://github.com/tact-lang/tact/pull/479)
- Shadowing of trait constants by contract storage variables: PR [#480](https://github.com/tact-lang/tact/pull/480)
- Parsing of non-decimal message opcodes: PR [#481](https://github.com/tact-lang/tact/pull/481)
- Detection of multiple receivers of the same message: PR [#491](https://github.com/tact-lang/tact/pull/491)
- Detection of non-unique message opcodes: PR [#493](https://github.com/tact-lang/tact/pull/493)
- Error messages for non-abstract constants in traits: PR [#483](https://github.com/tact-lang/tact/pull/483)
- All immediately inherited traits must be unique: PR [#500](https://github.com/tact-lang/tact/pull/500)
- Do not throw error when overriding abstract and virtual getters: PR [#503](https://github.com/tact-lang/tact/pull/503)
- Error message for non-existent storage variables: PR [#519](https://github.com/tact-lang/tact/issues/519)
- Error message for duplicate receiver definitions inherited from traits: PR [#519](https://github.com/tact-lang/tact/issues/519)
- Usage of `initOf` inside of `init()` does not cause error `135` anymore: PR [#521](https://github.com/tact-lang/tact/issues/521)
- Usage of `newAddress` with hash parts shorter than 64 hexadecimal digits does not cause constant evaluation error `Invalid address hash length` anymore: PR [#525](https://github.com/tact-lang/tact/pull/525)
- Introduced a streamlined error logger for compilation pipeline to support third-party tools: PR [#509](https://github.com/tact-lang/tact/pull/509)
- Collisions of PascalCase getter names in generated wrappers are now checked: PR [#556](https://github.com/tact-lang/tact/pull/556)
- Display a clearer error in case the source code file is missing when using the Tact CLI: PR [#561](https://github.com/tact-lang/tact/pull/561)
- Error messages for unicode code points outside of valid range: PR [#535](https://github.com/tact-lang/tact/pull/535)
- Correct regex for unicode code points and escaping of control codes in generated comments: PR [#535](https://github.com/tact-lang/tact/pull/535)
- Add `impure` specifier to some stdlib functions that are expected to throw errors: PR [#565](https://github.com/tact-lang/tact/pull/565)
- Defining non-existing native FunC functions now throws an understandable compilation error: PR [#585](https://github.com/tact-lang/tact/pull/585)
- Bump used `@tact-lang/opcode` version to `0.0.16` which fixes the issue with `DIV` instructions: PR [#589](https://github.com/tact-lang/tact/pull/589)
- Code generation for `recv_external` now correctly throws exit code `130` when processing an unexpected message: PR [#604](https://github.com/tact-lang/tact/pull/604)
- Allocator bug resulting in cell overflows for some contract data layouts: PR [#615](https://github.com/tact-lang/tact/pull/615)
- Structs with more than 15 fields do not cause a FunC compilation error anymore: PR [#590](https://github.com/tact-lang/tact/pull/590)
- Typechecking for constant and struct field initializers: PR [#621](https://github.com/tact-lang/tact/pull/621)
- Constant evaluation for structures with default and optional fields: PR [#621](https://github.com/tact-lang/tact/pull/621)
- Report error for self-referencing and mutually-recursive types: PR [#624](https://github.com/tact-lang/tact/pull/624)
- Error reporting for bounced receivers with missing parameter types: PR [#626](https://github.com/tact-lang/tact/pull/626)
- Allowed range of FunC function identifiers in `grammar.ohm`: PR [#628](https://github.com/tact-lang/tact/pull/628)

## [1.4.0] - 2024-06-21

### Added

- The bitwise NOT operation (`~`): PR [#337](https://github.com/tact-lang/tact/pull/337)
- Augmented assignment bitwise operators `|=`, `&=`, `^=`: PR [#350](https://github.com/tact-lang/tact/pull/350)
- Traversing maps from contract storage and structs is now allowed: PR [#389](https://github.com/tact-lang/tact/pull/389)
- The `loadBool` method for `Slice` type: PR [#412](https://github.com/tact-lang/tact/pull/412)
- CLI flag `--with-decompilation` to turn on decompilation of BoC files at the end of the compilation pipeline: PR [#417](https://github.com/tact-lang/tact/pull/417)
- Support more Tact expressions in the constant evaluator: conditional expressions, struct instances, struct field accesses, `emptyMap()`: PR [#432](https://github.com/tact-lang/tact/pull/432) and PR [#445](https://github.com/tact-lang/tact/pull/445)
- The `fromCell` and `fromSlice` methods for struct and message parsing: PR [#418](https://github.com/tact-lang/tact/pull/418) and PR [#454](https://github.com/tact-lang/tact/pull/454)
- The `return`-statement reachability analysis now takes into account the `throw` and `nativeThrow` functions: PR [#447](https://github.com/tact-lang/tact/pull/447)

### Changed

- Trailing semicolons in struct and message declarations are optional now: PR [#395](https://github.com/tact-lang/tact/pull/395)
- Tests are refactored and renamed to convey the sense of what is being tested and to reduce the amount of merge conflicts during development: PR [#402](https://github.com/tact-lang/tact/pull/402)
- `let`-statements can now be used without an explicit type declaration and determine the type automatically if it was not specified: PR [#198](https://github.com/tact-lang/tact/pull/198) and PR [#438](https://github.com/tact-lang/tact/pull/438)
- The outdated TextMate-style grammar files for text editors have been removed (the most recent grammar files can be found in the [tact-sublime](https://github.com/tact-lang/tact-sublime) repo): PR [#404](https://github.com/tact-lang/tact/pull/404)
- The JSON schema for `tact.config.json` has been moved to the `schemas` project folder: PR [#404](https://github.com/tact-lang/tact/pull/404)
- Allow underscores as unused variable identifiers: PR [#338](https://github.com/tact-lang/tact/pull/338)
- The default compilation mode does not decompile BoC files anymore, to additionally perform decompilation at the end of the pipeline, set the `fullWithDecompilation` mode in the `mode` project properties of `tact.config.json`: PR [#417](https://github.com/tact-lang/tact/pull/417)
- Trait lists, parameters and arguments in the Tact grammar were assigned their own names in the grammar for better readability and code deduplication: PR [#422](https://github.com/tact-lang/tact/pull/422)
- The semicolon (`;`) terminating a statement is optional if the statement is the last one in the statement block: PR [#434](https://github.com/tact-lang/tact/pull/434)

### Fixed

- Return type of `skipBits` now matches FunC and does not lead to compilation errors: PR [#388](https://github.com/tact-lang/tact/pull/388)
- Typechecking of conditional expressions when one branch's type is a subtype of another, i.e. for optionals and maps/`null`: PR [#394](https://github.com/tact-lang/tact/pull/394)
- Typechecking of conditional expressions when the types of their branches can be generalized, i.e. for non-optionals and `null` can be inferred an optional type: PR [#429](https://github.com/tact-lang/tact/pull/429)
- External fallback receivers now work properly: PR [#408](https://github.com/tact-lang/tact/pull/408)
- `Int as coins` as a value type of a map in persistent storage does not throw compilation error anymore: PR [#413](https://github.com/tact-lang/tact/pull/413)
- The semantics of the Tact arithmetic operations in the constant evaluator to perform rounding towards negative infinity: PR [#432](https://github.com/tact-lang/tact/pull/432)
- Better error messages for the `void` type: PR [#442](https://github.com/tact-lang/tact/pull/442)
- Fixed the native function binding for the stdlib function `nativeThrowWhen` (it needed to be `throw_if` instead of `throw_when`) and also renamed it to `nativeThrowIf` for consistency with FunC: PR [#451](https://github.com/tact-lang/tact/pull/451)

## [1.3.1] - 2024-06-08

### Added

- Tests for recursive functions: PR [#359](https://github.com/tact-lang/tact/pull/359)
- API for AST traversal: PR [#368](https://github.com/tact-lang/tact/pull/368)
- Spell checking for the whole code base: PR [#372](https://github.com/tact-lang/tact/pull/372)

### Changed

- GitHub actions updated to use Node.js 20: PR [#360](https://github.com/tact-lang/tact/pull/360)
- Refactor AST types to simplify access to third-party tools: PR [#325](https://github.com/tact-lang/tact/pull/325)
- Refactor the compiler API used to access AST store: PR [#326](https://github.com/tact-lang/tact/pull/326)
- Update JSON Schema to inform about usage in Blueprint: PR [#330](https://github.com/tact-lang/tact/pull/330)
- All identifiers in error messages are now quoted for consistency: PR [#363](https://github.com/tact-lang/tact/pull/363)
- The Tact grammar has been refactored for better readability: PR [#365](https://github.com/tact-lang/tact/pull/365)
- Error messages now use relative file paths: PR [#456](https://github.com/tact-lang/tact/pull/456)
- Comparison between `null` and non-optionals now throws a compilation error: PR [#571](https://github.com/tact-lang/tact/pull/571)

### Fixed

- The `log2` and `log` math functions were adjusted for consistency in error throwing: PR [#342](https://github.com/tact-lang/tact/pull/342)
- Shadowing built-in static functions is now forbidden: PR [#351](https://github.com/tact-lang/tact/pull/351)
- Augmented assignment now throws compilation error for non-integer types: PR [#356](https://github.com/tact-lang/tact/pull/356)
- Built-in function `address()` now handles parse errors correctly: PR [#357](https://github.com/tact-lang/tact/pull/357)
- The grammar of the unary operators has been fixed, constant and function declarations are prohibited for contracts and at the top level of Tact modules: PR [#365](https://github.com/tact-lang/tact/pull/365)
- Typos in ABI generation: PR [#372](https://github.com/tact-lang/tact/pull/372)
- `__tact_load_address_opt` code generation: PR [#373](https://github.com/tact-lang/tact/pull/373)
- Empty messages are now correctly converted into cells: PR [#380](https://github.com/tact-lang/tact/pull/380)
- All integer and boolean expressions are now being attempted to be evaluated as constants. Additionally, compile-time errors are thrown for errors encountered during the evaluation of actual constants: PR [#352](https://github.com/tact-lang/tact/pull/352)
- Chaining mutable extension functions now does not throw compilation errors: PR [#384](https://github.com/tact-lang/tact/pull/384)
- Removed unused `ton-compiler` dependency: PR [#452](https://github.com/tact-lang/tact/pull/452)

## [1.3.0] - 2024-05-03

### Added

- `log2` and `log` math functions in `@stdlib/math`: PR [#166](https://github.com/tact-lang/tact/pull/166)
- Reserve mode constants in `@stdlib/reserve`, namely `ReserveExact`, `ReserveAllExcept`, `ReserveAtMost`, `ReserveAddOriginalBalance`, `ReserveInvertSign`, `ReserveBounceIfActionFail`: PR [#173](https://github.com/tact-lang/tact/pull/173)
- Support for string escape sequences (`\\`, `\"`, `\n`, `\r`, `\t`, `\v`, `\b`, `\f`, `\u{0}` through `\u{FFFFFF}`, `\u0000` through `\uFFFF`, `\x00` through `\xFF`): PR [#192](https://github.com/tact-lang/tact/pull/192)
- JSON Schema for `tact.config.json`: PR [#194](https://github.com/tact-lang/tact/pull/194)
- Struct fields punning, i.e. `{foo, bar}` is syntactic sugar for `{ foo: foo, bar: bar }`: PR [#272](https://github.com/tact-lang/tact/pull/272)
- The ability to use `dump` function on the values of the `Address` type: PR [#175](https://github.com/tact-lang/tact/pull/175)
- The non-modifying `StringBuilder`'s `concat` extension function for chained string concatenations: PR [#217](https://github.com/tact-lang/tact/pull/217)
- The `toString` extension function for `Address` type: PR [#224](https://github.com/tact-lang/tact/pull/224)
- The bitwise XOR operation (`^`): PR [#238](https://github.com/tact-lang/tact/pull/238)
- The `isEmpty` extension function for the `Map` type: PR [#266](https://github.com/tact-lang/tact/pull/266)
- The `pow2` power function with base 2: PR [#267](https://github.com/tact-lang/tact/pull/267)
- The `try` and `try-catch` statements: PR [#212](https://github.com/tact-lang/tact/pull/212)
- The `del` method for the `Map` type: PR [#95](https://github.com/tact-lang/tact/pull/95)
- The `-h`/`--help`, `-v` (short for `--version`), `-p` (short for `--project`), `--func` (for only outputting FunC code) and `--check` (for only doing the syntax and type checking) command-line flags: PR [#287](https://github.com/tact-lang/tact/pull/287)
- The `mode` enum in project properties of `tact.config.json` for specifying compilation mode: `full` (default), `funcOnly` (only outputs FunC code and exits), or `checkOnly` (only does the syntax and type checking, then exits): PR [#287](https://github.com/tact-lang/tact/pull/287)
- The `foreach` loop for the `Map` type: PR [#106](https://github.com/tact-lang/tact/pull/106)

### Changed

- The implicit empty `init` function is now present by default in the contract if not declared: PR [#167](https://github.com/tact-lang/tact/pull/167)
- Support trailing commas in all comma-separated lists (struct instantiations, `initOf` arguments, `init()` parameters, inherited traits via `with`, function arguments and parameters): PR [#179](https://github.com/tact-lang/tact/pull/179) and PR [#246](https://github.com/tact-lang/tact/pull/246)
- `@stdlib/stoppable` now imports `@stdlib/ownable` so the programmer does not have to do it separately: PR [#193](https://github.com/tact-lang/tact/pull/193)
- The `newAddress` function now evaluates to a constant value if possible: PR [#237](https://github.com/tact-lang/tact/pull/237)
- The `pow` power function could only be used at compile-time, but now it is available in the standard library and can be called both at runtime and compile-time: PR [#267](https://github.com/tact-lang/tact/pull/267)
- The `dump()` and `dumpStack()` functions now print the file path, line number, and column number in addition to the data: PR [#271](https://github.com/tact-lang/tact/pull/271)
- Use `|` instead of `+` for send mode flags because the bitwise OR operation is idempotent and hence safer: PR [#274](https://github.com/tact-lang/tact/pull/274)
- Bumped the versions of `@ton/core` and `ohm-js` to the most recent ones: PR [#276](https://github.com/tact-lang/tact/pull/276)
- Generated `.pkg`-files always use POSIX file paths (even on Windows): PR [# 300](https://github.com/tact-lang/tact/pull/300)
- The `-p`/`--project` flags now allow specifying more than one project name. Additionally, they also require a `--config` flag to be specified: PR [#287](https://github.com/tact-lang/tact/pull/287)
- Command-line interface now allows compiling a single Tact file directly, without specifying a config: PR [#287](https://github.com/tact-lang/tact/pull/287)

### Fixed

- Escape backticks in error messages for generated TypeScript code: PR [#192](https://github.com/tact-lang/tact/pull/192)
- Integer overflows during compile-time constant evaluation are properly propagated as a compilation error: PR [#200](https://github.com/tact-lang/tact/pull/200)
- Incorrect "already exists" errors when using the `toString` and `valueOf` identifiers: PR [#208](https://github.com/tact-lang/tact/pull/208)
- Empty inherited trait lists after `with` keyword are now disallowed: PR [#246](https://github.com/tact-lang/tact/pull/246)
- Allow chaining method calls with `!!`, for instance, `map.asCell()!!.hash()` is grammatically correct now: PR [#257](https://github.com/tact-lang/tact/pull/257)
- Precedence levels for bitwise operators, equality and comparisons now matches common languages, like JavaScript: PR [#265](https://github.com/tact-lang/tact/pull/265)
- Incorrect variable scoping in the `repeat`, `while` and `until` loops: PR [#269](https://github.com/tact-lang/tact/pull/269)
- FunC compilation errors when trying to `dump()` values of the `Cell`, `Slice`, `Builder` and `StringBuilder` types: PR [#271](https://github.com/tact-lang/tact/pull/271)
- Tact's CLI returns a non-zero exit code if compilation fails: PR [#278](https://github.com/tact-lang/tact/pull/278)
- Use the most recent version of the FunC standard library [`stdlib.fc`](https://github.com/ton-blockchain/ton/blob/4cfe1d1a96acf956e28e2bbc696a143489e23631/crypto/smartcont/stdlib.fc): PR [#283](https://github.com/tact-lang/tact/pull/283)
- The WASM version of the FunC compiler has been updated to 0.4.4 and patched to work on larger contracts: PR [#297](https://github.com/tact-lang/tact/pull/297)
- The `return`-statement reachability analysis: PR [#302](https://github.com/tact-lang/tact/pull/302)

## [1.2.0] - 2024-02-29

### Added

- Augmented assignment operators (`+=`, `-=`, `*=`, `/=` and `%=`): PR [#87](https://github.com/tact-lang/tact/pull/87)
- Binary and octal literals with underscores as numerical separators: PR [#99](https://github.com/tact-lang/tact/pull/99)
- Ternary conditional operator (`condition ? then : else`): PR [#97](https://github.com/tact-lang/tact/pull/97)
- The `--version` command-line flag for the Tact executable: PR [#137](https://github.com/tact-lang/tact/pull/137)
- The `SendBounceIfActionFail` send mode constant to the standard library: PR [#122](https://github.com/tact-lang/tact/pull/122)

### Changed

- Decimal and hexadecimal literals now allow underscores as numerical separators: PR [#99](https://github.com/tact-lang/tact/pull/99)
- The equality and non-equality operators (`==` and `!=`) now support slices and strings by comparing the hashes of the left-hand and right-hand sides : PR [#105](https://github.com/tact-lang/tact/pull/105)
- Continuous integration now tests the dev [tact-template](https://github.com/tact-lang/tact-template)'s version with the dev version of Tact: PR [#111](https://github.com/tact-lang/tact/pull/111)
- Continuous integration now tests the latest [Blueprint](https://github.com/ton-org/blueprint)'s version with the dev version of Tact: PR [#152](https://github.com/tact-lang/tact/pull/152)
- Continuous integration now checks there are no ESLint warnings: PR [#157](https://github.com/tact-lang/tact/pull/157)

### Fixed

- Relative imports from parent directories: PR [#125](https://github.com/tact-lang/tact/pull/125)
- The typechecker failed to identify different types when using the `==` and `!=` operators: PR [#127](https://github.com/tact-lang/tact/pull/127)
- ESLint warnings for the whole Tact codebase: PR [#157](https://github.com/tact-lang/tact/pull/157)
- The versions of some vulnerable dependencies were bumped in `package.json` and `yarn.lock`: PR [#158](https://github.com/tact-lang/tact/pull/158) and PR [#160](https://github.com/tact-lang/tact/pull/160)

## [1.1.5] - 2023-12-01

### Added

- Continuous integration to run Tact tests on Linux, macOS and Windows: PR [#96](https://github.com/tact-lang/tact/pull/96)

### Changed

- Migration to `@ton` NPM packages: PR [#89](https://github.com/tact-lang/tact/pull/89)

### Fixed

- Struct and message identifiers need to be capitalized: PRs [#81](https://github.com/tact-lang/tact/pull/81) and [#83](https://github.com/tact-lang/tact/pull/83)
- Fixed the signature of the `checkDataSignature` function in `stdlib/std/crypto.tact`: PR [#50](https://github.com/tact-lang/tact/pull/50)
- Show location info for the internal compiler error 'Invalid types for binary operation': PR [#63](https://github.com/tact-lang/tact/pull/63)

## [1.1.4] - 2023-09-27

### Changed

- Hacked paths to support builds on Windows

## [1.1.3] - 2023-06-27

### Added

- bitwise and and or operations
- statically compile expressions with bitwise operations if possible

## [1.1.2] - 2023-04-27

### Added

- Add full ABI in bindings

## [1.1.1] - 2023-04-20

### Fixed

- Fix typescript bindings generation for custom key and value serialization formats
- Fix missing external messages in bindings

## [1.1.0] - 2023-04-19

### ⚡️ Breaking changes

- `reply` is now a method of `Contract` instead of global context and changed it's behavior if storage reserve is non-zero in contract.
- Logical expressions are now calculated differently: `&&` now does not execute right expression if left is `false` and `||` does not execute right expression if left is `true`. Before it was executed in any case. This change is made in attempt to reduce unexpected behavior.
- `OwnableTransferable` is now sends response to the sender.
- `overwrites` was renamed to `override`
- `Deployable` trait now sends non-bounceable notifications instead of bounceable ones.

### Features

- `Address` to `Address` maps
- Ability to define key and value serializations for maps
- `sha256` hashing
- `forward` and `notify` functions that can be used to send messages to other contracts using remaining value of incoming message
- `virtual` and `abstract` constants that can be shared between traits
- `storageReserve` constant in every contract that can be used to reserve some storage space by any trait
- `abstract` functions that can be implemented in contracts
- `FactoryDeployable` trait for deploying from factory contract
- `@stdlib/dns` for easier DNS resolution
- Opt-in `external` message support
- Typed `bounce` receiver and `bounce<T>` type modifier
- `commit` for committing state changes
- `inline` modifier for functions for inlining them into the caller
- Ability to define empty messages (but not structs)
- Some string-related operations are now computed at compile time if possible

### Fixed

- Signature of `preloadBits` function
- Fixed `readForwardFee` function

## [1.1.0-beta.28] - 2023-04-19

### Fixed

- Fix `func` invocation

## [1.1.0-beta.27] - 2023-04-14

### Fixed

- Remove tact-bindings binary reference

## [1.1.0-beta.26] - 2023-04-14

### Added

- Ability to define empty messages (but not structs)

## [1.1.0-beta.25] - 2023-04-14

### Added

- Support for bounced receivers for message structs

## [1.1.0-beta.24] - 2023-04-13

### Changed

- Bounced messages now skipped first 32 bits before passing it to receivers

### Fixed

- Passing optional structs as arguments

## [1.1.0-beta.23] - 2023-04-13

### Changed

- deploy trait now sends non-bounceable notifications
- changed `forward` and added bounceable and init arguments

### Added

- `Contract.notify()` non-bounceable alternative to reply

## [1.1.0-beta.22] - 2023-04-13

### Added

- `commit` function to commit state changes

## [1.1.0-beta.21] - 2023-04-13

### Fixed

- Work-around func `0.4.3` bug with pragma processing
- Fix external messages with arguments type checking

## [1.1.0-beta.20] - 2023-04-11

### Changed

- Upgrade `func` to `0.4.3`

## [1.1.0-beta.19] - 2023-04-10

### Fixed

- Fix bouncing unknown messages

## [1.1.0-beta.18] - 2023-04-10

### Added

- `FactoryDeployable` trait for deploying from factory contract

## [1.1.0-beta.17] - 2023-04-10

### Added

- Abstract functions
- Abstract and virtual constants in traits

### Changed

- Rename `overrides` to `override`
- Updated ownership transferring methods

### Removed

- Unused `public` modifier

## [1.1.0-beta.16] - 2023-04-09

### Changed

- `reply` now in contract instead of global context

## [1.1.0-beta.15] - 2023-04-09

### Added

- `asCell` to maps

## [1.1.0-beta.14] - 2023-04-09

### Fixed

- Fix `dnsResolveWallet` compilation error

## [1.1.0-beta.13] - 2023-04-09

### Added

- `dns` library
- map key and value serialization formats

## [1.1.0-beta.12] - 2023-04-08

### Fixed

- Upgrade decompiler to a `@tact-lang/opcodes@0.0.13`

## [1.1.0-beta.11] - 2023-04-08

### Fixed

- Signature of `preloadBits` function

## [1.1.0-beta.10] - 2023-04-08

### Added

- `sha256` function to compute sha256 hash of a text or byte string

## [1.1.0-beta.9] - 2023-04-02

### Added

- Opt-in external messages support

## [1.1.0-beta.8] - 2023-04-02

### Fixed

- Missing implementation of `Address` to `Address` maps

## [1.1.0-beta.7] - 2023-03-28

### Added

- `inline` modifier for functions to inline them into the caller

### Fixed

- Fix missing `method_id` in `get_abi_ipfs` and `lazy_deployment_completed`

## [1.1.0-beta.6] - 2023-03-27

### Changed

- Optimization of gas usage of low level primitives

## [1.1.0-beta.5] - 2023-03-25

### Changed

- Optimization of `String.asComment()` that tries to compute it compile time if possible

## [1.1.0-beta.4] - 2023-03-23

### Added

- Ability to compare cells

### Fixed

- Fixed contract crash when equality check involving nullable variables

### Changed

- Change logic of `&&` and `||`. Now second argument is not calculated when first argument is `false` or `true` respectively.

## [1.1.0-beta.3] - 2023-03-22

### Added

- `emit` function to emit events

### Fixed

- Fixed possible inconsistent behavior when calling mutating get methods from inside of the contract
- Fixed regression of order of functions in generated files

## [1.1.0-beta.2] - 2023-03-22

### Changed

- Tact now emits func in multiple files, optimized not only for blockchain, but also for human

## [1.1.0-beta.1] - 2023-03-20

### Fixed

- Some functions for deep structures with optionals not emitted
- Crash in bindings generator on boolean value in dictionary

## [1.1.0-beta.0] - 2023-03-14

### Fixed

- `overwrites` -> `override`
- Invalid `check` function error generation
- Error message for `address(0)`

## [1.0.0] - 2023-03-08

### Added

- `sender()` function to get message sender address

## [1.0.0-rc.13] - 2023-03-08

### Changed

- Upgrade `func` to `0.4.2`

### Fixed

- Windows paths support

## [1.0.0-rc.12] - 2023-03-03

### Fixed

- `pow` is now compile-only function

### Changed

- Use new FunC wasm bundle

## [1.0.0-rc.11] - 2023-03-02

### Added

- exported `check` function for language server support

## [1.0.0-rc.10] - 2023-03-02

### Changed

- Contracts now can be deployed only to the basic workchain unless `masterchain` set `true`
- Checking field initialization in init function

## [1.0.0-rc.9] - 2023-03-01

### Changed

- Contracts now work only with basic workchain. To enable masterchain support set `masterchain: true` in `tact.conf.json`

### Added

- `pow` function for exponentiation
- `address()` compile-time function for creating addresses from strings
- `cell()` compile-time function for creating cells from base64 strings
- `interfaces` field to ABI
- report workchain support in interfaces

## [1.0.0-rc.8] - 2023-02-27

### Added

- `logger` interface to programmatic API

## [1.0.0-rc.7] - 2023-02-27

### Added

- `verify` function to verify compiled package

## [1.0.0-rc.6] - 2023-02-26

### Fixed

- Fixing npm exports

## [1.0.0-rc.5] - 2023-02-26

### Fixed

- Fixing npm exports for typescript

## [1.0.0-rc.4] - 2023-02-26

### Fixed

- Fixing npm exports for typescript

## [1.0.0-rc.3] - 2023-02-26

### Fixed

- Fixed browser/node typings and exports
- Fixed browser environment execution

## [1.0.0-rc.2] - 2023-02-26

### Fixed

- Fixed missing `mkdirp` dependency

## [1.0.0-rc.1] - 2023-02-26

### Fixed

- Fixed cli command

## [1.0.0-rc.0] - 2023-02-26

### Added

- `@ton-lang/compiler/node` to invoke compiler from node similar how cli works
- `@ton-lang/compiler/browser` to invoke compiler from browser

### Removed

- Removed jetton library from stdlib. It would be re-introduced after 1.0 version with more thought put into it.

## [0.10.1] - 2023-02-23

### Added

- Display line and column numbers in error messages to be able to navigate to the error in the editor

### Fixed

- Execution order of struct and message fields
- `initOf` argument type checks

## [0.10.0] - 2023-02-23

### Changed

- Tact contracts are now [Argument-addressable](https://docs.tact-lang.org/ref/evolution/otp-005) meaning that they depend on init arguments and code hash only. Init function is now called when first valid message is received.
- Refactoring of allocator
- Moving contract's load function to the beginning of the execution
- Moving contract's save function to the end of the execution
- moving `debug` flag from `experimental` to `parameters` in `tact.config.json`
- Unknown fields in config are now considered an error
- Allow contracts without fields
- Typescript bindings are now working in browser and doesn't have `ton-emulator` dependency
- `map` syntax now uses `<>` instead of `[]` for future compatibility with generics

### Added

- Allow `Builder` type as a field type similar to `Cell` and `Slice`
- Allow `String` type as a field type

## [0.9.3] - 2023-02-19

### Added

- Error codes in reports
- Client-friendly typescript bindings

### Changed

- Change repository locations

## [0.9.2] - 2023-02-05

### Added

- `emptyMap()` for creating empty maps
- Allowing assigning `null` value to a map variable (same as calling `emptyMap()`)

## [0.9.1] - 2023-02-03

### Changed

- Update `dump` function to handle booleans and strings, better type checking or arguments
- Report `org.ton.debug.v0` interface if debug mode is enabled
- Update bindings generator to support `ton-emulator >= v2.1.0`

## [0.9.0] - 2023-02-02

### Added

- Importing `func` files

### Changed

- Upgrade `func` to `0.4.1`
- Enforce `func` version in generated files
- Enable critical pragmas by default
- Enable inlining in a lot of places thanks to fixed crashes in `func`

## [0.8.11] - 2023-01-28

### Fixed

- Optional `Address` fields in typescript bindings

### Added

- `Address.asSlice` for manual address parsing
- `@stdlib/content` library with `createOffchainContent` functions

### [0.8.10] - 2023-01-27

## Fixed

- `>>` and `<<` operations
- Type checking of struct constructors

## [0.8.9] - 2023-01-25

### Fixed

- Fix missing func compiler in distributive

## [0.8.8] - 2023-01-25

### Added

- TextMate Grammar for syntax highlighting

### Changed

- Embed `func` compiler to package
- Better builder types
- Moved docs to `ton-docs` repository

## [0.8.7] - 2023-01-13

### Added

- `beginTailString` and `beginStringFromBuilder` for starting a `StringBuilder`
- `Slice.asString` for converting slice to a `String` (without checks of contents)

## [0.8.6] - 2023-01-10

### Fixed

- Fixing passing non-nullable type as second argument to map's `set` operation

### Changed

- New `2022.v12` func compiler

## [0.8.5] - 2023-01-09

### Changed

- Improve gas usage in `storeBool`

## [0.8.4] - 2023-01-09

### Added

-`newAddress` function to create a new address from chain and hash -`getConfigParam` to get system configuration

## [0.8.3] - 2023-01-09

### Fixed

- Deep contract dependencies

## [0.8.2] - 2023-01-08

### Added

- `loadAddress` in `Slice`

## [0.8.1] - 2023-01-07

Fixing missing NPM release

## [0.8.0] - 2023-01-07

### Changed

- Changed message id algorithm to the one based on type signatures instead of tlb

### Added

- Dictionaries in typescript bindings
- Introduced packaging compilation step that packages a contract to a single package that can be deployed in predictable way.
- `tact-bindings` to build bindings to non-tact contracts

## [0.7.1] - 2023-01-04

### Fixed

- Assignability type checks

## [0.7.0] - 2023-01-04

### Added

- `toCell` to all structs and messages
- restored disassembler as part of a compilation flow
- `typescript` bindings parser of structs and messages

### Removed

- `abi.pack_cell` and `abi.pack_slice`

### Changed

- Updated codegen to prefix function names with a `$` to avoid clashing with system functions
- `random` and `randomInt` that are correctly initialized on first use unlike native one
- Changed the way get and init methods expect their arguments and return values to match func-like primitives

### Fixed

- non-nullable value could break the nullable variable memory representation

## [0.6.0] - 2023-01-03

### Changed

- Large bindings generator refactoring to match new `ton-core` and `ton-emulator` packages

### Added

- `Deployable` trait in `@stdlib/deploy`

## [0.5.0] - 2022-12-23

### Added

- Constants in contracts
- Global constants
- Added `SendRemainingBalance`, `SendRemainingValue`, `SendIgnoreErrors`, `SendPayGasSeparately`, `SendDestroyIfZero` constants in stdlib
- Added `emptyCell` and `emptySlice` helpers
- Added jettons example

### Changed

- `require` now accepts two arguments, second one must be a string literal that has error message. This error message then will be exported to ABI
- Optional `Address` fields are not encoded using native representation

## [0.4.0] - 2022-12-22

### Changed

- Renamed Map's `get2` to `get` and removing `get` from keywords list.

### Fixed

- Fixed missing call arguments verification

## [0.3.0] - 2022-12-22

### Added

- `String` literals and variables
- `Int.toString()` and `Int.toFloatString()`
- `StringBuilder` for gas-efficient string building
- Global compile-time `ton` function that converts string to Int during compile time.
- `checkDataSignature` similar to func `check_data_signature`
- `String.asComment` for conversion text to a comment payload
- `Resumable` trait, allows to resume contract operations once it was stopped
- Comment receiver that allows to receive arbitrary comment
- `String.asSlice` cast string to a slice for parsing
- Binary shift operators `>>` and `<<`
- `Slice.fromBase64` that converts text slice that has base64 to binary representation (both classic and url)
- `Slice.asCell`, `Builder.asCell`, `Cell.asSlice`, `Builder.asCell` convenience functions
- `Slice.loadCoins` that reads coins from slice
- `myBalance` that returns current balance of a contract before execution phase

### Changed

- `contractAddress` now accepts single argument of type `StateInit` and always produces address for workchain. Old method is renamed to `contractAddressExt`.
- `hashCell` and `hashSlice` are now extension function `hash` on `Slice` and `Cell`
- Removed some keywords such as `message`, `contract`, `init` to allow use this names as variable names
- Renamed `receiveBounced` to `bounced`

### Fixed

- Fixing importing tact with providing extension, now `import "./lib";` and `import "./lib.tact";` are equivalent.
- Fixing extension function generation
- Fixing clashing of variable names with func primitives and global functions
- Fix fallback and bounce argument type resolving
- Fixed `loadUint`/`preloadUint`
- Fixed invalid generation of `>=` and `>` operators

## [0.2.0]

### Added

- `supported_interfaces` TEP support. TACT now automatically builds a list of supported interfaces of a contract
- `IPFS`-based ABI reporting. TACT now automatically calculates and embeds ABI hash into smart contract and prepares a file to upload to IPFS.<|MERGE_RESOLUTION|>--- conflicted
+++ resolved
@@ -23,11 +23,8 @@
 - [fix] Compiler now shows a more informative error message for fields with unsupported trait types: PR [#2695](https://github.com/tact-lang/tact/pull/2695)
 - [fix] Compiler now correctly generates code for functions with several wildcard parameters: PR [#2703](https://github.com/tact-lang/tact/pull/2703)
 - [fix] Compiler now checks that "override" functions and constants have a virtual or abstract modifier in the parent trait: PR [#2700](https://github.com/tact-lang/tact/pull/2700)
-<<<<<<< HEAD
+- [fix] Compiler now throws an error if a non-optional method is called on an optional type: PR [#2770](https://github.com/tact-lang/tact/pull/2770)
 - [fix] Compiler now throws an error when inheriting from two traits that have methods with the same name: PR [#2773](https://github.com/tact-lang/tact/pull/2773)
-=======
-- [fix] Compiler now throws an error if a non-optional method is called on an optional type: PR [#2770](https://github.com/tact-lang/tact/pull/2770)
->>>>>>> cabba13c
 - [fix] Generated TypeScript wrappers now export all functions for serialization/deserialization: PR [#2706](https://github.com/tact-lang/tact/pull/2706)
 - [fix] Processing of `null` values of optional types in the `dump` builtin: PR [#2730](https://github.com/tact-lang/tact/pull/2730)
 
