# Changelog

All notable changes to this project will be documented in this file.

The format is based on [Keep a Changelog](https://keepachangelog.com/en/1.0.0/),
and this project adheres to [Semantic Versioning](https://semver.org/spec/v2.0.0.html).

## [Unreleased]

### Added

- `&&=`, `||=`, `>>=` and `<<=` augmented assignment operators: PR [#853](https://github.com/tact-lang/tact/pull/853)
- New CSpell dictionaries: TVM instructions and adjusted list of Fift words: PR [#881](https://github.com/tact-lang/tact/pull/881)
- Ability to specify a compile-time method ID expression for getters: PR [#922](https://github.com/tact-lang/tact/pull/922) and PR [#932](https://github.com/tact-lang/tact/pull/932)
- Destructuring of structs and messages: PR [#856](https://github.com/tact-lang/tact/pull/856), PR [#964](https://github.com/tact-lang/tact/pull/964), PR [#969](https://github.com/tact-lang/tact/pull/969)
- The `SendDefaultMode` send mode constant to the standard library: PR [#1010](https://github.com/tact-lang/tact/pull/1010)
- The `replace` and `replaceGet` methods for the `Map` type: PR [#941](https://github.com/tact-lang/tact/pull/941)
- Utility for logging errors in code that was supposed to be unreachable: PR [#991](https://github.com/tact-lang/tact/pull/991)
- Ability to specify a compile-time message opcode expression: PR [#1188](https://github.com/tact-lang/tact/pull/1188)
- The `VarInt16`, `VarInt32`, `VarUint16`, `VarUint32` integer serialization types: PR [#1186](https://github.com/tact-lang/tact/pull/1186), PR [#1274](https://github.com/tact-lang/tact/pull/1274)
- `unboc`: a standalone CLI utility to expose Tact's TVM disassembler: PR [#1259](https://github.com/tact-lang/tact/pull/1259)
- Added alternative parser: PR [#1258](https://github.com/tact-lang/tact/pull/1258)
- Support for block statements: PR [#1334](https://github.com/tact-lang/tact/pull/1334)

### Changed

- The `parseImports` function now returns AST import nodes instead of raw strings: PR [#966](https://github.com/tact-lang/tact/pull/966)
- Optional types for `self` argument in `extends mutates` functions are now allowed: PR [#854](https://github.com/tact-lang/tact/pull/854)
- Error codes in the report are now formatted as a list: PR [#1051](https://github.com/tact-lang/tact/pull/1051)
- Clarify error message for bounced types from which accessed a field that does not fit in 224 bytes: PR [#1111](https://github.com/tact-lang/tact/pull/1111)
- Do not automatically validate all addresses when receiving/sending messages or using address manipulating functions: PR [#1207](https://github.com/tact-lang/tact/pull/1207)
- Remove `enabledMasterchain` compiler config option from `tact.config.json`: PR [#1207](https://github.com/tact-lang/tact/pull/1207)
- Remove `org.ton.chain.any.v0` interface: PR [#1207](https://github.com/tact-lang/tact/pull/1207)
- To reduce fees, Tact no longer stores the parent contract code in the system cell that holds all the child contract codes used in `initOf`. Instead, the `MYCODE` instruction is used: PR [#1213](https://github.com/tact-lang/tact/pull/1213)
- Generated TS wrappers now use `const` where possible for variable declarations: PR [#1292](https://github.com/tact-lang/tact/pull/1292)
- Allow serialization specifiers for trait fields PR: [#1303](https://github.com/tact-lang/tact/pull/1303)
- Remove unused typechecker wrapper with the file `check.ts` it is contained in: PR [#1313](https://github.com/tact-lang/tact/pull/1313)
- Unified `StatementTry` and `StatementTryCatch` AST nodes: PR [#1418](https://github.com/tact-lang/tact/pull/1418)
- Make `msg_bounced` last parameter of `*_contract_router_internal` for better code generation: PR [#1585](https://github.com/tact-lang/tact/pull/1585)
- Inline `*_contract_init` function: PR [#1589](https://github.com/tact-lang/tact/pull/1589)

### Fixed

- Collisions in getter method ids are now handled and reported properly: PR [#875](https://github.com/tact-lang/tact/pull/875), PR [#1052](https://github.com/tact-lang/tact/pull/1052)
- Non-null struct fields after null ones are treated correctly in Sandbox tests after updating `@ton/core` to 0.59.0: PR [#933](https://github.com/tact-lang/tact/pull/933)
- Prevent inline code snippets from changing their background color: PR [#935](https://github.com/tact-lang/tact/pull/935)
- `as coins` map value serialization type is now handled correctly: PR [#987](https://github.com/tact-lang/tact/pull/987)
- Type checking for `foreach` loops in trait methods: PR [#1017](https://github.com/tact-lang/tact/pull/1017)
- The `sha256()` function no longer throws on statically known strings of any length: PR [#907](https://github.com/tact-lang/tact/pull/907)
- TypeScript wrappers generation for messages with single quote: PR [#1106](https://github.com/tact-lang/tact/pull/1106)
- `foreach` loops now properly handle `as coins` map value serialization type: PR [#1186](https://github.com/tact-lang/tact/pull/1186)
- The typechecker now rejects integer map key types with variable width (`coins`, `varint16`, `varint32`, `varuint16`, `varuint32`): PR [#1276](https://github.com/tact-lang/tact/pull/1276)
- Code generation for `self` argument in optional struct methods: PR [#1284](https://github.com/tact-lang/tact/pull/1284)
- 'The "remainder" field can only be the last field:' inspection now shows location: PR [#1300](https://github.com/tact-lang/tact/pull/1300)
- Forbid "remainder" field at the middle of a contract storage: PR [#1301](https://github.com/tact-lang/tact/pull/1301)
- Forbid the `override` modifier for functions without the corresponding super-function: PR [#1302](https://github.com/tact-lang/tact/pull/1302)
- Format empty blocks without extra empty line: PR [#1346](https://github.com/tact-lang/tact/pull/1346)
- Remove duplicate line and column info from error messages: PR [#1362](https://github.com/tact-lang/tact/pull/1362)
- Support `AstTypedParameter` AST node in pretty printer: PR [#1347](https://github.com/tact-lang/tact/pull/1347)
- Show stacktrace of a compiler error only in verbose mode: PR [#1375](https://github.com/tact-lang/tact/pull/1375)
- Flag name in help (`--project` to `--projects`): PR [#1419](https://github.com/tact-lang/tact/pull/1419)
- Allow importing FunC files with `.func` extension: PR [#1451](https://github.com/tact-lang/tact/pull/1451)
- Error on circular trait dependencies: PR [#1452](https://github.com/tact-lang/tact/pull/1452)
- Bit shift FunC compilation errors for incorrect bit widths: PR [#1453](https://github.com/tact-lang/tact/pull/1453)
- Process `else if` statements in the interpreter: PR [#1500](https://github.com/tact-lang/tact/pull/1500)
- Incorrect arithmetic bit shift operations optimizations: PR [#1501](https://github.com/tact-lang/tact/pull/1501)
- Throwing from functions with non-trivial branching in the `try` statement: PR [#1501](https://github.com/tact-lang/tact/pull/1501)
- Forbid read and write to self in contract init function: PR [#1482](https://github.com/tact-lang/tact/pull/1482)
<<<<<<< HEAD
- Support overriding constants and methods of BaseTrait: PR [#1591](https://github.com/tact-lang/tact/pull/1591)
=======
- Support for using a constant within another constant and for the default value of a struct field before constant declaration: PR [#1478](https://github.com/tact-lang/tact/pull/1478)
>>>>>>> b7add108

### Docs

- Added the `description` property to the frontmatter of the each page for better SEO: PR [#916](https://github.com/tact-lang/tact/pull/916)
- Added Google Analytics tags per every page: PR [#921](https://github.com/tact-lang/tact/pull/921)
- Added Ston.fi cookbook: PR [#956](https://github.com/tact-lang/tact/pull/956)
- Added NFTs cookbook: PR [#958](https://github.com/tact-lang/tact/pull/958)
- Added security best practices: PR [#1070](https://github.com/tact-lang/tact/pull/1070)
- Added automatic links to Web IDE from all code blocks: PR [#994](https://github.com/tact-lang/tact/pull/994)
- Added initial semi-automated Chinese translation of the documentation: PR [#942](https://github.com/tact-lang/tact/pull/942)
- Documented `preloadRef` method for the `Slice` type: PR [#1044](https://github.com/tact-lang/tact/pull/1044)
- Added DeDust cookbook: PR [#954](https://github.com/tact-lang/tact/pull/954)
- Described the limit for deeply nested expressions: PR [#1101](https://github.com/tact-lang/tact/pull/1101)
- Completely overhauled the exit codes page: PR [#978](https://github.com/tact-lang/tact/pull/978)
- Enhanced Jettons Cookbook page: PR [#944](https://github.com/tact-lang/tact/pull/944)
- Added a note that `compilables/` can sometimes be used over `wrappers/` in Blueprint projects: PR [#1112](https://github.com/tact-lang/tact/pull/1112)
- Changed the layout of tables, updated syntax highlighting, and added Chinese translations of sidebar separators: PR [#916](https://github.com/tact-lang/tact/pull/916)
- Fixed handling of next and previous page links at the bottom of the pages when there's a separator item in the sidebar: PR [#949](https://github.com/tact-lang/tact/pull/949)
- Enabled compilation of examples in `data-structures.mdx` and across Cookbook: PR [#917](https://github.com/tact-lang/tact/pull/917)
- Removed the Programmatic API page due to frequent changes. To use the API, please refer to the compiler sources: PR [#1184](https://github.com/tact-lang/tact/pull/1184)
- Added a link to the article by CertiK to Security best practices page: PR [#1185](https://github.com/tact-lang/tact/pull/1185)
- Added a note on `dump()` being computationally expensive: PR [#1189](https://github.com/tact-lang/tact/pull/1189)
- Fixed links in Chinese translation: PR [#1206](https://github.com/tact-lang/tact/pull/1206)
- Added a note on 255 being the maximum number of messages that can be sent during action phase: PR [#1237](https://github.com/tact-lang/tact/pull/1237)
- Added onchain metadata creation for NFTs and Jettons to the cookbook: PR [#1236](https://github.com/tact-lang/tact/pull/1236)
- Document that identifiers cannot start with `__gen` or `__tact`, and cannot contain Unicode characters apart from the small subset `a-zA-Z0-9_`: PR [#1312](https://github.com/tact-lang/tact/pull/1312)
- Added signatures for map methods, such as `.get()`, `.exists()`, `.set()`, `.replace()`, `.replaceGet()`, `.del()`, `.isEmpty()`, `.deepEquals()`, `.asCell()`: PR [#1352](https://github.com/tact-lang/tact/pull/1352)
- Added a compilation-related page with the description of the compilation report: PR [#1309](https://github.com/tact-lang/tact/pull/1309), PR [#1387](https://github.com/tact-lang/tact/pull/1387)
- Documented `BaseTrait` and methods in stdlib code: PR [#1296](https://github.com/tact-lang/tact/pull/1296)
- Document how storage variables get updated in relation to the `init()` function: PR [#1311](https://github.com/tact-lang/tact/pull/1311)

### Release contributors

## [1.5.3] - 2024-11-28

### Changed

- Replaced `Set.isSubsetOf()` with `isSubsetOf()` to support Node.js ≥18 and <22: PR [#1009](https://github.com/tact-lang/tact/pull/1009)

### Release contributors

- [Novus Nota](https://github.com/novusnota)

## [1.5.2] - 2024-09-25

### Fixed

- `asm` functions now support full range of Fift-asm syntax: PR [#855](https://github.com/tact-lang/tact/pull/855), PR [#1061](https://github.com/tact-lang/tact/pull/1061)

- Fix `npm` installations of Tact compiler or any of the packages depending on it by hiding unnecessary post-install runs of `husky`: PR [#870](https://github.com/tact-lang/tact/pull/870)

### Release contributors

- [Novus Nota](https://github.com/novusnota)

## [1.5.1] - 2024-09-18

### Added

- The `engines` property in `package.json` and its strict checking to ensure minimal required Node.js version is 22: PR [#847](https://github.com/tact-lang/tact/pull/847)

### Changed

- CI now does matrix tests with [Blueprint](https://github.com/ton-org/blueprint) and `npm`, `yarn`, `pnpm`, and `bun` package managers: PR [#848](https://github.com/tact-lang/tact/pull/848)

### Release contributors

- [Jesús Héctor Domínguez Sánchez](https://github.com/jeshecdom)
- [Novus Nota](https://github.com/novusnota)

## [1.5.0] - 2024-09-15

### Added

- The `exists` method for the `Map` type: PR [#581](https://github.com/tact-lang/tact/pull/581), PR [#938](https://github.com/tact-lang/tact/pull/938)
- The `storeBit` method for `Builder` type and the `loadBit` method for `Slice` type: PR [#699](https://github.com/tact-lang/tact/pull/699), PR [#936](https://github.com/tact-lang/tact/pull/936)
- The `toSlice` method for structs and messages: PR [#630](https://github.com/tact-lang/tact/pull/630), PR [#936](https://github.com/tact-lang/tact/pull/936)
- Wider range of serialization options for integers — `uint1` through `uint256` and `int1` through `int257`: PR [#558](https://github.com/tact-lang/tact/pull/558), PR [#937](https://github.com/tact-lang/tact/pull/937)
- The `deepEquals` method for the `Map` type: PR [#637](https://github.com/tact-lang/tact/pull/637), PR [#939](https://github.com/tact-lang/tact/pull/939)
- `asm` bodies for module-level functions: PR [#769](https://github.com/tact-lang/tact/pull/769), PR [#825](https://github.com/tact-lang/tact/pull/825)
- Corresponding stdlib functions for new TVM instructions from 2023.07 and 2024.04 upgrades: PR [#331](https://github.com/tact-lang/tact/pull/331), PR [#1062](https://github.com/tact-lang/tact/pull/1062). Added the `storeBuilder` extension function and `gasConsumed`, `getComputeFee`, `getStorageFee`, `getForwardFee`, `getSimpleComputeFee`, `getSimpleForwardFee`, `getOriginalFwdFee`, `myStorageDue` functions.
- `slice`, `rawSlice`, `ascii` and `crc32` built-in functions: PR [#787](https://github.com/tact-lang/tact/pull/787), PR [#799](https://github.com/tact-lang/tact/pull/799), PR [#951](https://github.com/tact-lang/tact/pull/951)
- `Builder.storeMaybeRef`, `parseStdAddress` and `parseVarAddress` stdlib functions: PR [#793](https://github.com/tact-lang/tact/pull/793), PR [#950](https://github.com/tact-lang/tact/pull/950)
- The compiler development guide: PR [#833](https://github.com/tact-lang/tact/pull/833)
- Constant evaluator now uses an interpreter: PR [#664](https://github.com/tact-lang/tact/pull/664). This allows calls to user-defined functions and references to declared global constants.

### Changed

- Allow omitting semicolons in contract/trait declarations and definitions: PR [#718](https://github.com/tact-lang/tact/pull/718)
- Compiler Tests are now using `@ton/sandbox` instead of `@tact-lang/emulator`: PR [#651](https://github.com/tact-lang/tact/pull/651)
- The minimal required Node.js version is bumped to 22: PR [#769](https://github.com/tact-lang/tact/pull/769)

### Fixed

- Traits can override inherited abstract functions: PR [#724](https://github.com/tact-lang/tact/pull/724)
- Fix code generation bug for maps from unsigned integers to Boolean values: PR [#725](https://github.com/tact-lang/tact/pull/725)
- Compiler failure when `toString` gets called as a static function and not a method: PR [#745](https://github.com/tact-lang/tact/pull/745)
- Tact AST keeps the original format of integer literals (hex/dec/oct/bin): PR [#771](https://github.com/tact-lang/tact/pull/771)
- Message opcodes are now checked if they fit into 32 bits: PR [#771](https://github.com/tact-lang/tact/pull/771)
- Disallow zero binary message opcodes as those are reserved for text messages: PR [#786](https://github.com/tact-lang/tact/pull/786)
- Return-statements in `init()` function do not cause FunC compilation error anymore: PR [#794](https://github.com/tact-lang/tact/pull/794)
- `emptyMap()` in equality comparison expressions does not cause code generation failures: PR [#814](https://github.com/tact-lang/tact/pull/814)
- Maps with `coins` as value type are now correctly handled in structs: PR [#821](https://github.com/tact-lang/tact/pull/821)
- Contract method calls in return statements: PR [#829](https://github.com/tact-lang/tact/pull/829)
- Disallow initializers for trait storage fields: PR [#831](https://github.com/tact-lang/tact/pull/831)
- Fix `dnsInternalNormalize()` in `@stdlib/dns` to throw on slices with references as expected: PR [#834](https://github.com/tact-lang/tact/pull/834)

### Release contributors

- [Jesús Héctor Domínguez Sánchez](https://github.com/jeshecdom)
- [Novus Nota](https://github.com/novusnota)
- [Daniil Sedov](https://github.com/Gusarich)
- [Anton Trunov](https://github.com/anton-trunov)

### Special thanks

- [Georgiy Komarov](https://github.com/jubnzv)

## [1.4.4] - 2024-08-18

### Added

- Initial version of the API providing AST equivalence check: PR [#689](https://github.com/tact-lang/tact/pull/689)

### Fixed

- Returning `self` from getters is now allowed: PR [#666](https://github.com/tact-lang/tact/pull/666)
- Remainder fields in the middle of a struct are now forbidden: PR [#697](https://github.com/tact-lang/tact/pull/697)
- Defining two native functions from the same FunC function now does not fail compilation: PR [#699](https://github.com/tact-lang/tact/pull/699)
- Map types are checked for well-formedness in all type ascriptions: PR [#704](https://github.com/tact-lang/tact/pull/704)

## [1.4.3] - 2024-08-16

### Fixed

- Parsing of optional nested struct fields does not cause the `Not a tuple` error anymore: PR [#692](https://github.com/tact-lang/tact/pull/692)
- Disallow shadowing of recursive function names: PR [#693](https://github.com/tact-lang/tact/pull/693)
- Better error message for the case when a constant shadows an stdlib identifier: PR [#694](https://github.com/tact-lang/tact/pull/694)

## [1.4.2] - 2024-08-13

### Changed

- Removed unsupported iterators API: PR [#633](https://github.com/tact-lang/tact/pull/633)
- Created a separate API function to enable compiler features: PR [#647](https://github.com/tact-lang/tact/pull/647)
- Use the `ILogger` interface to enable API users implement their own loggers: PR [#668](https://github.com/tact-lang/tact/pull/668)
- Use specific Internal or Compiler errors when throwing exceptions: PR [#669](https://github.com/tact-lang/tact/pull/669)

### Fixed

- FunC function identifiers with characters from hexadecimal set: PR [#636](https://github.com/tact-lang/tact/pull/636)
- Throw syntax error for module-level (top-level) constants with attributes: PR [#644](https://github.com/tact-lang/tact/pull/644)
- Typechecking for optional types when the argument type is not an equality type: PR [#650](https://github.com/tact-lang/tact/pull/650)
- Getters now return flattened types for structs as before: PR [#679](https://github.com/tact-lang/tact/pull/679)
- New bindings cannot shadow global constants: PR [#680](https://github.com/tact-lang/tact/pull/680)
- Disallow using assignment operators on constants: PR [#682](https://github.com/tact-lang/tact/pull/682)
- Fix code generation for some non-Lvalues that weren't turned into Lvalues by wrapping them in a function call: PR [#683](https://github.com/tact-lang/tact/pull/683)

## [1.4.1] - 2024-07-26

### Added

- `-e` / `--eval` CLI flags to evaluate constant Tact expressions: PR [#462](https://github.com/tact-lang/tact/pull/462)
- `-q` / `--quiet` CLI flags to suppress compiler log output: PR [#509](https://github.com/tact-lang/tact/pull/509)
- Markdown report for compiled contracts now includes Mermaid diagrams for trait inheritance and contract dependencies: PR [#560](https://github.com/tact-lang/tact/pull/560)
- Documentation comments to Zod schema of `tact.config.json` for descriptive hover pop-ups in editors: PR [#575](https://github.com/tact-lang/tact/pull/575)

### Changed

- Removed the `LValue` grammatical category and replaced it with `Expression`: PR [#479](https://github.com/tact-lang/tact/pull/479)
- Compilation results are placed into the source file directory when compiling without `tact.config.json` file: PR [#495](https://github.com/tact-lang/tact/pull/495)
- External receivers are enabled for single file compilation: PR [#495](https://github.com/tact-lang/tact/pull/495)
- `[DEBUG]` prefix was removed from debug prints because a similar prefix was already present: PR [#506](https://github.com/tact-lang/tact/pull/506)
- File paths in debug prints always use POSIX file paths (even on Windows): PR [#523](https://github.com/tact-lang/tact/pull/523)
- The IPFS ABI and supported interfaces getters are not generated by default; to generate those, set to `true` the two newly introduced per-project options in `tact.config.json`: `ipfsAbiGetter` and `interfacesGetter`: PR [#534](https://github.com/tact-lang/tact/pull/534)
- Values of `Slice` and `Builder` types are not converted to `Cell` in Typescript bindings anymore: PR [#562](https://github.com/tact-lang/tact/pull/562)
- Debug prints now include line content for better debugging experience: PR [#563](https://github.com/tact-lang/tact/pull/563)
- Error messages now suggest to add the `self` prefix if there is an attempt to access a missing variable when the contract storage has a variable with the same name: PR [#568](https://github.com/tact-lang/tact/pull/568)
- Error messages now suggest to add or remove parentheses if there is an attempt to access a missing field when there is a method with the same name (and vice versa): PR [#622](https://github.com/tact-lang/tact/pull/622)

### Fixed

- Name clashes with FunC keywords in struct constructor function parameters: PR [#467](https://github.com/tact-lang/tact/issues/467)
- Error messages for traversing non-path-expressions in `foreach`-loops : PR [#479](https://github.com/tact-lang/tact/pull/479)
- Shadowing of trait constants by contract storage variables: PR [#480](https://github.com/tact-lang/tact/pull/480)
- Parsing of non-decimal message opcodes: PR [#481](https://github.com/tact-lang/tact/pull/481)
- Detection of multiple receivers of the same message: PR [#491](https://github.com/tact-lang/tact/pull/491)
- Detection of non-unique message opcodes: PR [#493](https://github.com/tact-lang/tact/pull/493)
- Error messages for non-abstract constants in traits: PR [#483](https://github.com/tact-lang/tact/pull/483)
- All immediately inherited traits must be unique: PR [#500](https://github.com/tact-lang/tact/pull/500)
- Do not throw error when overriding abstract and virtual getters: PR [#503](https://github.com/tact-lang/tact/pull/503)
- Error message for non-existent storage variables: PR [#519](https://github.com/tact-lang/tact/issues/519)
- Error message for duplicate receiver definitions inherited from traits: PR [#519](https://github.com/tact-lang/tact/issues/519)
- Usage of `initOf` inside of `init()` does not cause error `135` anymore: PR [#521](https://github.com/tact-lang/tact/issues/521)
- Usage of `newAddress` with hash parts shorter than 64 hexadecimal digits does not cause constant evaluation error `Invalid address hash length` anymore: PR [#525](https://github.com/tact-lang/tact/pull/525)
- Introduced a streamlined error logger for compilation pipeline to support third-party tools: PR [#509](https://github.com/tact-lang/tact/pull/509)
- Collisions of PascalCase getter names in generated wrappers are now checked: PR [#556](https://github.com/tact-lang/tact/pull/556)
- Display a clearer error in case the source code file is missing when using the Tact CLI: PR [#561](https://github.com/tact-lang/tact/pull/561)
- Error messages for unicode code points outside of valid range: PR [#535](https://github.com/tact-lang/tact/pull/535)
- Correct regex for unicode code points and escaping of control codes in generated comments: PR [#535](https://github.com/tact-lang/tact/pull/535)
- Add `impure` specifier to some stdlib functions that are expected to throw errors: PR [#565](https://github.com/tact-lang/tact/pull/565)
- Defining non-existing native FunC functions now throws an understandable compilation error: PR [#585](https://github.com/tact-lang/tact/pull/585)
- Bump used `@tact-lang/opcode` version to `0.0.16` which fixes the issue with `DIV` instructions: PR [#589](https://github.com/tact-lang/tact/pull/589)
- Code generation for `recv_external` now correctly throws exit code `130` when processing an unexpected message: PR [#604](https://github.com/tact-lang/tact/pull/604)
- Allocator bug resulting in cell overflows for some contract data layouts: PR [#615](https://github.com/tact-lang/tact/pull/615)
- Structs with more than 15 fields do not cause a FunC compilation error anymore: PR [#590](https://github.com/tact-lang/tact/pull/590)
- Typechecking for constant and struct field initializers: PR [#621](https://github.com/tact-lang/tact/pull/621)
- Constant evaluation for structures with default and optional fields: PR [#621](https://github.com/tact-lang/tact/pull/621)
- Report error for self-referencing and mutually-recursive types: PR [#624](https://github.com/tact-lang/tact/pull/624)
- Error reporting for bounced receivers with missing parameter types: PR [#626](https://github.com/tact-lang/tact/pull/626)
- Allowed range of FunC function identifiers in `grammar.ohm`: PR [#628](https://github.com/tact-lang/tact/pull/628)

## [1.4.0] - 2024-06-21

### Added

- The bitwise NOT operation (`~`): PR [#337](https://github.com/tact-lang/tact/pull/337)
- Augmented assignment bitwise operators `|=`, `&=`, `^=`: PR [#350](https://github.com/tact-lang/tact/pull/350)
- Traversing maps from contract storage and structs is now allowed: PR [#389](https://github.com/tact-lang/tact/pull/389)
- The `loadBool` method for `Slice` type: PR [#412](https://github.com/tact-lang/tact/pull/412)
- CLI flag `--with-decompilation` to turn on decompilation of BoC files at the end of the compilation pipeline: PR [#417](https://github.com/tact-lang/tact/pull/417)
- Support more Tact expressions in the constant evaluator: conditional expressions, struct instances, struct field accesses, `emptyMap()`: PR [#432](https://github.com/tact-lang/tact/pull/432) and PR [#445](https://github.com/tact-lang/tact/pull/445)
- The `fromCell` and `fromSlice` methods for struct and message parsing: PR [#418](https://github.com/tact-lang/tact/pull/418) and PR [#454](https://github.com/tact-lang/tact/pull/454)
- The `return`-statement reachability analysis now takes into account the `throw` and `nativeThrow` functions: PR [#447](https://github.com/tact-lang/tact/pull/447)

### Changed

- Trailing semicolons in struct and message declarations are optional now: PR [#395](https://github.com/tact-lang/tact/pull/395)
- Tests are refactored and renamed to convey the sense of what is being tested and to reduce the amount of merge conflicts during development: PR [#402](https://github.com/tact-lang/tact/pull/402)
- `let`-statements can now be used without an explicit type declaration and determine the type automatically if it was not specified: PR [#198](https://github.com/tact-lang/tact/pull/198) and PR [#438](https://github.com/tact-lang/tact/pull/438)
- The outdated TextMate-style grammar files for text editors have been removed (the most recent grammar files can be found in the [tact-sublime](https://github.com/tact-lang/tact-sublime) repo): PR [#404](https://github.com/tact-lang/tact/pull/404)
- The JSON schema for `tact.config.json` has been moved to the `schemas` project folder: PR [#404](https://github.com/tact-lang/tact/pull/404)
- Allow underscores as unused variable identifiers: PR [#338](https://github.com/tact-lang/tact/pull/338)
- The default compilation mode does not decompile BoC files anymore, to additionally perform decompilation at the end of the pipeline, set the `fullWithDecompilation` mode in the `mode` project properties of `tact.config.json`: PR [#417](https://github.com/tact-lang/tact/pull/417)
- Trait lists, parameters and arguments in the Tact grammar were assigned their own names in the grammar for better readability and code deduplication: PR [#422](https://github.com/tact-lang/tact/pull/422)
- The semicolon (`;`) terminating a statement is optional if the statement is the last one in the statement block: PR [#434](https://github.com/tact-lang/tact/pull/434)

### Fixed

- Return type of `skipBits` now matches FunC and does not lead to compilation errors: PR [#388](https://github.com/tact-lang/tact/pull/388)
- Typechecking of conditional expressions when one branch's type is a subtype of another, i.e. for optionals and maps/`null`: PR [#394](https://github.com/tact-lang/tact/pull/394)
- Typechecking of conditional expressions when the types of their branches can be generalized, i.e. for non-optionals and `null` can be inferred an optional type: PR [#429](https://github.com/tact-lang/tact/pull/429)
- External fallback receivers now work properly: PR [#408](https://github.com/tact-lang/tact/pull/408)
- `Int as coins` as a value type of a map in persistent storage does not throw compilation error anymore: PR [#413](https://github.com/tact-lang/tact/pull/413)
- The semantics of the Tact arithmetic operations in the constant evaluator to perform rounding towards negative infinity: PR [#432](https://github.com/tact-lang/tact/pull/432)
- Better error messages for the `void` type: PR [#442](https://github.com/tact-lang/tact/pull/442)
- Fixed the native function binding for the stdlib function `nativeThrowWhen` (it needed to be `throw_if` instead of `throw_when`) and also renamed it to `nativeThrowIf` for consistency with FunC: PR [#451](https://github.com/tact-lang/tact/pull/451)

## [1.3.1] - 2024-06-08

### Added

- Tests for recursive functions: PR [#359](https://github.com/tact-lang/tact/pull/359)
- API for AST traversal: PR [#368](https://github.com/tact-lang/tact/pull/368)
- Spell checking for the whole code base: PR [#372](https://github.com/tact-lang/tact/pull/372)

### Changed

- GitHub actions updated to use Node.js 20: PR [#360](https://github.com/tact-lang/tact/pull/360)
- Refactor AST types to simplify access to third-party tools: PR [#325](https://github.com/tact-lang/tact/pull/325)
- Refactor the compiler API used to access AST store: PR [#326](https://github.com/tact-lang/tact/pull/326)
- Update JSON Schema to inform about usage in Blueprint: PR [#330](https://github.com/tact-lang/tact/pull/330)
- All identifiers in error messages are now quoted for consistency: PR [#363](https://github.com/tact-lang/tact/pull/363)
- The Tact grammar has been refactored for better readability: PR [#365](https://github.com/tact-lang/tact/pull/365)
- Error messages now use relative file paths: PR [#456](https://github.com/tact-lang/tact/pull/456)
- Comparison between `null` and non-optionals now throws a compilation error: PR [#571](https://github.com/tact-lang/tact/pull/571)

### Fixed

- The `log2` and `log` math functions were adjusted for consistency in error throwing: PR [#342](https://github.com/tact-lang/tact/pull/342)
- Shadowing built-in static functions is now forbidden: PR [#351](https://github.com/tact-lang/tact/pull/351)
- Augmented assignment now throws compilation error for non-integer types: PR [#356](https://github.com/tact-lang/tact/pull/356)
- Built-in function `address()` now handles parse errors correctly: PR [#357](https://github.com/tact-lang/tact/pull/357)
- The grammar of the unary operators has been fixed, constant and function declarations are prohibited for contracts and at the top level of Tact modules: PR [#365](https://github.com/tact-lang/tact/pull/365)
- Typos in ABI generation: PR [#372](https://github.com/tact-lang/tact/pull/372)
- `__tact_load_address_opt` code generation: PR [#373](https://github.com/tact-lang/tact/pull/373)
- Empty messages are now correctly converted into cells: PR [#380](https://github.com/tact-lang/tact/pull/380)
- All integer and boolean expressions are now being attempted to be evaluated as constants. Additionally, compile-time errors are thrown for errors encountered during the evaluation of actual constants: PR [#352](https://github.com/tact-lang/tact/pull/352)
- Chaining mutable extension functions now does not throw compilation errors: PR [#384](https://github.com/tact-lang/tact/pull/384)
- Removed unused `ton-compiler` dependency: PR [#452](https://github.com/tact-lang/tact/pull/452)

## [1.3.0] - 2024-05-03

### Added

- `log2` and `log` math functions in `@stdlib/math`: PR [#166](https://github.com/tact-lang/tact/pull/166)
- Reserve mode constants in `@stdlib/reserve`, namely `ReserveExact`, `ReserveAllExcept`, `ReserveAtMost`, `ReserveAddOriginalBalance`, `ReserveInvertSign`, `ReserveBounceIfActionFail`: PR [#173](https://github.com/tact-lang/tact/pull/173)
- Support for string escape sequences (`\\`, `\"`, `\n`, `\r`, `\t`, `\v`, `\b`, `\f`, `\u{0}` through `\u{FFFFFF}`, `\u0000` through `\uFFFF`, `\x00` through `\xFF`): PR [#192](https://github.com/tact-lang/tact/pull/192)
- JSON Schema for `tact.config.json`: PR [#194](https://github.com/tact-lang/tact/pull/194)
- Struct fields punning, i.e. `{foo, bar}` is syntactic sugar for `{ foo: foo, bar: bar }`: PR [#272](https://github.com/tact-lang/tact/pull/272)
- The ability to use `dump` function on the values of the `Address` type: PR [#175](https://github.com/tact-lang/tact/pull/175)
- The non-modifying `StringBuilder`'s `concat` extension function for chained string concatenations: PR [#217](https://github.com/tact-lang/tact/pull/217)
- The `toString` extension function for `Address` type: PR [#224](https://github.com/tact-lang/tact/pull/224)
- The bitwise XOR operation (`^`): PR [#238](https://github.com/tact-lang/tact/pull/238)
- The `isEmpty` extension function for the `Map` type: PR [#266](https://github.com/tact-lang/tact/pull/266)
- The `pow2` power function with base 2: PR [#267](https://github.com/tact-lang/tact/pull/267)
- The `try` and `try-catch` statements: PR [#212](https://github.com/tact-lang/tact/pull/212)
- The `del` method for the `Map` type: PR [#95](https://github.com/tact-lang/tact/pull/95)
- The `-h`/`--help`, `-v` (short for `--version`), `-p` (short for `--project`), `--func` (for only outputting FunC code) and `--check` (for only doing the syntax and type checking) command-line flags: PR [#287](https://github.com/tact-lang/tact/pull/287)
- The `mode` enum in project properties of `tact.config.json` for specifying compilation mode: `full` (default), `funcOnly` (only outputs FunC code and exits), or `checkOnly` (only does the syntax and type checking, then exits): PR [#287](https://github.com/tact-lang/tact/pull/287)
- The `foreach` loop for the `Map` type: PR [#106](https://github.com/tact-lang/tact/pull/106)

### Changed

- The implicit empty `init` function is now present by default in the contract if not declared: PR [#167](https://github.com/tact-lang/tact/pull/167)
- Support trailing commas in all comma-separated lists (struct instantiations, `initOf` arguments, `init()` parameters, inherited traits via `with`, function arguments and parameters): PR [#179](https://github.com/tact-lang/tact/pull/179) and PR [#246](https://github.com/tact-lang/tact/pull/246)
- `@stdlib/stoppable` now imports `@stdlib/ownable` so the programmer does not have to do it separately: PR [#193](https://github.com/tact-lang/tact/pull/193)
- The `newAddress` function now evaluates to a constant value if possible: PR [#237](https://github.com/tact-lang/tact/pull/237)
- The `pow` power function could only be used at compile-time, but now it is available in the standard library and can be called both at runtime and compile-time: PR [#267](https://github.com/tact-lang/tact/pull/267)
- The `dump()` and `dumpStack()` functions now print the file path, line number, and column number in addition to the data: PR [#271](https://github.com/tact-lang/tact/pull/271)
- Use `|` instead of `+` for send mode flags because the bitwise OR operation is idempotent and hence safer: PR [#274](https://github.com/tact-lang/tact/pull/274)
- Bumped the versions of `@ton/core` and `ohm-js` to the most recent ones: PR [#276](https://github.com/tact-lang/tact/pull/276)
- Generated `.pkg`-files always use POSIX file paths (even on Windows): PR [# 300](https://github.com/tact-lang/tact/pull/300)
- The `-p`/`--project` flags now allow specifying more than one project name. Additionally, they also require a `--config` flag to be specified: PR [#287](https://github.com/tact-lang/tact/pull/287)
- Command-line interface now allows compiling a single Tact file directly, without specifying a config: PR [#287](https://github.com/tact-lang/tact/pull/287)

### Fixed

- Escape backticks in error messages for generated TypeScript code: PR [#192](https://github.com/tact-lang/tact/pull/192)
- Integer overflows during compile-time constant evaluation are properly propagated as a compilation error: PR [#200](https://github.com/tact-lang/tact/pull/200)
- Incorrect "already exists" errors when using the `toString` and `valueOf` identifiers: PR [#208](https://github.com/tact-lang/tact/pull/208)
- Empty inherited trait lists after `with` keyword are now disallowed: PR [#246](https://github.com/tact-lang/tact/pull/246)
- Allow chaining method calls with `!!`, for instance, `map.asCell()!!.hash()` is grammatically correct now: PR [#257](https://github.com/tact-lang/tact/pull/257)
- Precedence levels for bitwise operators, equality and comparisons now matches common languages, like JavaScript: PR [#265](https://github.com/tact-lang/tact/pull/265)
- Incorrect variable scoping in the `repeat`, `while` and `until` loops: PR [#269](https://github.com/tact-lang/tact/pull/269)
- FunC compilation errors when trying to `dump()` values of the `Cell`, `Slice`, `Builder` and `StringBuilder` types: PR [#271](https://github.com/tact-lang/tact/pull/271)
- Tact's CLI returns a non-zero exit code if compilation fails: PR [#278](https://github.com/tact-lang/tact/pull/278)
- Use the most recent version of the FunC standard library [`stdlib.fc`](https://github.com/ton-blockchain/ton/blob/4cfe1d1a96acf956e28e2bbc696a143489e23631/crypto/smartcont/stdlib.fc): PR [#283](https://github.com/tact-lang/tact/pull/283)
- The WASM version of the FunC compiler has been updated to 0.4.4 and patched to work on larger contracts: PR [#297](https://github.com/tact-lang/tact/pull/297)
- The `return`-statement reachability analysis: PR [#302](https://github.com/tact-lang/tact/pull/302)

## [1.2.0] - 2024-02-29

### Added

- Augmented assignment operators (`+=`, `-=`, `*=`, `/=` and `%=`): PR [#87](https://github.com/tact-lang/tact/pull/87)
- Binary and octal literals with underscores as numerical separators: PR [#99](https://github.com/tact-lang/tact/pull/99)
- Ternary conditional operator (`condition ? then : else`): PR [#97](https://github.com/tact-lang/tact/pull/97)
- The `--version` command-line flag for the Tact executable: PR [#137](https://github.com/tact-lang/tact/pull/137)
- The `SendBounceIfActionFail` send mode constant to the standard library: PR [#122](https://github.com/tact-lang/tact/pull/122)

### Changed

- Decimal and hexadecimal literals now allow underscores as numerical separators: PR [#99](https://github.com/tact-lang/tact/pull/99)
- The equality and non-equality operators (`==` and `!=`) now support slices and strings by comparing the hashes of the left-hand and right-hand sides : PR [#105](https://github.com/tact-lang/tact/pull/105)
- Continuous integration now tests the dev [tact-template](https://github.com/tact-lang/tact-template)'s version with the dev version of Tact: PR [#111](https://github.com/tact-lang/tact/pull/111)
- Continuous integration now tests the latest [Blueprint](https://github.com/ton-org/blueprint)'s version with the dev version of Tact: PR [#152](https://github.com/tact-lang/tact/pull/152)
- Continuous integration now checks there are no ESLint warnings: PR [#157](https://github.com/tact-lang/tact/pull/157)

### Fixed

- Relative imports from parent directories: PR [#125](https://github.com/tact-lang/tact/pull/125)
- The typechecker failed to identify different types when using the `==` and `!=` operators: PR [#127](https://github.com/tact-lang/tact/pull/127)
- ESLint warnings for the whole Tact codebase: PR [#157](https://github.com/tact-lang/tact/pull/157)
- The versions of some vulnerable dependencies were bumped in `package.json` and `yarn.lock`: PR [#158](https://github.com/tact-lang/tact/pull/158) and PR [#160](https://github.com/tact-lang/tact/pull/160)

## [1.1.5] - 2023-12-01

### Added

- Continuous integration to run Tact tests on Linux, macOS and Windows: PR [#96](https://github.com/tact-lang/tact/pull/96)

### Changed

- Migration to `@ton` NPM packages: PR [#89](https://github.com/tact-lang/tact/pull/89)

### Fixed

- Struct and message identifiers need to be capitalized: PRs [#81](https://github.com/tact-lang/tact/pull/81) and [#83](https://github.com/tact-lang/tact/pull/83)
- Fixed the signature of the `checkDataSignature` function in `stdlib/std/crypto.tact`: PR [#50](https://github.com/tact-lang/tact/pull/50)
- Show location info for the internal compiler error 'Invalid types for binary operation': PR [#63](https://github.com/tact-lang/tact/pull/63)

## [1.1.4] - 2023-09-27

### Changed

- Hacked paths to support builds on Windows

## [1.1.3] - 2023-06-27

### Added

- bitwise and and or operations
- statically compile expressions with bitwise operations if possible

## [1.1.2] - 2023-04-27

### Added

- Add full ABI in bindings

## [1.1.1] - 2023-04-20

### Fixed

- Fix typescript bindings generation for custom key and value serialization formats
- Fix missing external messages in bindings

## [1.1.0] - 2023-04-19

### ⚡️ Breaking changes

- `reply` is now a method of `Contract` instead of global context and changed it's behavior if storage reserve is non-zero in contract.
- Logical expressions are now calculated differently: `&&` now does not execute right expression if left is `false` and `||` does not execute right expression if left is `true`. Before it was executed in any case. This change is made in attempt to reduce unexpected behavior.
- `OwnableTransferable` is now sends response to the sender.
- `overwrites` was renamed to `override`
- `Deployable` trait now sends non-bounceable notifications instead of bounceable ones.

### Features

- `Address` to `Address` maps
- Ability to define key and value serializations for maps
- `sha256` hashing
- `forward` and `notify` functions that can be used to send messages to other contracts using remaining value of incoming message
- `virtual` and `abstract` constants that can be shared between traits
- `storageReserve` constant in every contract that can be used to reserve some storage space by any trait
- `abstract` functions that can be implemented in contracts
- `FactoryDeployable` trait for deploying from factory contract
- `@stdlib/dns` for easier DNS resolution
- Opt-in `external` message support
- Typed `bounce` receiver and `bounce<T>` type modifier
- `commit` for committing state changes
- `inline` modifier for functions for inlining them into the caller
- Ability to define empty messages (but not structs)
- Some string-related operations are now computed at compile time if possible

### Fixed

- Signature of `preloadBits` function
- Fixed `readForwardFee` function

## [1.1.0-beta.28] - 2023-04-19

### Fixed

- Fix `func` invocation

## [1.1.0-beta.27] - 2023-04-14

### Fixed

- Remove tact-bindings binary reference

## [1.1.0-beta.26] - 2023-04-14

### Added

- Ability to define empty messages (but not structs)

## [1.1.0-beta.25] - 2023-04-14

### Added

- Support for bounced receivers for message structs

## [1.1.0-beta.24] - 2023-04-13

### Changed

- Bounced messages now skipped first 32 bits before passing it to receivers

### Fixed

- Passing optional structs as arguments

## [1.1.0-beta.23] - 2023-04-13

### Changed

- deploy trait now sends non-bounceable notifications
- changed `forward` and added bounceable and init arguments

### Added

- `Contract.notify()` non-bounceable alternative to reply

## [1.1.0-beta.22] - 2023-04-13

### Added

- `commit` function to commit state changes

## [1.1.0-beta.21] - 2023-04-13

### Fixed

- Work-around func `0.4.3` bug with pragma processing
- Fix external messages with arguments type checking

## [1.1.0-beta.20] - 2023-04-11

### Changed

- Upgrade `func` to `0.4.3`

## [1.1.0-beta.19] - 2023-04-10

### Fixed

- Fix bouncing unknown messages

## [1.1.0-beta.18] - 2023-04-10

### Added

- `FactoryDeployable` trait for deploying from factory contract

## [1.1.0-beta.17] - 2023-04-10

### Added

- Abstract functions
- Abstract and virtual constants in traits

### Changed

- Rename `overrides` to `override`
- Updated ownership transferring methods

### Removed

- Unused `public` modifier

## [1.1.0-beta.16] - 2023-04-09

### Changed

- `reply` now in contract instead of global context

## [1.1.0-beta.15] - 2023-04-09

### Added

- `asCell` to maps

## [1.1.0-beta.14] - 2023-04-09

### Fixed

- Fix `dnsResolveWallet` compilation error

## [1.1.0-beta.13] - 2023-04-09

### Added

- `dns` library
- map key and value serialization formats

## [1.1.0-beta.12] - 2023-04-08

### Fixed

- Upgrade decompiler to a `@tact-lang/opcodes@0.0.13`

## [1.1.0-beta.11] - 2023-04-08

### Fixed

- Signature of `preloadBits` function

## [1.1.0-beta.10] - 2023-04-08

### Added

- `sha256` function to compute sha256 hash of a text or byte string

## [1.1.0-beta.9] - 2023-04-02

### Added

- Opt-in external messages support

## [1.1.0-beta.8] - 2023-04-02

### Fixed

- Missing implementation of `Address` to `Address` maps

## [1.1.0-beta.7] - 2023-03-28

### Added

- `inline` modifier for functions to inline them into the caller

### Fixed

- Fix missing `method_id` in `get_abi_ipfs` and `lazy_deployment_completed`

## [1.1.0-beta.6] - 2023-03-27

### Changed

- Optimization of gas usage of low level primitives

## [1.1.0-beta.5] - 2023-03-25

### Changed

- Optimization of `String.asComment()` that tries to compute it compile time if possible

## [1.1.0-beta.4] - 2023-03-23

### Added

- Ability to compare cells

### Fixed

- Fixed contract crash when equality check involving nullable variables

### Changed

- Change logic of `&&` and `||`. Now second argument is not calculated when first argument is `false` or `true` respectively.

## [1.1.0-beta.3] - 2023-03-22

### Added

- `emit` function to emit events

### Fixed

- Fixed possible inconsistent behavior when calling mutating get methods from inside of the contract
- Fixed regression of order of functions in generated files

## [1.1.0-beta.2] - 2023-03-22

### Changed

- Tact now emits func in multiple files, optimized not only for blockchain, but also for human

## [1.1.0-beta.1] - 2023-03-20

### Fixed

- Some functions for deep structures with optionals not emitted
- Crash in bindings generator on boolean value in dictionary

## [1.1.0-beta.0] - 2023-03-14

### Fixed

- `overwrites` -> `override`
- Invalid `check` function error generation
- Error message for `address(0)`

## [1.0.0] - 2023-03-08

### Added

- `sender()` function to get message sender address

## [1.0.0-rc.13] - 2023-03-08

### Changed

- Upgrade `func` to `0.4.2`

### Fixed

- Windows paths support

## [1.0.0-rc.12] - 2023-03-03

### Fixed

- `pow` is now compile-only function

### Changed

- Use new FunC wasm bundle

## [1.0.0-rc.11] - 2023-03-02

### Added

- exported `check` function for language server support

## [1.0.0-rc.10] - 2023-03-02

### Changed

- Contracts now can be deployed only to the basic workchain unless `masterchain` set `true`
- Checking field initialization in init function

## [1.0.0-rc.9] - 2023-03-01

### Changed

- Contracts now work only with basic workchain. To enable masterchain support set `masterchain: true` in `tact.conf.json`

### Added

- `pow` function for exponentiation
- `address()` compile-time function for creating addresses from strings
- `cell()` compile-time function for creating cells from base64 strings
- `interfaces` field to ABI
- report workchain support in interfaces

## [1.0.0-rc.8] - 2023-02-27

### Added

- `logger` interface to programmatic API

## [1.0.0-rc.7] - 2023-02-27

### Added

- `verify` function to verify compiled package

## [1.0.0-rc.6] - 2023-02-26

### Fixed

- Fixing npm exports

## [1.0.0-rc.5] - 2023-02-26

### Fixed

- Fixing npm exports for typescript

## [1.0.0-rc.4] - 2023-02-26

### Fixed

- Fixing npm exports for typescript

## [1.0.0-rc.3] - 2023-02-26

### Fixed

- Fixed browser/node typings and exports
- Fixed browser environment execution

## [1.0.0-rc.2] - 2023-02-26

### Fixed

- Fixed missing `mkdirp` dependency

## [1.0.0-rc.1] - 2023-02-26

### Fixed

- Fixed cli command

## [1.0.0-rc.0] - 2023-02-26

### Added

- `@ton-lang/compiler/node` to invoke compiler from node similar how cli works
- `@ton-lang/compiler/browser` to invoke compiler from browser

### Removed

- Removed jetton library from stdlib. It would be re-introduced after 1.0 version with more thought put into it.

## [0.10.1] - 2023-02-23

### Added

- Display line and column numbers in error messages to be able to navigate to the error in the editor

### Fixed

- Execution order of struct and message fields
- `initOf` argument type checks

## [0.10.0] - 2023-02-23

### Changed

- Tact contracts are now [Argument-addressable](https://docs.tact-lang.org/ref/evolution/otp-005) meaning that they depend on init arguments and code hash only. Init function is now called when first valid message is received.
- Refactoring of allocator
- Moving contract's load function to the beginning of the execution
- Moving contract's save function to the end of the execution
- moving `debug` flag from `experimental` to `parameters` in `tact.config.json`
- Unknown fields in config are now considered an error
- Allow contracts without fields
- Typescript bindings are now working in browser and doesn't have `ton-emulator` dependency
- `map` syntax now uses `<>` instead of `[]` for future compatibility with generics

### Added

- Allow `Builder` type as a field type similar to `Cell` and `Slice`
- Allow `String` type as a field type

## [0.9.3] - 2023-02-19

### Added

- Error codes in reports
- Client-friendly typescript bindings

### Changed

- Change repository locations

## [0.9.2] - 2023-02-05

### Added

- `emptyMap()` for creating empty maps
- Allowing assigning `null` value to a map variable (same as calling `emptyMap()`)

## [0.9.1] - 2023-02-03

### Changed

- Update `dump` function to handle booleans and strings, better type checking or arguments
- Report `org.ton.debug.v0` interface if debug mode is enabled
- Update bindings generator to support `ton-emulator >= v2.1.0`

## [0.9.0] - 2023-02-02

### Added

- Importing `func` files

### Changed

- Upgrade `func` to `0.4.1`
- Enforce `func` version in generated files
- Enable critical pragmas by default
- Enable inlining in a lot of places thanks to fixed crashes in `func`

## [0.8.11] - 2023-01-28

### Fixed

- Optional `Address` fields in typescript bindings

### Added

- `Address.asSlice` for manual address parsing
- `@stdlib/content` library with `createOffchainContent` functions

### [0.8.10] - 2023-01-27

## Fixed

- `>>` and `<<` operations
- Type checking of struct constructors

## [0.8.9] - 2023-01-25

### Fixed

- Fix missing func compiler in distributive

## [0.8.8] - 2023-01-25

### Added

- TextMate Grammar for syntax highlighting

### Changed

- Embed `func` compiler to package
- Better builder types
- Moved docs to `ton-docs` repository

## [0.8.7] - 2023-01-13

### Added

- `beginTailString` and `beginStringFromBuilder` for starting a `StringBuilder`
- `Slice.asString` for converting slice to a `String` (without checks of contents)

## [0.8.6] - 2023-01-10

### Fixed

- Fixing passing non-nullable type as second argument to map's `set` operation

### Changed

- New `2022.v12` func compiler

## [0.8.5] - 2023-01-09

### Changed

- Improve gas usage in `storeBool`

## [0.8.4] - 2023-01-09

### Added

-`newAddress` function to create a new address from chain and hash -`getConfigParam` to get system configuration

## [0.8.3] - 2023-01-09

### Fixed

- Deep contract dependencies

## [0.8.2] - 2023-01-08

### Added

- `loadAddress` in `Slice`

## [0.8.1] - 2023-01-07

Fixing missing NPM release

## [0.8.0] - 2023-01-07

### Changed

- Changed message id algorithm to the one based on type signatures instead of tlb

### Added

- Dictionaries in typescript bindings
- Introduced packaging compilation step that packages a contract to a single package that can be deployed in predictable way.
- `tact-bindings` to build bindings to non-tact contracts

## [0.7.1] - 2023-01-04

### Fixed

- Assignability type checks

## [0.7.0] - 2023-01-04

### Added

- `toCell` to all structs and messages
- restored disassembler as part of a compilation flow
- `typescript` bindings parser of structs and messages

### Removed

- `abi.pack_cell` and `abi.pack_slice`

### Changed

- Updated codegen to prefix function names with a `$` to avoid clashing with system functions
- `random` and `randomInt` that are correctly initialized on first use unlike native one
- Changed the way get and init methods expect their arguments and return values to match func-like primitives

### Fixed

- non-nullable value could break the nullable variable memory representation

## [0.6.0] - 2023-01-03

### Changed

- Large bindings generator refactoring to match new `ton-core` and `ton-emulator` packages

### Added

- `Deployable` trait in `@stdlib/deploy`

## [0.5.0] - 2022-12-23

### Added

- Constants in contracts
- Global constants
- Added `SendRemainingBalance`, `SendRemainingValue`, `SendIgnoreErrors`, `SendPayGasSeparately`, `SendDestroyIfZero` constants in stdlib
- Added `emptyCell` and `emptySlice` helpers
- Added jettons example

### Changed

- `require` now accepts two arguments, second one must be a string literal that has error message. This error message then will be exported to ABI
- Optional `Address` fields are not encoded using native representation

## [0.4.0] - 2022-12-22

### Changed

- Renamed Map's `get2` to `get` and removing `get` from keywords list.

### Fixed

- Fixed missing call arguments verification

## [0.3.0] - 2022-12-22

### Added

- `String` literals and variables
- `Int.toString()` and `Int.toFloatString()`
- `StringBuilder` for gas-efficient string building
- Global compile-time `ton` function that converts string to Int during compile time.
- `checkDataSignature` similar to func `check_data_signature`
- `String.asComment` for conversion text to a comment payload
- `Resumable` trait, allows to resume contract operations once it was stopped
- Comment receiver that allows to receive arbitrary comment
- `String.asSlice` cast string to a slice for parsing
- Binary shift operators `>>` and `<<`
- `Slice.fromBase64` that converts text slice that has base64 to binary representation (both classic and url)
- `Slice.asCell`, `Builder.asCell`, `Cell.asSlice`, `Builder.asCell` convenience functions
- `Slice.loadCoins` that reads coins from slice
- `myBalance` that returns current balance of a contract before execution phase

### Changed

- `contractAddress` now accepts single argument of type `StateInit` and always produces address for workchain. Old method is renamed to `contractAddressExt`.
- `hashCell` and `hashSlice` are now extension function `hash` on `Slice` and `Cell`
- Removed some keywords such as `message`, `contract`, `init` to allow use this names as variable names
- Renamed `receiveBounced` to `bounced`

### Fixed

- Fixing importing tact with providing extension, now `import "./lib";` and `import "./lib.tact";` are equivalent.
- Fixing extension function generation
- Fixing clashing of variable names with func primitives and global functions
- Fix fallback and bounce argument type resolving
- Fixed `loadUint`/`preloadUint`
- Fixed invalid generation of `>=` and `>` operators

## [0.2.0]

### Added

- `supported_interfaces` TEP support. TACT now automatically builds a list of supported interfaces of a contract
- `IPFS`-based ABI reporting. TACT now automatically calculates and embeds ABI hash into smart contract and prepares a file to upload to IPFS.<|MERGE_RESOLUTION|>--- conflicted
+++ resolved
@@ -66,11 +66,8 @@
 - Incorrect arithmetic bit shift operations optimizations: PR [#1501](https://github.com/tact-lang/tact/pull/1501)
 - Throwing from functions with non-trivial branching in the `try` statement: PR [#1501](https://github.com/tact-lang/tact/pull/1501)
 - Forbid read and write to self in contract init function: PR [#1482](https://github.com/tact-lang/tact/pull/1482)
-<<<<<<< HEAD
+- Support for using a constant within another constant and for the default value of a struct field before constant declaration: PR [#1478](https://github.com/tact-lang/tact/pull/1478)
 - Support overriding constants and methods of BaseTrait: PR [#1591](https://github.com/tact-lang/tact/pull/1591)
-=======
-- Support for using a constant within another constant and for the default value of a struct field before constant declaration: PR [#1478](https://github.com/tact-lang/tact/pull/1478)
->>>>>>> b7add108
 
 ### Docs
 
