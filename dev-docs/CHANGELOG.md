# Changelog

All notable changes to this project will be documented in this file.

The format is based on [Keep a Changelog](https://keepachangelog.com/en/1.0.0/),
and this project adheres to [Semantic Versioning](https://semver.org/spec/v2.0.0.html).

## [Unreleased]

### BREAKING CHANGES

- `Context.bounced` field was replaced with `Context.bounceable` field: PR [#1934](https://github.com/tact-lang/tact/pull/1934)

### Added

- `message()` function, that optimizes message sending without deploying a contract: PR [#1999](https://github.com/tact-lang/tact/pull/1999)
- `deploy()` function, that optimizes the deployment of a child contract: PR [#1832](https://github.com/tact-lang/tact/pull/1832)
- `&&=`, `||=`, `>>=` and `<<=` augmented assignment operators: PR [#853](https://github.com/tact-lang/tact/pull/853)
- New CSpell dictionaries: TVM instructions and adjusted list of Fift words: PR [#881](https://github.com/tact-lang/tact/pull/881)
- Ability to specify a compile-time method ID expression for getters: PR [#922](https://github.com/tact-lang/tact/pull/922) and PR [#932](https://github.com/tact-lang/tact/pull/932)
- Destructuring of structs and messages: PR [#856](https://github.com/tact-lang/tact/pull/856), PR [#964](https://github.com/tact-lang/tact/pull/964), PR [#969](https://github.com/tact-lang/tact/pull/969)
- The `SendDefaultMode` send mode constant to the standard library: PR [#1010](https://github.com/tact-lang/tact/pull/1010)
- The `replace` and `replaceGet` methods for the `Map` type: PR [#941](https://github.com/tact-lang/tact/pull/941)
- Utility for logging errors in code that was supposed to be unreachable: PR [#991](https://github.com/tact-lang/tact/pull/991)
- Ability to specify a compile-time message opcode expression: PR [#1188](https://github.com/tact-lang/tact/pull/1188)
- The `VarInt16`, `VarInt32`, `VarUint16`, `VarUint32` integer serialization types and relevant `storeVarInt16`, `storeVarUint16`, `storeVarInt32`, `storeVarUint32` methods for the `Builder` type: PR [#1186](https://github.com/tact-lang/tact/pull/1186), PR [#1274](https://github.com/tact-lang/tact/pull/1274)
- `unboc`: a standalone CLI utility to expose Tact's TVM disassembler: PR [#1259](https://github.com/tact-lang/tact/pull/1259)
- Added alternative parser: PR [#1258](https://github.com/tact-lang/tact/pull/1258)
- Support for block statements: PR [#1334](https://github.com/tact-lang/tact/pull/1334)
- `nullChecks` config option to disable run-time null checks for the `!!` operator in order to save gas: PR [#1660](https://github.com/tact-lang/tact/pull/1660)
- `loadVarInt16`, `loadVarUint16`, `loadVarInt32`, `loadVarUint32` methods for the `Slice` type: PR [#1667](https://github.com/tact-lang/tact/pull/1667)
- New functions in stdlib from `stdlib.fc` and `math.fc`: `Builder.depth`, `Slice.skipLastBits`, `Slice.firstBits`, `Slice.lastBits`, `Slice.depth`, `Cell.computeDataSize`, `Slice.computeDataSize`, `Cell.depth`, `curLt`, `blockLt`, `setGasLimit`, `getSeed`, `setSeed`, `myCode`, `sign`, `divc`, `muldivc`, `mulShiftRight`, `mulShiftRightRound`, `mulShiftRightCeil`, `sqrt`: PR [#986](https://github.com/tact-lang/tact/pull/986)
- The `--output` CLI flag for specifying custom output directory in single-contract compilation: PR [#1793](https://github.com/tact-lang/tact/pull/1793)
- New functions `Slice.asAddressUnsafe` and `contractHash` in stdlib: PR [#1766](https://github.com/tact-lang/tact/pull/1766)
- New function `Slice.asAddress` in stdlib: PR [#1766](https://github.com/tact-lang/tact/pull/1766)
- `-w` / `--watch` CLI flags to watch for changes in the project and automatically recompile it: PR [#1844](https://github.com/tact-lang/tact/pull/1844)
- New functions `throwIf` and `throwUnless` in stdlib, deprecated their aliases `nativeThrowIf` and `nativeThrowUnless`: PR [#1974](https://github.com/tact-lang/tact/pull/1974)
- New `codeOf T` expression to get code of the contract: PR [#1948](https://github.com/tact-lang/tact/pull/1948)

### Changed

- The `parseImports` function now returns AST import nodes instead of raw strings: PR [#966](https://github.com/tact-lang/tact/pull/966)
- Optional types for `self` argument in `extends mutates` functions are now allowed: PR [#854](https://github.com/tact-lang/tact/pull/854)
- Error codes in the report are now formatted as a list: PR [#1051](https://github.com/tact-lang/tact/pull/1051)
- Clarify error message for bounced types from which accessed a field that does not fit in 224 bytes: PR [#1111](https://github.com/tact-lang/tact/pull/1111)
- Do not automatically validate all addresses when receiving/sending messages or using address manipulating functions: PR [#1207](https://github.com/tact-lang/tact/pull/1207)
- Remove `enabledMasterchain` compiler config option from `tact.config.json`: PR [#1207](https://github.com/tact-lang/tact/pull/1207)
- Remove `org.ton.chain.any.v0` interface: PR [#1207](https://github.com/tact-lang/tact/pull/1207)
- To reduce fees, Tact no longer stores the parent contract code in the system cell that holds all the child contract codes used in `initOf`. Instead, the `MYCODE` instruction is used: PR [#1213](https://github.com/tact-lang/tact/pull/1213)
- Generated TS wrappers now use `const` where possible for variable declarations: PR [#1292](https://github.com/tact-lang/tact/pull/1292)
- Allow serialization specifiers for trait fields PR: [#1303](https://github.com/tact-lang/tact/pull/1303)
- Remove unused typechecker wrapper with the file `check.ts` it is contained in: PR [#1313](https://github.com/tact-lang/tact/pull/1313)
- Unified `StatementTry` and `StatementTryCatch` AST nodes: PR [#1418](https://github.com/tact-lang/tact/pull/1418)
- Calling methods on `null` when `self` is of an optional type is now allowed: PR [#1567](https://github.com/tact-lang/tact/pull/1567)
- Make `msg_bounced` last parameter of `*_contract_router_internal` for better code generation: PR [#1585](https://github.com/tact-lang/tact/pull/1585)
- Inline `*_contract_init` function: PR [#1589](https://github.com/tact-lang/tact/pull/1589)
- Better error message for `unresolved name` error: PR [#1595](https://github.com/tact-lang/tact/pull/1595)
- Better error message for `unresolved global function` error: PR [#1610](https://github.com/tact-lang/tact/pull/1610)
- Better error message for `extend function without parameters` error: PR [#1624](https://github.com/tact-lang/tact/pull/1624)
- Don't generate `lazy_deployment_completed` by default: PR [#1717](https://github.com/tact-lang/tact/pull/1717)
- Optimized `emptyCell()` and `emptySlice()` functions: PR [#1696](https://github.com/tact-lang/tact/pull/1696)
- Internal `crc16` function is now verifiable and covered with tests: PR [#1739](https://github.com/tact-lang/tact/pull/1739)
- Rearrange parameters of some asm methods in order described in `AsmShuffle`: PR [#1702](https://github.com/tact-lang/tact/pull/1702)
- Error message for invalid type for function argument now shows expected type: PR [#1738](https://github.com/tact-lang/tact/pull/1738)
- `Int.toString` now consumes up to 64% less gas: PR [#1837](https://github.com/tact-lang/tact/pull/1837)
- Error message for reserved `self` function parameter now suggests using `extends` function modifier: PR [#1737](https://github.com/tact-lang/tact/pull/1737)
- `Int.toFloatString` now consumes up to 62% less gas: PR [#1956](https://github.com/tact-lang/tact/pull/1956)
- Don't show internal error for unknown types for variables: PR [#2005](https://github.com/tact-lang/tact/pull/2005)
- Struct serialization and parsing functions are now inlined more aggressively to save gas: PR [#2016](https://github.com/tact-lang/tact/pull/2016)
- `NOP` instructions and empty asm functions are now properly optimized: PR [#1959](https://github.com/tact-lang/tact/pull/1959)

### Fixed

- Collisions in getter method ids are now handled and reported properly: PR [#875](https://github.com/tact-lang/tact/pull/875), PR [#1052](https://github.com/tact-lang/tact/pull/1052)
- Non-null struct fields after null ones are treated correctly in Sandbox tests after updating `@ton/core` to 0.59.0: PR [#933](https://github.com/tact-lang/tact/pull/933)
- Prevent inline code snippets from changing their background color: PR [#935](https://github.com/tact-lang/tact/pull/935)
- `as coins` map value serialization type is now handled correctly: PR [#987](https://github.com/tact-lang/tact/pull/987)
- Type checking for `foreach` loops in trait methods: PR [#1017](https://github.com/tact-lang/tact/pull/1017)
- The `sha256()` function no longer throws on statically known strings of any length: PR [#907](https://github.com/tact-lang/tact/pull/907)
- TypeScript wrappers generation for messages with single quote: PR [#1106](https://github.com/tact-lang/tact/pull/1106)
- `foreach` loops now properly handle `as coins` map value serialization type: PR [#1186](https://github.com/tact-lang/tact/pull/1186)
- The typechecker now rejects integer map key types with variable width (`coins`, `varint16`, `varint32`, `varuint16`, `varuint32`): PR [#1276](https://github.com/tact-lang/tact/pull/1276)
- Code generation for `self` argument in optional struct methods: PR [#1284](https://github.com/tact-lang/tact/pull/1284)
- 'The "remainder" field can only be the last field:' inspection now shows location: PR [#1300](https://github.com/tact-lang/tact/pull/1300)
- Forbid "remainder" field at the middle of a contract storage: PR [#1301](https://github.com/tact-lang/tact/pull/1301)
- Forbid the `override` modifier for functions without the corresponding super-function: PR [#1302](https://github.com/tact-lang/tact/pull/1302)
- Format empty blocks without extra empty line: PR [#1346](https://github.com/tact-lang/tact/pull/1346)
- Remove duplicate line and column info from error messages: PR [#1362](https://github.com/tact-lang/tact/pull/1362)
- Support `AstTypedParameter` AST node in pretty printer: PR [#1347](https://github.com/tact-lang/tact/pull/1347)
- Show stacktrace of a compiler error only in verbose mode: PR [#1375](https://github.com/tact-lang/tact/pull/1375)
- Flag name in help (`--project` to `--projects`): PR [#1419](https://github.com/tact-lang/tact/pull/1419)
- Allow importing FunC files with `.func` extension: PR [#1451](https://github.com/tact-lang/tact/pull/1451)
- Error on circular trait dependencies: PR [#1452](https://github.com/tact-lang/tact/pull/1452)
- Bit shift FunC compilation errors for incorrect bit widths: PR [#1453](https://github.com/tact-lang/tact/pull/1453)
- Process `else if` statements in the interpreter: PR [#1500](https://github.com/tact-lang/tact/pull/1500)
- Incorrect arithmetic bit shift operations optimizations: PR [#1501](https://github.com/tact-lang/tact/pull/1501)
- Throwing from functions with non-trivial branching in the `try` statement: PR [#1501](https://github.com/tact-lang/tact/pull/1501)
- Forbid read and write to self in contract init function: PR [#1482](https://github.com/tact-lang/tact/pull/1482)
- Support for using a constant within another constant and for the default value of a struct field before constant declaration: PR [#1478](https://github.com/tact-lang/tact/pull/1478)
- Incorrect call generation to a mutation function: PR [#1608](https://github.com/tact-lang/tact/pull/1608)
- Allow constant/trait constants depend on each other: PR [#1622](https://github.com/tact-lang/tact/pull/1622)
- Combine all generated FunC code into a single file: PR [#1698](https://github.com/tact-lang/tact/pull/1698)
- Runtime calls to `sha256()` now work for arbitrary strings with length >= 128: PR [#1626](https://github.com/tact-lang/tact/pull/1626)
- Generated code in TypeScript wrappers for contract with `init(init: Init)`: PR [#1709](https://github.com/tact-lang/tact/pull/1709)
- Error message for comment (text) receivers with 124 bytes or more: PR [#1711](https://github.com/tact-lang/tact/pull/1711)
- Support overriding constants and methods of BaseTrait: PR [#1591](https://github.com/tact-lang/tact/pull/1591)
- Forbid traits inherit implicitly from BaseTrait: PR [#1591](https://github.com/tact-lang/tact/pull/1591)
- Forbid the `override` modifier for constants without the corresponding super-constant: PR [#1591](https://github.com/tact-lang/tact/pull/1591)
- Check map types for `deepEquals` method: PR [#1718](https://github.com/tact-lang/tact/pull/1718)
- Remove "remainder" from error messages: PR [#1699](https://github.com/tact-lang/tact/pull/1699)
- Check map types for `deepEquals` method: PR [#1718](https://github.com/tact-lang/tact/pull/1718)
- Bump used `@tact-lang/opcode` version to `0.2` which fixes many issues in CI runs: PR [#1922](https://github.com/tact-lang/tact/pull/1922)
- Generation of the fallback receiver for external messages: PR [#1926](https://github.com/tact-lang/tact/pull/1926)
- Runtime calls to `sha256()` now work for arbitrary slices with length >= 128: PR [#1936](https://github.com/tact-lang/tact/pull/1936)
- Better error messages for empty `bounced()` and `bounced("string")`: PR [#1998](https://github.com/tact-lang/tact/pull/1998)
- Contract data types in compilation reports are now generated correctly: PR [#2004](https://github.com/tact-lang/tact/pull/2004)
- Updated contracts in `./examples`: PR [#2008](https://github.com/tact-lang/tact/pull/2008)
<<<<<<< HEAD
- Optimized `initOf` with dependency in global function used inside `init()`: PR [#2027](https://github.com/tact-lang/tact/pull/2027)
=======
- Show better error for fields with a contract type: PR [#2011](https://github.com/tact-lang/tact/pull/2011)
>>>>>>> 605b31da

### Docs

- Added the `description` property to the frontmatter of the each page for better SEO: PR [#916](https://github.com/tact-lang/tact/pull/916)
- Added Google Analytics tags per every page: PR [#921](https://github.com/tact-lang/tact/pull/921)
- Added Ston.fi cookbook: PR [#956](https://github.com/tact-lang/tact/pull/956)
- Added NFTs cookbook: PR [#958](https://github.com/tact-lang/tact/pull/958), PR [#1747](https://github.com/tact-lang/tact/pull/1747)
- Added security best practices: PR [#1070](https://github.com/tact-lang/tact/pull/1070)
- Added automatic links to Web IDE from all code blocks: PR [#994](https://github.com/tact-lang/tact/pull/994)
- Added initial semi-automated Chinese translation of the documentation: PR [#942](https://github.com/tact-lang/tact/pull/942)
- Documented `preloadRef` method for the `Slice` type: PR [#1044](https://github.com/tact-lang/tact/pull/1044)
- Added DeDust cookbook: PR [#954](https://github.com/tact-lang/tact/pull/954)
- Described the limit for deeply nested expressions: PR [#1101](https://github.com/tact-lang/tact/pull/1101)
- Completely overhauled the exit codes page: PR [#978](https://github.com/tact-lang/tact/pull/978)
- Enhanced Jettons Cookbook page: PR [#944](https://github.com/tact-lang/tact/pull/944)
- Added a note that `compilables/` can sometimes be used over `wrappers/` in Blueprint projects: PR [#1112](https://github.com/tact-lang/tact/pull/1112)
- Changed the layout of tables, updated syntax highlighting, and added Chinese translations of sidebar separators: PR [#916](https://github.com/tact-lang/tact/pull/916)
- Fixed handling of next and previous page links at the bottom of the pages when there's a separator item in the sidebar: PR [#949](https://github.com/tact-lang/tact/pull/949)
- Enabled compilation of examples in `data-structures.mdx` and across Cookbook: PR [#917](https://github.com/tact-lang/tact/pull/917)
- Removed the Programmatic API page due to frequent changes. To use the API, please refer to the compiler sources: PR [#1184](https://github.com/tact-lang/tact/pull/1184)
- Added a link to the article by CertiK to Security best practices page: PR [#1185](https://github.com/tact-lang/tact/pull/1185)
- Added a note on `dump()` being computationally expensive: PR [#1189](https://github.com/tact-lang/tact/pull/1189)
- Fixed links in Chinese translation: PR [#1206](https://github.com/tact-lang/tact/pull/1206)
- Added a note on 255 being the maximum number of messages that can be sent during action phase: PR [#1237](https://github.com/tact-lang/tact/pull/1237)
- Added onchain metadata creation for NFTs and Jettons to the cookbook: PR [#1236](https://github.com/tact-lang/tact/pull/1236)
- Documented that identifiers cannot start with `__gen` or `__tact`, and cannot contain Unicode characters apart from the small subset `a-zA-Z0-9_`: PR [#1312](https://github.com/tact-lang/tact/pull/1312)
- Added signatures for map methods, such as `.get()`, `.exists()`, `.set()`, `.replace()`, `.replaceGet()`, `.del()`, `.isEmpty()`, `.deepEquals()`, `.asCell()`: PR [#1352](https://github.com/tact-lang/tact/pull/1352)
- Added a compilation-related page with the description of the compilation report: PR [#1309](https://github.com/tact-lang/tact/pull/1309), PR [#1387](https://github.com/tact-lang/tact/pull/1387)
- Documented `BaseTrait` and methods in stdlib code: PR [#1296](https://github.com/tact-lang/tact/pull/1296)
- Documented how storage variables get updated in relation to the `init()` function: PR [#1311](https://github.com/tact-lang/tact/pull/1311)
- Documented compiler upgrades in Blueprint and other Tact projects: PR [#1560](https://github.com/tact-lang/tact/pull/1560)
- Illustrated how nested maps can be created: PR [#1593](https://github.com/tact-lang/tact/pull/1593)
- Improved Chinese localization of the documentation: PR [#1642](https://github.com/tact-lang/tact/pull/1642)
- Removed the notion of the non-standard TL-B syntax `remainder<X>`: PR [#1599](https://github.com/tact-lang/tact/pull/1599)
- Added description of `.boc`, `.ts`, `.abi`, `.pkg` files and completed Compilation page: PR [#1676](https://github.com/tact-lang/tact/pull/1676)
- Marked gas-expensive functions and expressions: PR [#1703](https://github.com/tact-lang/tact/pull/1703)
- Added a Security audits page, with the first assessment from the Trail of Bits: PR [#1791](https://github.com/tact-lang/tact/pull/1791)
- Listed functions with implicit mode and further clarified the interactions of message sending functions and their modes: PR [#1634](https://github.com/tact-lang/tact/pull/1634)
- Added `Deployable` trait to all contracts in the Cookbook: PR [#1906](https://github.com/tact-lang/tact/pull/1906)
- Added a note on the Debug page about high gas use of functions enabled with debug mode: PR [#1938](https://github.com/tact-lang/tact/pull/1938)
- Added a note on the Assembly functions page regarding the ordering of fields in stdlib structures: PR [#1976](https://github.com/tact-lang/tact/pull/1976)
- Added a link to Awesome Tact after the Ecosystem section: PR [#2015](https://github.com/tact-lang/tact/pull/2015)

### Release contributors

## [1.5.4] - 2025-02-04

### Fixed

- Allowed importing FunC files with `.func` extension. Resolves the `TOB-TACT-1` issue
- Issue understandable error on circular trait dependencies. Resolves the `TOB-TACT-2` issue
- Forbade accessing files via symlinks. Resolves the `TOB-TACT-3` issue
- Bit shift FunC compilation errors for incorrect bit widths. Partially resolves the `TOB-TACT-5` issue
- Streamlined `renameModuleItems` function. Resolves the `TOB-TACT-6` issue
- Documented the parser limitations for nested expressions. Alleviates the `TOB-TACT-7` issue
- Bit shift FunC compilation errors for incorrect bit widths
- Throwing from functions with non-trivial branching in the `try` statement

### Notes

Handling the Unicode in the Tact grammar as per the `TOB-TACT-4` issue has been left unchanged and will be addressed in the future Tact releases.

### Release contributors

- [Anton Trunov](https://github.com/anton-trunov): security audit fixes
- [@verytactical](https://github.com/verytactical): internal review of the security audit fixes
- [Trail of Bits](https://www.trailofbits.com): the security audit of the Tact compiler v1.5.0 (commit 0106ea14857bcf3c40dd10135243d0de96012871) and the audit of the fixes

## [1.5.3] - 2024-11-28

### Changed

- Replaced `Set.isSubsetOf()` with `isSubsetOf()` to support Node.js ≥18 and <22: PR [#1009](https://github.com/tact-lang/tact/pull/1009)

### Release contributors

- [Novus Nota](https://github.com/novusnota)

## [1.5.2] - 2024-09-25

### Fixed

- `asm` functions now support full range of Fift-asm syntax: PR [#855](https://github.com/tact-lang/tact/pull/855), PR [#1061](https://github.com/tact-lang/tact/pull/1061)

- Fix `npm` installations of Tact compiler or any of the packages depending on it by hiding unnecessary post-install runs of `husky`: PR [#870](https://github.com/tact-lang/tact/pull/870)

### Release contributors

- [Novus Nota](https://github.com/novusnota)

## [1.5.1] - 2024-09-18

### Added

- The `engines` property in `package.json` and its strict checking to ensure minimal required Node.js version is 22: PR [#847](https://github.com/tact-lang/tact/pull/847)

### Changed

- CI now does matrix tests with [Blueprint](https://github.com/ton-org/blueprint) and `npm`, `yarn`, `pnpm`, and `bun` package managers: PR [#848](https://github.com/tact-lang/tact/pull/848)

### Release contributors

- [Jesús Héctor Domínguez Sánchez](https://github.com/jeshecdom)
- [Novus Nota](https://github.com/novusnota)

## [1.5.0] - 2024-09-15

### Added

- The `exists` method for the `Map` type: PR [#581](https://github.com/tact-lang/tact/pull/581), PR [#938](https://github.com/tact-lang/tact/pull/938)
- The `storeBit` method for `Builder` type and the `loadBit` method for `Slice` type: PR [#699](https://github.com/tact-lang/tact/pull/699), PR [#936](https://github.com/tact-lang/tact/pull/936)
- The `toSlice` method for structs and messages: PR [#630](https://github.com/tact-lang/tact/pull/630), PR [#936](https://github.com/tact-lang/tact/pull/936)
- Wider range of serialization options for integers — `uint1` through `uint256` and `int1` through `int257`: PR [#558](https://github.com/tact-lang/tact/pull/558), PR [#937](https://github.com/tact-lang/tact/pull/937)
- The `deepEquals` method for the `Map` type: PR [#637](https://github.com/tact-lang/tact/pull/637), PR [#939](https://github.com/tact-lang/tact/pull/939)
- `asm` bodies for module-level functions: PR [#769](https://github.com/tact-lang/tact/pull/769), PR [#825](https://github.com/tact-lang/tact/pull/825)
- Corresponding stdlib functions for new TVM instructions from 2023.07 and 2024.04 upgrades: PR [#331](https://github.com/tact-lang/tact/pull/331), PR [#1062](https://github.com/tact-lang/tact/pull/1062). Added the `storeBuilder` extension function and `gasConsumed`, `getComputeFee`, `getStorageFee`, `getForwardFee`, `getSimpleComputeFee`, `getSimpleForwardFee`, `getOriginalFwdFee`, `myStorageDue` functions.
- `slice`, `rawSlice`, `ascii` and `crc32` built-in functions: PR [#787](https://github.com/tact-lang/tact/pull/787), PR [#799](https://github.com/tact-lang/tact/pull/799), PR [#951](https://github.com/tact-lang/tact/pull/951)
- `Builder.storeMaybeRef`, `parseStdAddress` and `parseVarAddress` stdlib functions: PR [#793](https://github.com/tact-lang/tact/pull/793), PR [#950](https://github.com/tact-lang/tact/pull/950)
- The compiler development guide: PR [#833](https://github.com/tact-lang/tact/pull/833)
- Constant evaluator now uses an interpreter: PR [#664](https://github.com/tact-lang/tact/pull/664). This allows calls to user-defined functions and references to declared global constants.

### Changed

- Allow omitting semicolons in contract/trait declarations and definitions: PR [#718](https://github.com/tact-lang/tact/pull/718)
- Compiler Tests are now using `@ton/sandbox` instead of `@tact-lang/emulator`: PR [#651](https://github.com/tact-lang/tact/pull/651)
- The minimal required Node.js version is bumped to 22: PR [#769](https://github.com/tact-lang/tact/pull/769)

### Fixed

- Traits can override inherited abstract functions: PR [#724](https://github.com/tact-lang/tact/pull/724)
- Fix code generation bug for maps from unsigned integers to Boolean values: PR [#725](https://github.com/tact-lang/tact/pull/725)
- Compiler failure when `toString` gets called as a static function and not a method: PR [#745](https://github.com/tact-lang/tact/pull/745)
- Tact AST keeps the original format of integer literals (hex/dec/oct/bin): PR [#771](https://github.com/tact-lang/tact/pull/771)
- Message opcodes are now checked if they fit into 32 bits: PR [#771](https://github.com/tact-lang/tact/pull/771)
- Disallow zero binary message opcodes as those are reserved for text messages: PR [#786](https://github.com/tact-lang/tact/pull/786)
- Return-statements in `init()` function do not cause FunC compilation error anymore: PR [#794](https://github.com/tact-lang/tact/pull/794)
- `emptyMap()` in equality comparison expressions does not cause code generation failures: PR [#814](https://github.com/tact-lang/tact/pull/814)
- Maps with `coins` as value type are now correctly handled in structs: PR [#821](https://github.com/tact-lang/tact/pull/821)
- Contract method calls in return statements: PR [#829](https://github.com/tact-lang/tact/pull/829)
- Disallow initializers for trait storage fields: PR [#831](https://github.com/tact-lang/tact/pull/831)
- Fix `dnsInternalNormalize()` in `@stdlib/dns` to throw on slices with references as expected: PR [#834](https://github.com/tact-lang/tact/pull/834)

### Release contributors

- [Jesús Héctor Domínguez Sánchez](https://github.com/jeshecdom)
- [Novus Nota](https://github.com/novusnota)
- [Daniil Sedov](https://github.com/Gusarich)
- [Anton Trunov](https://github.com/anton-trunov)

### Special thanks

- [Georgiy Komarov](https://github.com/jubnzv)

## [1.4.4] - 2024-08-18

### Added

- Initial version of the API providing AST equivalence check: PR [#689](https://github.com/tact-lang/tact/pull/689)

### Fixed

- Returning `self` from getters is now allowed: PR [#666](https://github.com/tact-lang/tact/pull/666)
- Remainder fields in the middle of a struct are now forbidden: PR [#697](https://github.com/tact-lang/tact/pull/697)
- Defining two native functions from the same FunC function now does not fail compilation: PR [#699](https://github.com/tact-lang/tact/pull/699)
- Map types are checked for well-formedness in all type ascriptions: PR [#704](https://github.com/tact-lang/tact/pull/704)

## [1.4.3] - 2024-08-16

### Fixed

- Parsing of optional nested struct fields does not cause the `Not a tuple` error anymore: PR [#692](https://github.com/tact-lang/tact/pull/692)
- Disallow shadowing of recursive function names: PR [#693](https://github.com/tact-lang/tact/pull/693)
- Better error message for the case when a constant shadows an stdlib identifier: PR [#694](https://github.com/tact-lang/tact/pull/694)

## [1.4.2] - 2024-08-13

### Changed

- Removed unsupported iterators API: PR [#633](https://github.com/tact-lang/tact/pull/633)
- Created a separate API function to enable compiler features: PR [#647](https://github.com/tact-lang/tact/pull/647)
- Use the `ILogger` interface to enable API users implement their own loggers: PR [#668](https://github.com/tact-lang/tact/pull/668)
- Use specific Internal or Compiler errors when throwing exceptions: PR [#669](https://github.com/tact-lang/tact/pull/669)

### Fixed

- FunC function identifiers with characters from hexadecimal set: PR [#636](https://github.com/tact-lang/tact/pull/636)
- Throw syntax error for module-level (top-level) constants with attributes: PR [#644](https://github.com/tact-lang/tact/pull/644)
- Typechecking for optional types when the argument type is not an equality type: PR [#650](https://github.com/tact-lang/tact/pull/650)
- Getters now return flattened types for structs as before: PR [#679](https://github.com/tact-lang/tact/pull/679)
- New bindings cannot shadow global constants: PR [#680](https://github.com/tact-lang/tact/pull/680)
- Disallow using assignment operators on constants: PR [#682](https://github.com/tact-lang/tact/pull/682)
- Fix code generation for some non-Lvalues that weren't turned into Lvalues by wrapping them in a function call: PR [#683](https://github.com/tact-lang/tact/pull/683)

## [1.4.1] - 2024-07-26

### Added

- `-e` / `--eval` CLI flags to evaluate constant Tact expressions: PR [#462](https://github.com/tact-lang/tact/pull/462)
- `-q` / `--quiet` CLI flags to suppress compiler log output: PR [#509](https://github.com/tact-lang/tact/pull/509)
- Markdown report for compiled contracts now includes Mermaid diagrams for trait inheritance and contract dependencies: PR [#560](https://github.com/tact-lang/tact/pull/560)
- Documentation comments to Zod schema of `tact.config.json` for descriptive hover pop-ups in editors: PR [#575](https://github.com/tact-lang/tact/pull/575)

### Changed

- Removed the `LValue` grammatical category and replaced it with `Expression`: PR [#479](https://github.com/tact-lang/tact/pull/479)
- Compilation results are placed into the source file directory when compiling without `tact.config.json` file: PR [#495](https://github.com/tact-lang/tact/pull/495)
- External receivers are enabled for single file compilation: PR [#495](https://github.com/tact-lang/tact/pull/495)
- `[DEBUG]` prefix was removed from debug prints because a similar prefix was already present: PR [#506](https://github.com/tact-lang/tact/pull/506)
- File paths in debug prints always use POSIX file paths (even on Windows): PR [#523](https://github.com/tact-lang/tact/pull/523)
- The IPFS ABI and supported interfaces getters are not generated by default; to generate those, set to `true` the two newly introduced per-project options in `tact.config.json`: `ipfsAbiGetter` and `interfacesGetter`: PR [#534](https://github.com/tact-lang/tact/pull/534)
- Values of `Slice` and `Builder` types are not converted to `Cell` in Typescript bindings anymore: PR [#562](https://github.com/tact-lang/tact/pull/562)
- Debug prints now include line content for better debugging experience: PR [#563](https://github.com/tact-lang/tact/pull/563)
- Error messages now suggest to add the `self` prefix if there is an attempt to access a missing variable when the contract storage has a variable with the same name: PR [#568](https://github.com/tact-lang/tact/pull/568)
- Error messages now suggest to add or remove parentheses if there is an attempt to access a missing field when there is a method with the same name (and vice versa): PR [#622](https://github.com/tact-lang/tact/pull/622)

### Fixed

- Name clashes with FunC keywords in struct constructor function parameters: PR [#467](https://github.com/tact-lang/tact/issues/467)
- Error messages for traversing non-path-expressions in `foreach`-loops : PR [#479](https://github.com/tact-lang/tact/pull/479)
- Shadowing of trait constants by contract storage variables: PR [#480](https://github.com/tact-lang/tact/pull/480)
- Parsing of non-decimal message opcodes: PR [#481](https://github.com/tact-lang/tact/pull/481)
- Detection of multiple receivers of the same message: PR [#491](https://github.com/tact-lang/tact/pull/491)
- Detection of non-unique message opcodes: PR [#493](https://github.com/tact-lang/tact/pull/493)
- Error messages for non-abstract constants in traits: PR [#483](https://github.com/tact-lang/tact/pull/483)
- All immediately inherited traits must be unique: PR [#500](https://github.com/tact-lang/tact/pull/500)
- Do not throw error when overriding abstract and virtual getters: PR [#503](https://github.com/tact-lang/tact/pull/503)
- Error message for non-existent storage variables: PR [#519](https://github.com/tact-lang/tact/issues/519)
- Error message for duplicate receiver definitions inherited from traits: PR [#519](https://github.com/tact-lang/tact/issues/519)
- Usage of `initOf` inside of `init()` does not cause error `135` anymore: PR [#521](https://github.com/tact-lang/tact/issues/521)
- Usage of `newAddress` with hash parts shorter than 64 hexadecimal digits does not cause constant evaluation error `Invalid address hash length` anymore: PR [#525](https://github.com/tact-lang/tact/pull/525)
- Introduced a streamlined error logger for compilation pipeline to support third-party tools: PR [#509](https://github.com/tact-lang/tact/pull/509)
- Collisions of PascalCase getter names in generated wrappers are now checked: PR [#556](https://github.com/tact-lang/tact/pull/556)
- Display a clearer error in case the source code file is missing when using the Tact CLI: PR [#561](https://github.com/tact-lang/tact/pull/561)
- Error messages for unicode code points outside of valid range: PR [#535](https://github.com/tact-lang/tact/pull/535)
- Correct regex for unicode code points and escaping of control codes in generated comments: PR [#535](https://github.com/tact-lang/tact/pull/535)
- Add `impure` specifier to some stdlib functions that are expected to throw errors: PR [#565](https://github.com/tact-lang/tact/pull/565)
- Defining non-existing native FunC functions now throws an understandable compilation error: PR [#585](https://github.com/tact-lang/tact/pull/585)
- Bump used `@tact-lang/opcode` version to `0.0.16` which fixes the issue with `DIV` instructions: PR [#589](https://github.com/tact-lang/tact/pull/589)
- Code generation for `recv_external` now correctly throws exit code `130` when processing an unexpected message: PR [#604](https://github.com/tact-lang/tact/pull/604)
- Allocator bug resulting in cell overflows for some contract data layouts: PR [#615](https://github.com/tact-lang/tact/pull/615)
- Structs with more than 15 fields do not cause a FunC compilation error anymore: PR [#590](https://github.com/tact-lang/tact/pull/590)
- Typechecking for constant and struct field initializers: PR [#621](https://github.com/tact-lang/tact/pull/621)
- Constant evaluation for structures with default and optional fields: PR [#621](https://github.com/tact-lang/tact/pull/621)
- Report error for self-referencing and mutually-recursive types: PR [#624](https://github.com/tact-lang/tact/pull/624)
- Error reporting for bounced receivers with missing parameter types: PR [#626](https://github.com/tact-lang/tact/pull/626)
- Allowed range of FunC function identifiers in `grammar.ohm`: PR [#628](https://github.com/tact-lang/tact/pull/628)

## [1.4.0] - 2024-06-21

### Added

- The bitwise NOT operation (`~`): PR [#337](https://github.com/tact-lang/tact/pull/337)
- Augmented assignment bitwise operators `|=`, `&=`, `^=`: PR [#350](https://github.com/tact-lang/tact/pull/350)
- Traversing maps from contract storage and structs is now allowed: PR [#389](https://github.com/tact-lang/tact/pull/389)
- The `loadBool` method for `Slice` type: PR [#412](https://github.com/tact-lang/tact/pull/412)
- CLI flag `--with-decompilation` to turn on decompilation of BoC files at the end of the compilation pipeline: PR [#417](https://github.com/tact-lang/tact/pull/417)
- Support more Tact expressions in the constant evaluator: conditional expressions, struct instances, struct field accesses, `emptyMap()`: PR [#432](https://github.com/tact-lang/tact/pull/432) and PR [#445](https://github.com/tact-lang/tact/pull/445)
- The `fromCell` and `fromSlice` methods for struct and message parsing: PR [#418](https://github.com/tact-lang/tact/pull/418) and PR [#454](https://github.com/tact-lang/tact/pull/454)
- The `return`-statement reachability analysis now takes into account the `throw` and `nativeThrow` functions: PR [#447](https://github.com/tact-lang/tact/pull/447)

### Changed

- Trailing semicolons in struct and message declarations are optional now: PR [#395](https://github.com/tact-lang/tact/pull/395)
- Tests are refactored and renamed to convey the sense of what is being tested and to reduce the amount of merge conflicts during development: PR [#402](https://github.com/tact-lang/tact/pull/402)
- `let`-statements can now be used without an explicit type declaration and determine the type automatically if it was not specified: PR [#198](https://github.com/tact-lang/tact/pull/198) and PR [#438](https://github.com/tact-lang/tact/pull/438)
- The outdated TextMate-style grammar files for text editors have been removed (the most recent grammar files can be found in the [tact-sublime](https://github.com/tact-lang/tact-sublime) repo): PR [#404](https://github.com/tact-lang/tact/pull/404)
- The JSON schema for `tact.config.json` has been moved to the `schemas` project folder: PR [#404](https://github.com/tact-lang/tact/pull/404)
- Allow underscores as unused variable identifiers: PR [#338](https://github.com/tact-lang/tact/pull/338)
- The default compilation mode does not decompile BoC files anymore, to additionally perform decompilation at the end of the pipeline, set the `fullWithDecompilation` mode in the `mode` project properties of `tact.config.json`: PR [#417](https://github.com/tact-lang/tact/pull/417)
- Trait lists, parameters and arguments in the Tact grammar were assigned their own names in the grammar for better readability and code deduplication: PR [#422](https://github.com/tact-lang/tact/pull/422)
- The semicolon (`;`) terminating a statement is optional if the statement is the last one in the statement block: PR [#434](https://github.com/tact-lang/tact/pull/434)

### Fixed

- Return type of `skipBits` now matches FunC and does not lead to compilation errors: PR [#388](https://github.com/tact-lang/tact/pull/388)
- Typechecking of conditional expressions when one branch's type is a subtype of another, i.e. for optionals and maps/`null`: PR [#394](https://github.com/tact-lang/tact/pull/394)
- Typechecking of conditional expressions when the types of their branches can be generalized, i.e. for non-optionals and `null` can be inferred an optional type: PR [#429](https://github.com/tact-lang/tact/pull/429)
- External fallback receivers now work properly: PR [#408](https://github.com/tact-lang/tact/pull/408)
- `Int as coins` as a value type of a map in persistent storage does not throw compilation error anymore: PR [#413](https://github.com/tact-lang/tact/pull/413)
- The semantics of the Tact arithmetic operations in the constant evaluator to perform rounding towards negative infinity: PR [#432](https://github.com/tact-lang/tact/pull/432)
- Better error messages for the `void` type: PR [#442](https://github.com/tact-lang/tact/pull/442)
- Fixed the native function binding for the stdlib function `nativeThrowWhen` (it needed to be `throw_if` instead of `throw_when`) and also renamed it to `nativeThrowIf` for consistency with FunC: PR [#451](https://github.com/tact-lang/tact/pull/451)

## [1.3.1] - 2024-06-08

### Added

- Tests for recursive functions: PR [#359](https://github.com/tact-lang/tact/pull/359)
- API for AST traversal: PR [#368](https://github.com/tact-lang/tact/pull/368)
- Spell checking for the whole code base: PR [#372](https://github.com/tact-lang/tact/pull/372)

### Changed

- GitHub actions updated to use Node.js 20: PR [#360](https://github.com/tact-lang/tact/pull/360)
- Refactor AST types to simplify access to third-party tools: PR [#325](https://github.com/tact-lang/tact/pull/325)
- Refactor the compiler API used to access AST store: PR [#326](https://github.com/tact-lang/tact/pull/326)
- Update JSON Schema to inform about usage in Blueprint: PR [#330](https://github.com/tact-lang/tact/pull/330)
- All identifiers in error messages are now quoted for consistency: PR [#363](https://github.com/tact-lang/tact/pull/363)
- The Tact grammar has been refactored for better readability: PR [#365](https://github.com/tact-lang/tact/pull/365)
- Error messages now use relative file paths: PR [#456](https://github.com/tact-lang/tact/pull/456)
- Comparison between `null` and non-optionals now throws a compilation error: PR [#571](https://github.com/tact-lang/tact/pull/571)

### Fixed

- The `log2` and `log` math functions were adjusted for consistency in error throwing: PR [#342](https://github.com/tact-lang/tact/pull/342)
- Shadowing built-in static functions is now forbidden: PR [#351](https://github.com/tact-lang/tact/pull/351)
- Augmented assignment now throws compilation error for non-integer types: PR [#356](https://github.com/tact-lang/tact/pull/356)
- Built-in function `address()` now handles parse errors correctly: PR [#357](https://github.com/tact-lang/tact/pull/357)
- The grammar of the unary operators has been fixed, constant and function declarations are prohibited for contracts and at the top level of Tact modules: PR [#365](https://github.com/tact-lang/tact/pull/365)
- Typos in ABI generation: PR [#372](https://github.com/tact-lang/tact/pull/372)
- `__tact_load_address_opt` code generation: PR [#373](https://github.com/tact-lang/tact/pull/373)
- Empty messages are now correctly converted into cells: PR [#380](https://github.com/tact-lang/tact/pull/380)
- All integer and boolean expressions are now being attempted to be evaluated as constants. Additionally, compile-time errors are thrown for errors encountered during the evaluation of actual constants: PR [#352](https://github.com/tact-lang/tact/pull/352)
- Chaining mutable extension functions now does not throw compilation errors: PR [#384](https://github.com/tact-lang/tact/pull/384)
- Removed unused `ton-compiler` dependency: PR [#452](https://github.com/tact-lang/tact/pull/452)

## [1.3.0] - 2024-05-03

### Added

- `log2` and `log` math functions in `@stdlib/math`: PR [#166](https://github.com/tact-lang/tact/pull/166)
- Reserve mode constants in `@stdlib/reserve`, namely `ReserveExact`, `ReserveAllExcept`, `ReserveAtMost`, `ReserveAddOriginalBalance`, `ReserveInvertSign`, `ReserveBounceIfActionFail`: PR [#173](https://github.com/tact-lang/tact/pull/173)
- Support for string escape sequences (`\\`, `\"`, `\n`, `\r`, `\t`, `\v`, `\b`, `\f`, `\u{0}` through `\u{FFFFFF}`, `\u0000` through `\uFFFF`, `\x00` through `\xFF`): PR [#192](https://github.com/tact-lang/tact/pull/192)
- JSON Schema for `tact.config.json`: PR [#194](https://github.com/tact-lang/tact/pull/194)
- Struct fields punning, i.e. `{foo, bar}` is syntactic sugar for `{ foo: foo, bar: bar }`: PR [#272](https://github.com/tact-lang/tact/pull/272)
- The ability to use `dump` function on the values of the `Address` type: PR [#175](https://github.com/tact-lang/tact/pull/175)
- The non-modifying `StringBuilder`'s `concat` extension function for chained string concatenations: PR [#217](https://github.com/tact-lang/tact/pull/217)
- The `toString` extension function for `Address` type: PR [#224](https://github.com/tact-lang/tact/pull/224)
- The bitwise XOR operation (`^`): PR [#238](https://github.com/tact-lang/tact/pull/238)
- The `isEmpty` extension function for the `Map` type: PR [#266](https://github.com/tact-lang/tact/pull/266)
- The `pow2` power function with base 2: PR [#267](https://github.com/tact-lang/tact/pull/267)
- The `try` and `try-catch` statements: PR [#212](https://github.com/tact-lang/tact/pull/212)
- The `del` method for the `Map` type: PR [#95](https://github.com/tact-lang/tact/pull/95)
- The `-h`/`--help`, `-v` (short for `--version`), `-p` (short for `--project`), `--func` (for only outputting FunC code) and `--check` (for only doing the syntax and type checking) command-line flags: PR [#287](https://github.com/tact-lang/tact/pull/287)
- The `mode` enum in project properties of `tact.config.json` for specifying compilation mode: `full` (default), `funcOnly` (only outputs FunC code and exits), or `checkOnly` (only does the syntax and type checking, then exits): PR [#287](https://github.com/tact-lang/tact/pull/287)
- The `foreach` loop for the `Map` type: PR [#106](https://github.com/tact-lang/tact/pull/106)

### Changed

- The implicit empty `init` function is now present by default in the contract if not declared: PR [#167](https://github.com/tact-lang/tact/pull/167)
- Support trailing commas in all comma-separated lists (struct instantiations, `initOf` arguments, `init()` parameters, inherited traits via `with`, function arguments and parameters): PR [#179](https://github.com/tact-lang/tact/pull/179) and PR [#246](https://github.com/tact-lang/tact/pull/246)
- `@stdlib/stoppable` now imports `@stdlib/ownable` so the programmer does not have to do it separately: PR [#193](https://github.com/tact-lang/tact/pull/193)
- The `newAddress` function now evaluates to a constant value if possible: PR [#237](https://github.com/tact-lang/tact/pull/237)
- The `pow` power function could only be used at compile-time, but now it is available in the standard library and can be called both at runtime and compile-time: PR [#267](https://github.com/tact-lang/tact/pull/267)
- The `dump()` and `dumpStack()` functions now print the file path, line number, and column number in addition to the data: PR [#271](https://github.com/tact-lang/tact/pull/271)
- Use `|` instead of `+` for send mode flags because the bitwise OR operation is idempotent and hence safer: PR [#274](https://github.com/tact-lang/tact/pull/274)
- Bumped the versions of `@ton/core` and `ohm-js` to the most recent ones: PR [#276](https://github.com/tact-lang/tact/pull/276)
- Generated `.pkg`-files always use POSIX file paths (even on Windows): PR [# 300](https://github.com/tact-lang/tact/pull/300)
- The `-p`/`--project` flags now allow specifying more than one project name. Additionally, they also require a `--config` flag to be specified: PR [#287](https://github.com/tact-lang/tact/pull/287)
- Command-line interface now allows compiling a single Tact file directly, without specifying a config: PR [#287](https://github.com/tact-lang/tact/pull/287)

### Fixed

- Escape backticks in error messages for generated TypeScript code: PR [#192](https://github.com/tact-lang/tact/pull/192)
- Integer overflows during compile-time constant evaluation are properly propagated as a compilation error: PR [#200](https://github.com/tact-lang/tact/pull/200)
- Incorrect "already exists" errors when using the `toString` and `valueOf` identifiers: PR [#208](https://github.com/tact-lang/tact/pull/208)
- Empty inherited trait lists after `with` keyword are now disallowed: PR [#246](https://github.com/tact-lang/tact/pull/246)
- Allow chaining method calls with `!!`, for instance, `map.asCell()!!.hash()` is grammatically correct now: PR [#257](https://github.com/tact-lang/tact/pull/257)
- Precedence levels for bitwise operators, equality and comparisons now matches common languages, like JavaScript: PR [#265](https://github.com/tact-lang/tact/pull/265)
- Incorrect variable scoping in the `repeat`, `while` and `until` loops: PR [#269](https://github.com/tact-lang/tact/pull/269)
- FunC compilation errors when trying to `dump()` values of the `Cell`, `Slice`, `Builder` and `StringBuilder` types: PR [#271](https://github.com/tact-lang/tact/pull/271)
- Tact's CLI returns a non-zero exit code if compilation fails: PR [#278](https://github.com/tact-lang/tact/pull/278)
- Use the most recent version of the FunC standard library [`stdlib.fc`](https://github.com/ton-blockchain/ton/blob/4cfe1d1a96acf956e28e2bbc696a143489e23631/crypto/smartcont/stdlib.fc): PR [#283](https://github.com/tact-lang/tact/pull/283)
- The WASM version of the FunC compiler has been updated to 0.4.4 and patched to work on larger contracts: PR [#297](https://github.com/tact-lang/tact/pull/297)
- The `return`-statement reachability analysis: PR [#302](https://github.com/tact-lang/tact/pull/302)

## [1.2.0] - 2024-02-29

### Added

- Augmented assignment operators (`+=`, `-=`, `*=`, `/=` and `%=`): PR [#87](https://github.com/tact-lang/tact/pull/87)
- Binary and octal literals with underscores as numerical separators: PR [#99](https://github.com/tact-lang/tact/pull/99)
- Ternary conditional operator (`condition ? then : else`): PR [#97](https://github.com/tact-lang/tact/pull/97)
- The `--version` command-line flag for the Tact executable: PR [#137](https://github.com/tact-lang/tact/pull/137)
- The `SendBounceIfActionFail` send mode constant to the standard library: PR [#122](https://github.com/tact-lang/tact/pull/122)

### Changed

- Decimal and hexadecimal literals now allow underscores as numerical separators: PR [#99](https://github.com/tact-lang/tact/pull/99)
- The equality and non-equality operators (`==` and `!=`) now support slices and strings by comparing the hashes of the left-hand and right-hand sides : PR [#105](https://github.com/tact-lang/tact/pull/105)
- Continuous integration now tests the dev [tact-template](https://github.com/tact-lang/tact-template)'s version with the dev version of Tact: PR [#111](https://github.com/tact-lang/tact/pull/111)
- Continuous integration now tests the latest [Blueprint](https://github.com/ton-org/blueprint)'s version with the dev version of Tact: PR [#152](https://github.com/tact-lang/tact/pull/152)
- Continuous integration now checks there are no ESLint warnings: PR [#157](https://github.com/tact-lang/tact/pull/157)

### Fixed

- Relative imports from parent directories: PR [#125](https://github.com/tact-lang/tact/pull/125)
- The typechecker failed to identify different types when using the `==` and `!=` operators: PR [#127](https://github.com/tact-lang/tact/pull/127)
- ESLint warnings for the whole Tact codebase: PR [#157](https://github.com/tact-lang/tact/pull/157)
- The versions of some vulnerable dependencies were bumped in `package.json` and `yarn.lock`: PR [#158](https://github.com/tact-lang/tact/pull/158) and PR [#160](https://github.com/tact-lang/tact/pull/160)

## [1.1.5] - 2023-12-01

### Added

- Continuous integration to run Tact tests on Linux, macOS and Windows: PR [#96](https://github.com/tact-lang/tact/pull/96)

### Changed

- Migration to `@ton` NPM packages: PR [#89](https://github.com/tact-lang/tact/pull/89)

### Fixed

- Struct and message identifiers need to be capitalized: PRs [#81](https://github.com/tact-lang/tact/pull/81) and [#83](https://github.com/tact-lang/tact/pull/83)
- Fixed the signature of the `checkDataSignature` function in `stdlib/std/crypto.tact`: PR [#50](https://github.com/tact-lang/tact/pull/50)
- Show location info for the internal compiler error 'Invalid types for binary operation': PR [#63](https://github.com/tact-lang/tact/pull/63)

## [1.1.4] - 2023-09-27

### Changed

- Hacked paths to support builds on Windows

## [1.1.3] - 2023-06-27

### Added

- bitwise and and or operations
- statically compile expressions with bitwise operations if possible

## [1.1.2] - 2023-04-27

### Added

- Add full ABI in bindings

## [1.1.1] - 2023-04-20

### Fixed

- Fix typescript bindings generation for custom key and value serialization formats
- Fix missing external messages in bindings

## [1.1.0] - 2023-04-19

### ⚡️ Breaking changes

- `reply` is now a method of `Contract` instead of global context and changed it's behavior if storage reserve is non-zero in contract.
- Logical expressions are now calculated differently: `&&` now does not execute right expression if left is `false` and `||` does not execute right expression if left is `true`. Before it was executed in any case. This change is made in attempt to reduce unexpected behavior.
- `OwnableTransferable` is now sends response to the sender.
- `overwrites` was renamed to `override`
- `Deployable` trait now sends non-bounceable notifications instead of bounceable ones.

### Features

- `Address` to `Address` maps
- Ability to define key and value serializations for maps
- `sha256` hashing
- `forward` and `notify` functions that can be used to send messages to other contracts using remaining value of incoming message
- `virtual` and `abstract` constants that can be shared between traits
- `storageReserve` constant in every contract that can be used to reserve some storage space by any trait
- `abstract` functions that can be implemented in contracts
- `FactoryDeployable` trait for deploying from factory contract
- `@stdlib/dns` for easier DNS resolution
- Opt-in `external` message support
- Typed `bounce` receiver and `bounce<T>` type modifier
- `commit` for committing state changes
- `inline` modifier for functions for inlining them into the caller
- Ability to define empty messages (but not structs)
- Some string-related operations are now computed at compile time if possible

### Fixed

- Signature of `preloadBits` function
- Fixed `readForwardFee` function

## [1.1.0-beta.28] - 2023-04-19

### Fixed

- Fix `func` invocation

## [1.1.0-beta.27] - 2023-04-14

### Fixed

- Remove tact-bindings binary reference

## [1.1.0-beta.26] - 2023-04-14

### Added

- Ability to define empty messages (but not structs)

## [1.1.0-beta.25] - 2023-04-14

### Added

- Support for bounced receivers for message structs

## [1.1.0-beta.24] - 2023-04-13

### Changed

- Bounced messages now skipped first 32 bits before passing it to receivers

### Fixed

- Passing optional structs as arguments

## [1.1.0-beta.23] - 2023-04-13

### Changed

- deploy trait now sends non-bounceable notifications
- changed `forward` and added bounceable and init arguments

### Added

- `Contract.notify()` non-bounceable alternative to reply

## [1.1.0-beta.22] - 2023-04-13

### Added

- `commit` function to commit state changes

## [1.1.0-beta.21] - 2023-04-13

### Fixed

- Work-around func `0.4.3` bug with pragma processing
- Fix external messages with arguments type checking

## [1.1.0-beta.20] - 2023-04-11

### Changed

- Upgrade `func` to `0.4.3`

## [1.1.0-beta.19] - 2023-04-10

### Fixed

- Fix bouncing unknown messages

## [1.1.0-beta.18] - 2023-04-10

### Added

- `FactoryDeployable` trait for deploying from factory contract

## [1.1.0-beta.17] - 2023-04-10

### Added

- Abstract functions
- Abstract and virtual constants in traits

### Changed

- Rename `overrides` to `override`
- Updated ownership transferring methods

### Removed

- Unused `public` modifier

## [1.1.0-beta.16] - 2023-04-09

### Changed

- `reply` now in contract instead of global context

## [1.1.0-beta.15] - 2023-04-09

### Added

- `asCell` to maps

## [1.1.0-beta.14] - 2023-04-09

### Fixed

- Fix `dnsResolveWallet` compilation error

## [1.1.0-beta.13] - 2023-04-09

### Added

- `dns` library
- map key and value serialization formats

## [1.1.0-beta.12] - 2023-04-08

### Fixed

- Upgrade decompiler to a `@tact-lang/opcodes@0.0.13`

## [1.1.0-beta.11] - 2023-04-08

### Fixed

- Signature of `preloadBits` function

## [1.1.0-beta.10] - 2023-04-08

### Added

- `sha256` function to compute sha256 hash of a text or byte string

## [1.1.0-beta.9] - 2023-04-02

### Added

- Opt-in external messages support

## [1.1.0-beta.8] - 2023-04-02

### Fixed

- Missing implementation of `Address` to `Address` maps

## [1.1.0-beta.7] - 2023-03-28

### Added

- `inline` modifier for functions to inline them into the caller

### Fixed

- Fix missing `method_id` in `get_abi_ipfs` and `lazy_deployment_completed`

## [1.1.0-beta.6] - 2023-03-27

### Changed

- Optimization of gas usage of low level primitives

## [1.1.0-beta.5] - 2023-03-25

### Changed

- Optimization of `String.asComment()` that tries to compute it compile time if possible

## [1.1.0-beta.4] - 2023-03-23

### Added

- Ability to compare cells

### Fixed

- Fixed contract crash when equality check involving nullable variables

### Changed

- Change logic of `&&` and `||`. Now second argument is not calculated when first argument is `false` or `true` respectively.

## [1.1.0-beta.3] - 2023-03-22

### Added

- `emit` function to emit events

### Fixed

- Fixed possible inconsistent behavior when calling mutating get methods from inside of the contract
- Fixed regression of order of functions in generated files

## [1.1.0-beta.2] - 2023-03-22

### Changed

- Tact now emits func in multiple files, optimized not only for blockchain, but also for human

## [1.1.0-beta.1] - 2023-03-20

### Fixed

- Some functions for deep structures with optionals not emitted
- Crash in bindings generator on boolean value in dictionary

## [1.1.0-beta.0] - 2023-03-14

### Fixed

- `overwrites` -> `override`
- Invalid `check` function error generation
- Error message for `address(0)`

## [1.0.0] - 2023-03-08

### Added

- `sender()` function to get message sender address

## [1.0.0-rc.13] - 2023-03-08

### Changed

- Upgrade `func` to `0.4.2`

### Fixed

- Windows paths support

## [1.0.0-rc.12] - 2023-03-03

### Fixed

- `pow` is now compile-only function

### Changed

- Use new FunC wasm bundle

## [1.0.0-rc.11] - 2023-03-02

### Added

- exported `check` function for language server support

## [1.0.0-rc.10] - 2023-03-02

### Changed

- Contracts now can be deployed only to the basic workchain unless `masterchain` set `true`
- Checking field initialization in init function

## [1.0.0-rc.9] - 2023-03-01

### Changed

- Contracts now work only with basic workchain. To enable masterchain support set `masterchain: true` in `tact.conf.json`

### Added

- `pow` function for exponentiation
- `address()` compile-time function for creating addresses from strings
- `cell()` compile-time function for creating cells from base64 strings
- `interfaces` field to ABI
- report workchain support in interfaces

## [1.0.0-rc.8] - 2023-02-27

### Added

- `logger` interface to programmatic API

## [1.0.0-rc.7] - 2023-02-27

### Added

- `verify` function to verify compiled package

## [1.0.0-rc.6] - 2023-02-26

### Fixed

- Fixing npm exports

## [1.0.0-rc.5] - 2023-02-26

### Fixed

- Fixing npm exports for typescript

## [1.0.0-rc.4] - 2023-02-26

### Fixed

- Fixing npm exports for typescript

## [1.0.0-rc.3] - 2023-02-26

### Fixed

- Fixed browser/node typings and exports
- Fixed browser environment execution

## [1.0.0-rc.2] - 2023-02-26

### Fixed

- Fixed missing `mkdirp` dependency

## [1.0.0-rc.1] - 2023-02-26

### Fixed

- Fixed cli command

## [1.0.0-rc.0] - 2023-02-26

### Added

- `@ton-lang/compiler/node` to invoke compiler from node similar how cli works
- `@ton-lang/compiler/browser` to invoke compiler from browser

### Removed

- Removed jetton library from stdlib. It would be re-introduced after 1.0 version with more thought put into it.

## [0.10.1] - 2023-02-23

### Added

- Display line and column numbers in error messages to be able to navigate to the error in the editor

### Fixed

- Execution order of struct and message fields
- `initOf` argument type checks

## [0.10.0] - 2023-02-23

### Changed

- Tact contracts are now [Argument-addressable](https://docs.tact-lang.org/ref/evolution/otp-005) meaning that they depend on init arguments and code hash only. Init function is now called when first valid message is received.
- Refactoring of allocator
- Moving contract's load function to the beginning of the execution
- Moving contract's save function to the end of the execution
- moving `debug` flag from `experimental` to `parameters` in `tact.config.json`
- Unknown fields in config are now considered an error
- Allow contracts without fields
- Typescript bindings are now working in browser and doesn't have `ton-emulator` dependency
- `map` syntax now uses `<>` instead of `[]` for future compatibility with generics

### Added

- Allow `Builder` type as a field type similar to `Cell` and `Slice`
- Allow `String` type as a field type

## [0.9.3] - 2023-02-19

### Added

- Error codes in reports
- Client-friendly typescript bindings

### Changed

- Change repository locations

## [0.9.2] - 2023-02-05

### Added

- `emptyMap()` for creating empty maps
- Allowing assigning `null` value to a map variable (same as calling `emptyMap()`)

## [0.9.1] - 2023-02-03

### Changed

- Update `dump` function to handle booleans and strings, better type checking or arguments
- Report `org.ton.debug.v0` interface if debug mode is enabled
- Update bindings generator to support `ton-emulator >= v2.1.0`

## [0.9.0] - 2023-02-02

### Added

- Importing `func` files

### Changed

- Upgrade `func` to `0.4.1`
- Enforce `func` version in generated files
- Enable critical pragmas by default
- Enable inlining in a lot of places thanks to fixed crashes in `func`

## [0.8.11] - 2023-01-28

### Fixed

- Optional `Address` fields in typescript bindings

### Added

- `Address.asSlice` for manual address parsing
- `@stdlib/content` library with `createOffchainContent` functions

### [0.8.10] - 2023-01-27

## Fixed

- `>>` and `<<` operations
- Type checking of struct constructors

## [0.8.9] - 2023-01-25

### Fixed

- Fix missing func compiler in distributive

## [0.8.8] - 2023-01-25

### Added

- TextMate Grammar for syntax highlighting

### Changed

- Embed `func` compiler to package
- Better builder types
- Moved docs to `ton-docs` repository

## [0.8.7] - 2023-01-13

### Added

- `beginTailString` and `beginStringFromBuilder` for starting a `StringBuilder`
- `Slice.asString` for converting slice to a `String` (without checks of contents)

## [0.8.6] - 2023-01-10

### Fixed

- Fixing passing non-nullable type as second argument to map's `set` operation

### Changed

- New `2022.v12` func compiler

## [0.8.5] - 2023-01-09

### Changed

- Improve gas usage in `storeBool`

## [0.8.4] - 2023-01-09

### Added

-`newAddress` function to create a new address from chain and hash -`getConfigParam` to get system configuration

## [0.8.3] - 2023-01-09

### Fixed

- Deep contract dependencies

## [0.8.2] - 2023-01-08

### Added

- `loadAddress` in `Slice`

## [0.8.1] - 2023-01-07

Fixing missing NPM release

## [0.8.0] - 2023-01-07

### Changed

- Changed message id algorithm to the one based on type signatures instead of tlb

### Added

- Dictionaries in typescript bindings
- Introduced packaging compilation step that packages a contract to a single package that can be deployed in predictable way.
- `tact-bindings` to build bindings to non-tact contracts

## [0.7.1] - 2023-01-04

### Fixed

- Assignability type checks

## [0.7.0] - 2023-01-04

### Added

- `toCell` to all structs and messages
- restored disassembler as part of a compilation flow
- `typescript` bindings parser of structs and messages

### Removed

- `abi.pack_cell` and `abi.pack_slice`

### Changed

- Updated codegen to prefix function names with a `$` to avoid clashing with system functions
- `random` and `randomInt` that are correctly initialized on first use unlike native one
- Changed the way get and init methods expect their arguments and return values to match func-like primitives

### Fixed

- non-nullable value could break the nullable variable memory representation

## [0.6.0] - 2023-01-03

### Changed

- Large bindings generator refactoring to match new `ton-core` and `ton-emulator` packages

### Added

- `Deployable` trait in `@stdlib/deploy`

## [0.5.0] - 2022-12-23

### Added

- Constants in contracts
- Global constants
- Added `SendRemainingBalance`, `SendRemainingValue`, `SendIgnoreErrors`, `SendPayGasSeparately`, `SendDestroyIfZero` constants in stdlib
- Added `emptyCell` and `emptySlice` helpers
- Added jettons example

### Changed

- `require` now accepts two arguments, second one must be a string literal that has error message. This error message then will be exported to ABI
- Optional `Address` fields are not encoded using native representation

## [0.4.0] - 2022-12-22

### Changed

- Renamed Map's `get2` to `get` and removing `get` from keywords list.

### Fixed

- Fixed missing call arguments verification

## [0.3.0] - 2022-12-22

### Added

- `String` literals and variables
- `Int.toString()` and `Int.toFloatString()`
- `StringBuilder` for gas-efficient string building
- Global compile-time `ton` function that converts string to Int during compile time.
- `checkDataSignature` similar to func `check_data_signature`
- `String.asComment` for conversion text to a comment payload
- `Resumable` trait, allows to resume contract operations once it was stopped
- Comment receiver that allows to receive arbitrary comment
- `String.asSlice` cast string to a slice for parsing
- Binary shift operators `>>` and `<<`
- `Slice.fromBase64` that converts text slice that has base64 to binary representation (both classic and url)
- `Slice.asCell`, `Builder.asCell`, `Cell.asSlice`, `Builder.asCell` convenience functions
- `Slice.loadCoins` that reads coins from slice
- `myBalance` that returns current balance of a contract before execution phase

### Changed

- `contractAddress` now accepts single argument of type `StateInit` and always produces address for workchain. Old method is renamed to `contractAddressExt`.
- `hashCell` and `hashSlice` are now extension function `hash` on `Slice` and `Cell`
- Removed some keywords such as `message`, `contract`, `init` to allow use this names as variable names
- Renamed `receiveBounced` to `bounced`

### Fixed

- Fixing importing tact with providing extension, now `import "./lib";` and `import "./lib.tact";` are equivalent.
- Fixing extension function generation
- Fixing clashing of variable names with func primitives and global functions
- Fix fallback and bounce argument type resolving
- Fixed `loadUint`/`preloadUint`
- Fixed invalid generation of `>=` and `>` operators

## [0.2.0]

### Added

- `supported_interfaces` TEP support. TACT now automatically builds a list of supported interfaces of a contract
- `IPFS`-based ABI reporting. TACT now automatically calculates and embeds ABI hash into smart contract and prepares a file to upload to IPFS.<|MERGE_RESOLUTION|>--- conflicted
+++ resolved
@@ -115,11 +115,8 @@
 - Better error messages for empty `bounced()` and `bounced("string")`: PR [#1998](https://github.com/tact-lang/tact/pull/1998)
 - Contract data types in compilation reports are now generated correctly: PR [#2004](https://github.com/tact-lang/tact/pull/2004)
 - Updated contracts in `./examples`: PR [#2008](https://github.com/tact-lang/tact/pull/2008)
-<<<<<<< HEAD
+- Show better error for fields with a contract type: PR [#2011](https://github.com/tact-lang/tact/pull/2011)
 - Optimized `initOf` with dependency in global function used inside `init()`: PR [#2027](https://github.com/tact-lang/tact/pull/2027)
-=======
-- Show better error for fields with a contract type: PR [#2011](https://github.com/tact-lang/tact/pull/2011)
->>>>>>> 605b31da
 
 ### Docs
 
