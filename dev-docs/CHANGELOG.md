--- conflicted
+++ resolved
@@ -108,11 +108,8 @@
 - Bump used `@tact-lang/opcode` version to `0.2` which fixes many issues in CI runs: PR [#1922](https://github.com/tact-lang/tact/pull/1922)
 - Generation of the fallback receiver for external messages: PR [#1926](https://github.com/tact-lang/tact/pull/1926)
 - Runtime calls to `sha256()` now work for arbitrary slices with length >= 128: PR [#1936](https://github.com/tact-lang/tact/pull/1936)
-<<<<<<< HEAD
+- Better error messages for empty `bounced()` and `bounced("string")`: PR [#1998](https://github.com/tact-lang/tact/pull/1998)
 - Contract data types in compilation reports are now generated correctly: PR [#2004](https://github.com/tact-lang/tact/pull/2004)
-=======
-- Better error messages for empty `bounced()` and `bounced("string")`: PR [#1998](https://github.com/tact-lang/tact/pull/1998)
->>>>>>> 59fbc385
 
 ### Docs
 
