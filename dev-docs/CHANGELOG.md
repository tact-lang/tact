--- conflicted
+++ resolved
@@ -11,11 +11,8 @@
 
 - Optimized message deserialization with native loading of `Maybe Cell` fields: PR [#2661](https://github.com/tact-lang/tact/pull/2661)
 - [fix] Compiler now disallows `ton()` with empty or blank string: PR [#2681](https://github.com/tact-lang/tact/pull/2681)
-<<<<<<< HEAD
+- [fix] Compiler now disallows `ton()` with invalid number value or negative numbers: PR [#2684](https://github.com/tact-lang/tact/pull/2684)
 - [fix] Compiler now correctly compiles contracts with optional struct fields with default values: PR [#2683](https://github.com/tact-lang/tact/pull/2683)
-=======
-- [fix] Compiler now disallows `ton()` with invalid number value or negative numbers: PR [#2684](https://github.com/tact-lang/tact/pull/2684)
->>>>>>> 9b309c37
 
 ### Standard Library
 
