--- conflicted
+++ resolved
@@ -75,12 +75,9 @@
 - Support for using a constant within another constant and for the default value of a struct field before constant declaration: PR [#1478](https://github.com/tact-lang/tact/pull/1478)
 - Incorrect call generation to a mutation function: PR [#1608](https://github.com/tact-lang/tact/pull/1608)
 - Allow constant/trait constants depend on each other: PR [#1622](https://github.com/tact-lang/tact/pull/1622)
-<<<<<<< HEAD
+- Combine all generated FunC code into a single file: PR [#1698](https://github.com/tact-lang/tact/pull/1698)
 - Support overriding constants and methods of BaseTrait: PR [#1591](https://github.com/tact-lang/tact/pull/1591)
 - Forbid traits inherit implicitly from BaseTrait: PR [#1591](https://github.com/tact-lang/tact/pull/1591)
-=======
-- Combine all generated FunC code into a single file: PR [#1698](https://github.com/tact-lang/tact/pull/1698)
->>>>>>> 393e3b4a
 
 ### Docs
 
