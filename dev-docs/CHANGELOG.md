--- conflicted
+++ resolved
@@ -7,13 +7,11 @@
 
 ## [Unreleased]
 
-<<<<<<< HEAD
 - [fix] Added fixed-bytes support to bounced message size calculations
-=======
+
 ### Docs
 
 - Changed the title of the "Gas-expensive" badge to "500+ gas" to avoid confusion when discussing relative gas-efficiency: PR [#3120](https://github.com/tact-lang/tact/pull/3120)
->>>>>>> 5432bca4
 
 ## [1.6.10] - 2025-05-16
 
