# Changelog

All notable changes to this project will be documented in this file.

The format is based on [Keep a Changelog](https://keepachangelog.com/en/1.0.0/),
and this project adheres to [Semantic Versioning](https://semver.org/spec/v2.0.0.html).

## [Unreleased]

### Breaking changes

- Compiler now reports an error if `VarAddress` or `parseVarAddress()` is used, since starting
  from [TVM 10](https://github.com/ton-blockchain/ton/blob/master/doc/GlobalVersions.md#version-10) they are mostly not supported: PR [#3067](https://github.com/tact-lang/tact/pull/3067).

### Language features

- [fix] Compiler now correctly handles optional slices, builders, and strings when generating serialization logic: PR [#3053](https://github.com/tact-lang/tact/pull/3053)
- [fix] Compiler now disallows type usages as value (e.g. `let x = Int` or `let x = MyStruct`): PR [#3065](https://github.com/tact-lang/tact/pull/3065)

### Tooling

- [fix] Formatter now correctly handles floating comments: PR [#2995](https://github.com/tact-lang/tact/pull/2995)
- [fix] Formatter now correctly handles inline comments after the last declaration: PR [#3064](https://github.com/tact-lang/tact/pull/3064)
<<<<<<< HEAD
- [fix] Formatter now better supports comments inside chained method calls: PR [#3070](https://github.com/tact-lang/tact/pull/3070)
=======
- [fix] Formatter now correctly handles floating comments after import: PR [#3071](https://github.com/tact-lang/tact/pull/3071)
>>>>>>> 3f7ccd25

### Docs

- Enabled format checking across the Cookbook: PR [#2980](https://github.com/tact-lang/tact/pull/2980)
- Added references to https://github.com/tact-lang/defi-cookbook: PR [#2985](https://github.com/tact-lang/tact/pull/2985)
- Added description of the "unreachable code" errors and enhanced the descriptions of the `return` statement: PR [#2750](https://github.com/tact-lang/tact/pull/2750)
- Fixed description of the unary plus `+` operator: PR [#3016](https://github.com/tact-lang/tact/pull/3016)
- Documented that map key-value types and the inner message type of the `bounced<M>` type constructor cannot be nullable: PR [#3017](https://github.com/tact-lang/tact/pull/3017)
- Lowercased "Struct" everywhere except at the beginning of sentences: PR [#3021](https://github.com/tact-lang/tact/pull/3021)
- Reworked the optionals page: PR [#3002](https://github.com/tact-lang/tact/pull/3002)

### Release contributors

- [Novus Nota](https://github.com/novusnota)
- [Petr Makhnev](https://github.com/i582)

## [1.6.7] - 2025-04-24

### Language features

- Fixed incorrect error message for bounced messages: PR [#2932](https://github.com/tact-lang/tact/pull/2932)
- Added compile-time map literals: PR [#2881](https://github.com/tact-lang/tact/pull/2881)
- Added the `inMsg()` built-in function as an optimized version of `msg.toSlice()`: PR [#2850](https://github.com/tact-lang/tact/pull/2850)
- Compiler now generates more efficient code for structure fields serialization: PR [#2836](https://github.com/tact-lang/tact/pull/2836)
- Compiler now generates more efficient code for `Address?` fields deserialization: PR [#2834](https://github.com/tact-lang/tact/pull/2834)
- Optimized `self.notify`, `self.reply`, and `self.forward` in `BaseTrait` by using the `message` function directly where possible and avoiding unnecessary use of alias: PR [#2515](https://github.com/tact-lang/tact/pull/2515)
- Compiler now generates more efficient code for `if` statements: PR [#2844](https://github.com/tact-lang/tact/pull/2844)
- Any message now has an `opcode()` method to obtain its opcode: PR [#2886](https://github.com/tact-lang/tact/pull/2886)
- Contract `init` function now can have parameters with `as` annotations: PR [#2890](https://github.com/tact-lang/tact/pull/2890)
- [fix] Compiler now correctly handles get functions with an empty message parameter: PR [#2892](https://github.com/tact-lang/tact/pull/2892)

### Standard Library

- Improved gas consumption of the `cashback` function: PR [#2882](https://github.com/tact-lang/tact/pull/2882)
- Improved gas efficiency for the `BaseTrait` functions: PR [#2913](https://github.com/tact-lang/tact/pull/2913)

### Tooling

- Formatter now shortens `Foo { value: value }` to `Foo { value }`: PR [#2884](https://github.com/tact-lang/tact/pull/2884)
- Formatter now supports formatting several files and directories: PR [#2906](https://github.com/tact-lang/tact/pull/2906)
- [fix] Formatter now correctly formats trailing comments after the last field: PR [#2912](https://github.com/tact-lang/tact/pull/2912)

### Docs

- Added `inMsg()` function to the gas best practices page: PR [#2850](https://github.com/tact-lang/tact/pull/2850)
- Fixed the description of `StateInit.hasSameBasechainAddress()` function: PR [#2848](https://github.com/tact-lang/tact/pull/2848)

### Release contributors

- [Petr Makhnev](https://github.com/i582)
- [Novus Nota](https://github.com/novusnota)
- [skywardboundd](https://github.com/skywardboundd)
- [verytactical](https://github.com/verytactical)
- [Anton Trunov](https://github.com/anton-trunov)

## [1.6.6] - 2025-04-16

### Language features

- Optimized message deserialization with native loading of `Maybe Cell` fields: PR [#2661](https://github.com/tact-lang/tact/pull/2661)
- Optimized message serialization with native stores of `Maybe Cell` fields: PR [#2647](https://github.com/tact-lang/tact/pull/2647)
- Zero inequality comparison optimization: PR [#2655](https://github.com/tact-lang/tact/pull/2655)
- Compiler now generates more readable code for augmented assignment operators: PR [#2710](https://github.com/tact-lang/tact/pull/2710)
- [fix] Compiler now disallows `ton()` with empty or blank string: PR [#2681](https://github.com/tact-lang/tact/pull/2681)
- [fix] Compiler now disallows `ton()` with invalid number value or negative numbers: PR [#2684](https://github.com/tact-lang/tact/pull/2684)
- [fix] Compiler now shows a more informative error message for abstract functions and constants without a body: PR [#2688](https://github.com/tact-lang/tact/pull/2688)
- [fix] Compiler now correctly processes nested structs with default values in the interpreter: PR [#2687](https://github.com/tact-lang/tact/pull/2687)
- [fix] Compiler now correctly compiles contracts with optional struct fields with default values: PR [#2683](https://github.com/tact-lang/tact/pull/2683)
- [fix] Compiler now shows a more informative error message for unsupported assembly functions inside traits and contracts: PR [#2689](https://github.com/tact-lang/tact/pull/2689)
- [fix] Compiler now shows a more informative error message for `Slice? as remaining` fields: PR [#2694](https://github.com/tact-lang/tact/pull/2694)
- [fix] Compiler now shows a more informative error message for fields with unsupported trait types: PR [#2695](https://github.com/tact-lang/tact/pull/2695)
- [fix] Compiler now correctly generates code for functions with several wildcard parameters: PR [#2703](https://github.com/tact-lang/tact/pull/2703)
- [fix] Compiler now checks that "override" functions and constants have a virtual or abstract modifier in the parent trait: PR [#2700](https://github.com/tact-lang/tact/pull/2700)
- [fix] Compiler now throws an error if a non-optional method is called on an optional type: PR [#2770](https://github.com/tact-lang/tact/pull/2770)
- [fix] Compiler now throws an error when inheriting from two traits that have methods with the same name: PR [#2773](https://github.com/tact-lang/tact/pull/2773)
- [fix] Compiler now correctly generates code for the unary plus operator: PR [#2807](https://github.com/tact-lang/tact/pull/2807)
- [fix] Compiler now shows a full error message for maps with optional value: PR [#2810](https://github.com/tact-lang/tact/pull/2810)
- [fix] Compiler now correctly detects mutually recursive types: PR [#2814](https://github.com/tact-lang/tact/pull/2814)
- [fix] Generated TypeScript wrappers now export all functions for serialization/deserialization: PR [#2706](https://github.com/tact-lang/tact/pull/2706)
- [fix] Processing of `null` values of optional types in the `dump` builtin: PR [#2730](https://github.com/tact-lang/tact/pull/2730)
- [fix] Support constants as the second parameter of the `require()` function: PR [#2808](https://github.com/tact-lang/tact/pull/2808)

### Standard Library

- Added compute phase exit code constants reserved by the Tact compiler: `TactExitCodeNullReferenceException`, `TactExitCodeInvalidSerializationPrefix`, `TactExitCodeInvalidIncomingMessage`, `TactExitCodeConstraintsError`, `TactExitCodeAccessDenied`, `TactExitCodeContractStopped`, `TactExitCodeInvalidArgument`, `TactExitCodeContractCodeNotFound`, `TactExitCodeInvalidStandardAddress`, `TactExitCodeNotBasechainAddress`: PR [#2527](https://github.com/tact-lang/tact/pull/2527)
- Added the `SignedBundle` struct and the corresponding `verifySignature` method: PR [#2627](https://github.com/tact-lang/tact/pull/2627)
- Added the `sendRawMessage` and `sendRawMessageReturnForwardFee` functions instead of the deprecated `nativeSendMessage` and `nativeSendMessageReturnForwardFee` functions correspondingly: PR [#2755](https://github.com/tact-lang/tact/pull/2755)
- Optimized the `sha256()` function to about ~270 less gas used per call and added the `keccak256()` function: PR [#2775](https://github.com/tact-lang/tact/pull/2775)

### Tooling

- Added source code formatter: PR [#2768](https://github.com/tact-lang/tact/pull/2768)
  - Show a better error if a file cannot be parsed by the formatter: PR [#2796](https://github.com/tact-lang/tact/pull/2796)
  - Added `--check` flag to formatter: PR [#2788](https://github.com/tact-lang/tact/pull/2788)
  - Support directory formatting: PR [#2787](https://github.com/tact-lang/tact/pull/2787)

### TypeScript third-party API

- Support contract parameters in the AST printer: PR [#2658](https://github.com/tact-lang/tact/pull/2658)

### Docs

- Fixed code example of the `initOf` expression to highlight support for contract parameters: PR [#2550](https://github.com/tact-lang/tact/pull/2550)
- Fixed the description of the Tact-reserved exit code 129 and expanded descriptions of functions that can throw it, such as `Message.fromCell()` and `Message.fromSlice()`: PR [#2604](https://github.com/tact-lang/tact/pull/2604)
- Added "Learn Tact in Y minutes" page to the Book: PR [#2375](https://github.com/tact-lang/tact/pull/2375)
- Ensured that variables are always shown declared with immediate initialization, and made it clear in the descriptions of the `let` statement: PR [#2742](https://github.com/tact-lang/tact/pull/2742)
- Fixed the description of the Unicode escape upper bound (U+10FFFF): PR [#2752](https://github.com/tact-lang/tact/pull/2752)
- Added generation of `llms.txt`, `llms-full.txt` (full version), and `llms-small.txt` (compact version, with non-essential content removed): PR [#2763](https://github.com/tact-lang/tact/pull/2763)
- Added description of the specialized math functions, such as `pow2()` and `log2()`, to the gas best practices page: PR [#2771](https://github.com/tact-lang/tact/pull/2771)
- Added `BasechainAddress` to the gas best practices page: PR [#2802](https://github.com/tact-lang/tact/pull/2802)
- Applied suggestions from the gas best practices page to the security best practices page: PR [#2811](https://github.com/tact-lang/tact/pull/2811)

### Release contributors

- [Novus Nota](https://github.com/novusnota)
- [skywardboundd](https://github.com/skywardboundd)
- [Petr Makhnev](https://github.com/i582)
- [Anton Trunov](https://github.com/anton-trunov)
- [verytactical](https://github.com/verytactical)

## [1.6.5] - 2025-03-28

### Language features

- Optimized `Context().sender` to use `sender()` function for better gas efficiency: PR [#2427](https://github.com/tact-lang/tact/pull/2427)
- [fix] Ternary operator with struct and null: PR [#2432](https://github.com/tact-lang/tact/pull/2432)
- [fix] Show an error message for assembly functions with the `get` attribute: PR [#2484](https://github.com/tact-lang/tact/pull/2484)
- [fix] The parser does not throw an internal compiler error if the error is reported after the end of the file: PR [#2485](https://github.com/tact-lang/tact/pull/2485)
- [fix] Always show an error when calling the `dump()` function with an argument of the unsupported `StringBuilder` type: PR [#2491](https://github.com/tact-lang/tact/pull/2491)
- [fix] The grammar now disallows the augmented assignment operators with whitespace between the operator and the equals sign: PR [#2492](https://github.com/tact-lang/tact/pull/2492)
- [fix] Generated code now short-circuits `&&=` and `||=` operators: PR [#2494](https://github.com/tact-lang/tact/pull/2494)
- [fix] Get methods that return optional contract state now work correctly: PR [#2512](https://github.com/tact-lang/tact/pull/2512)
- [fix] Get methods that return contract state for empty contracts now work correctly: PR [#2517](https://github.com/tact-lang/tact/pull/2517)
- [fix] Skip checking if the slice has been parsed completely when parsing a message (`Message.fromSlice()`) with the last field of the type `Slice as remaining`: PR [#2524](https://github.com/tact-lang/tact/pull/2524)
- [fix] The wildcard symbol (`_`) cannot be used as an identifier in any context, including struct/message fields or contract names: PR [#2519](https://github.com/tact-lang/tact/pull/2519)

### Standard Library

- Deprecated the `SendPayGasSeparately` constant in favor of `SendPayFwdFeesSeparately`: PR [#2483](https://github.com/tact-lang/tact/pull/2483)
- Time-related functions are now located in the `std/internal/time.tact` file: PR [#2507](https://github.com/tact-lang/tact/pull/2507)
- [fix] The `Stoppable` trait now uses `throwUnless` with exit code 133 instead of `require` with "Contract stopped" message: PR [#2503](https://github.com/tact-lang/tact/pull/2503)

### Code generation

- [fix] Save the contract state on early `return` from receivers: PR [#2482](https://github.com/tact-lang/tact/pull/2482)

### Internal infrastructure

- `internalExternalReceiversOutsideMethodsMap` has been reworked to ensure compatibility with explorers: PR [#2398](https://github.com/tact-lang/tact/pull/2398)

### Docs

- Fixed description of the `dump()` function, which does not support values of `StringBuilder` type: PR [#2463](https://github.com/tact-lang/tact/pull/2463)
- Explicitly stated that structs cannot be empty, while message structs can: PR [#2464](https://github.com/tact-lang/tact/pull/2464)
- Fixed description of the `contractAddressExt()` function, which currently does not resolve constant values at compile-time and allows specifying arbitrary `chain` IDs: PR [#2497](https://github.com/tact-lang/tact/pull/2497)
- Fixed description of `getOriginalFwdFee()` and `Context.readForwardFee()` functions, where the latter calls the former at the end of its execution: PR [#2521](https://github.com/tact-lang/tact/pull/2521)

### Release contributors

- [Shvetc Andrei](https://github.com/Shvandre)
- [Daniil Sedov](https://github.com/Gusarich)
- [Novus Nota](https://github.com/novusnota)
- [Petr Makhnev](https://github.com/i582)
- [skywardboundd](https://github.com/skywardboundd)
- [Anton Trunov](https://github.com/anton-trunov)

### Special thanks

- [Ilya Aksakov](https://github.com/ilyaAksakov) and the [RSquad](https://github.com/rsquad) team

## [1.6.4] - 2025-03-18

### Language features

- Applied parameters rearrangement only for ASM methods with a single parameter to avoid confusion: PR [#2410](https://github.com/tact-lang/tact/pull/2410)
- Reduced gas usage for contracts with some special cases of binary and fallback receivers: PR [#2396](https://github.com/tact-lang/tact/pull/2396)

### Standard Library

- Added `forceWorkchain()` function: PR [#2387](https://github.com/tact-lang/tact/pull/2387)

#### Compilation report

- [fix] TL-B for `Address?` is not `Maybe Address`, but plain `Address`: PR [#2386](https://github.com/tact-lang/tact/pull/2386)

### Internal infrastructure

- Removed `postinstall` from `package.json` to not run scripts with dev dependencies on the user side: PR [#2382](https://github.com/tact-lang/tact/pull/2382)

### Docs

- Removed the "gas-expensive" badge from `checkSignature()` and `checkDataSignature()` functions and added a caution note when they do become expensive (from 11th call): PR [#2380](https://github.com/tact-lang/tact/pull/2380)
- Fixed descriptions of `Slice.asString()` and `String.asSlice()` functions: PR [#2391](https://github.com/tact-lang/tact/pull/2391)
- Split Core libraries in the reference: `core-common` and `core-advanced` were removed, and their contents were distributed across other libraries; `core-crypto`, `core-contextstate`, `core-send`, `core-gas`, and `core-addresses` were introduced: PR [#2391](https://github.com/tact-lang/tact/pull/2391)
- Added documentation for `BasechainAddress`, `emptyBasechainAddress`, `newBasechainAddress`, `contractBasechainAddress`, `Builder.storeBasechainAddress`: PR [#2411](https://github.com/tact-lang/tact/pull/2411)

### Release contributors

- [Novus Nota](https://github.com/novusnota)
- [Anton Trunov](https://github.com/anton-trunov)
- [Maksim Lagus](https://github.com/Kaladin13)
- [Petr Makhnev](https://github.com/i582)
- [verytactical](https://github.com/verytactical)

## [1.6.3] - 2025-03-12

### Compiler configuration

- Added `internalExternalReceiversOutsideMethodsMap` config option as part of optimization options to protect potentially unwanted optimization: PR [#2370](https://github.com/tact-lang/tact/pull/2370)

### Standard Library

- Added `forceBasechain()` function: PR [#2330](https://github.com/tact-lang/tact/pull/2330)

### Internal infrastructure

- Removed old parser: PR [#2365](https://github.com/tact-lang/tact/pull/2365)

### Docs

- Added descriptions for `&&=`, `||=`, `>>=` and `<<=` augmented assignment operators: PR [#2328](https://github.com/tact-lang/tact/pull/2328)
- Added gas best practices page: PR [#2342](https://github.com/tact-lang/tact/pull/2342)
- Documented semantics of empty contract parameters: PR [#2346](https://github.com/tact-lang/tact/pull/2346)
- Deprecated `Deployable` and `FactoryDeployable` traits in favor of `null` message body `receive()` and a `cashback()` function: PR [#2354](https://github.com/tact-lang/tact/pull/2354)
- Documented new exit code and opcode records in TypeScript wrappers: PR [#2348](https://github.com/tact-lang/tact/pull/2348)

### Release contributors

- [Novus Nota](https://github.com/novusnota)
- [Maksim Lagus](https://github.com/Kaladin13)
- [verytactical](https://github.com/verytactical)
- [Shvetc Andrei](https://github.com/Shvandre)
- [Petr Makhnev](https://github.com/i582)

## [1.6.2] - 2025-03-06

### Language features

- [fix] Empty `init()` is not implicitly inserted when empty contract parameters are present: PR [#2314](https://github.com/tact-lang/tact/pull/2314)

### Standard Library

- Add doc comments for the functions and structs in `/libs`: PR [#2308](https://github.com/tact-lang/tact/pull/2308)
- Add the `Slice.skipRef`, `Slice.skipMaybeRef`, `Slice.skipBool`, `Slice.skipCoins`, `Slice.skipVarUint16`, `Slice.skipVarInt16`, `Slice.skipVarUint32`, `Slice.skipVarInt32`, `Slice.skipAddress` functions: PR [#2305](https://github.com/tact-lang/tact/pull/2305)

### Error reporting

- [fix] Don't give an error for a small enough type for bounce receiver: PR [#2300](https://github.com/tact-lang/tact/pull/2300)

### TypeScript wrappers

- [fix] Getters are called by their named and not method_id if it is not explicitly set: PR [#2299](https://github.com/tact-lang/tact/issues/2299)
- Contract constructors are public now: PR [#2290](https://github.com/tact-lang/tact/issues/2290)

### Release contributors

- [Petr Makhnev](https://github.com/i582)
- [verytactical](https://github.com/verytactical)
- [Maksim Lagus](https://github.com/Kaladin13)
- [Shvetc Andrei](https://github.com/Shvandre)
- [Daniil Sedov](https://github.com/Gusarich)
- [Novus Nota](https://github.com/novusnota)

## [1.6.1] - 2025-03-04

### Language features

- [fix] The `toCell()` method called in a receiver on a contract field that is a struct is now handled correctly: PR [#2186](https://github.com/tact-lang/tact/pull/2186)
- [fix] Support for multiple wildcard function parameters: PR [#2188](https://github.com/tact-lang/tact/pull/2188)

### Standard Library

- Add the `StateInit.hasSameBasechainAddress` function: PR [#2187](https://github.com/tact-lang/tact/pull/2187)
- Add doc comments for most functions and structs: PR [#2267](https://github.com/tact-lang/tact/pull/2267)
- Add the `cashback` function: PR [#2241](https://github.com/tact-lang/tact/pull/2241)

### TypeScript wrappers

- Export message opcodes and exit codes: PR [#2081](https://github.com/tact-lang/tact/issues/2081)

### Code generation

- Contract load function is inlined: PR [#2101](https://github.com/tact-lang/tact/pull/2101)

### TypeScript third-party API

- Export more API from `index.ts`, including AST, context, parser, build pipeline, and typechecker functions: PR [#2196](https://github.com/tact-lang/tact/pull/2196)

### Internal infrastructure

- Do not add `.code` to the file names of the generated FunC, Fift, and disassembled Fift: PR [#2103](https://github.com/tact-lang/tact/pull/2103)
- Moved `benchmarks` to separate folder from tests, added CLI utilities for them: PR [#2234](https://github.com/tact-lang/tact/pull/2234)

### Release contributors

- [Anton Trunov](https://github.com/anton-trunov)
- [Daniil Sedov](https://github.com/Gusarich)
- [Petr Makhnev](https://github.com/i582)
- [Jesús Héctor Domínguez Sánchez](https://github.com/jeshecdom)
- [verytactical](https://github.com/verytactical)
- [Shvetc Andrei](https://github.com/Shvandre)
- [Maksim Lagus](https://github.com/Kaladin13)
- [Novus Nota](https://github.com/novusnota)

## [1.6.0] - 2025-02-28

### Language features

- Added `&&=`, `||=`, `>>=` and `<<=` augmented assignment operators: PR [#853](https://github.com/tact-lang/tact/pull/853)
- Added non-nested `let`-destructuring of structs and messages: PR [#856](https://github.com/tact-lang/tact/pull/856), PR [#964](https://github.com/tact-lang/tact/pull/964), PR [#969](https://github.com/tact-lang/tact/pull/969)
- Introduced the ability to specify a compile-time _method ID_ expression for getters: PR [#922](https://github.com/tact-lang/tact/pull/922) and PR [#932](https://github.com/tact-lang/tact/pull/932)
- Ability to specify a compile-time message opcode _expression_: PR [#1188](https://github.com/tact-lang/tact/pull/1188)
- The maps methods have been extended with the new `replace` and `replaceGet`: PR [#941](https://github.com/tact-lang/tact/pull/941)
- Added support for block statements: PR [#1334](https://github.com/tact-lang/tact/pull/1334)
- Added the new `codeOf` expression to get the code of child contracts: PR [#1948](https://github.com/tact-lang/tact/pull/1948)
- Optional types for `self` argument in `extends mutates` functions are now allowed: PR [#854](https://github.com/tact-lang/tact/pull/854)
- Stop automatically validates all addresses when receiving/sending messages or using address manipulating functions: PR [#1207](https://github.com/tact-lang/tact/pull/1207)
- Removed `org.ton.chain.any.v0` interface: PR [#1207](https://github.com/tact-lang/tact/pull/1207)
- Don't generate the `lazy_deployment_completed` getter by default: PR [#1717](https://github.com/tact-lang/tact/pull/1717)
- To reduce gas usage, Tact no longer stores the parent contract code in the system cell that holds all the child contract codes used in `initOf`. Instead, the `MYCODE` instruction is used: PR [#1213](https://github.com/tact-lang/tact/pull/1213)
- Trait fields can now have serialization specifiers: PR [#1303](https://github.com/tact-lang/tact/pull/1303)
- Calling methods on `null` when `self` is of an optional type is now allowed: PR [#1567](https://github.com/tact-lang/tact/pull/1567)
- Constants and trait constants can now depend on each other: PR [#1622](https://github.com/tact-lang/tact/pull/1622)
- Support overriding constants and methods of the `BaseTrait` trait: PR [#1591](https://github.com/tact-lang/tact/pull/1591)
- Introduced contract parameters as a replacement for the lazy initialization via the `init()` function: PR [#1985](https://github.com/tact-lang/tact/pull/1985), PR [#2071](https://github.com/tact-lang/tact/pull/2071)
- [fix] Collisions in getter method IDs are now handled and reported correctly: PR [#875](https://github.com/tact-lang/tact/pull/875), PR [#1052](https://github.com/tact-lang/tact/pull/1052)
- [fix] The `as coins` map value serialization type is now handled correctly: PR [#987](https://github.com/tact-lang/tact/pull/987)
- [fix] Fixed type checking of `foreach` loops in trait methods: PR [#1017](https://github.com/tact-lang/tact/pull/1017)
- [fix] The `sha256()` function no longer throws on statically known strings of any length: PR [#907](https://github.com/tact-lang/tact/pull/907)
- [fix] The `foreach` loop now correctly handles the `as coins` map value serialization type: PR [#1186](https://github.com/tact-lang/tact/pull/1186)
- [fix] The typechecker now rejects integer map key types with variable width (`coins`, `varint16`, `varint32`, `varuint16`, `varuint32`): PR [#1276](https://github.com/tact-lang/tact/pull/1276)
- [fix] The typechecker now rejects `as remaining` fields in the middle of contract storage: PR [#1301](https://github.com/tact-lang/tact/pull/1301)
- [fix] The `override` modifier for functions without the corresponding super-function is not allowed: PR [#1302](https://github.com/tact-lang/tact/pull/1302)
- [fix] The `override` modifier for constants without the corresponding super-constant is not allowed: PR [#1591](https://github.com/tact-lang/tact/pull/1591)
- [fix] Allowed importing FunC files with `.func` extension: PR [#1451](https://github.com/tact-lang/tact/pull/1451)
- [fix] Bit shift FunC compilation errors for incorrect bit widths: PR [#1453](https://github.com/tact-lang/tact/pull/1453)
- [fix] Process `else if` statements during constant evaluation: PR [#1500](https://github.com/tact-lang/tact/pull/1500)
- [fix] Incorrect arithmetic bit shift operations optimizations: PR [#1501](https://github.com/tact-lang/tact/pull/1501)
- [fix] Throwing from functions with non-trivial branching in the `try` statement: PR [#1501](https://github.com/tact-lang/tact/pull/1501)
- [fix] Forbid reading and writing to self in contract init function: PR [#1482](https://github.com/tact-lang/tact/pull/1482)
- [fix] Support for using a constant within another constant and for the default value of a struct field before constant declaration: PR [#1478](https://github.com/tact-lang/tact/pull/1478)
- [fix] Incorrect call generation to a mutation function: PR [#1608](https://github.com/tact-lang/tact/pull/1608)
- [fix] Runtime calls to `sha256()` now work for arbitrary _strings_ with length >= 128: PR [#1626](https://github.com/tact-lang/tact/pull/1626)
- [fix] Runtime calls to `sha256()` now work for arbitrary _slices_ with length >= 128: PR [#1936](https://github.com/tact-lang/tact/pull/1936)
- [fix] Forbid traits inherit implicitly from `BaseTrait`: PR [#1591](https://github.com/tact-lang/tact/pull/1591)
- [fix] Check map types for the `deepEquals` method: PR [#1718](https://github.com/tact-lang/tact/pull/1718)
- [fix] Generate the fallback receiver for external messages: PR [#1926](https://github.com/tact-lang/tact/pull/1926)
- [fix] Destruct statement for struct with nested struct fields: PR [#2084](https://github.com/tact-lang/tact/pull/2084)

### Standard Library

- **BREAKING CHANGE:** `Context.bounced` field was replaced with the `Context.bounceable` field: PR [#1934](https://github.com/tact-lang/tact/pull/1934)
- Added the `message()` function to optimize message sending without deploying a contract: PR [#1999](https://github.com/tact-lang/tact/pull/1999)
- Added the `deploy()` function to optimize the deployment of a child contract: PR [#1832](https://github.com/tact-lang/tact/pull/1832)
- Introduced the new `SendDefaultMode` send mode constant: PR [#1010](https://github.com/tact-lang/tact/pull/1010)
- Added the `VarInt16`, `VarInt32`, `VarUint16`, `VarUint32` integer serialization types and the corresponding `storeVarInt16`, `storeVarUint16`, `storeVarInt32`, `storeVarUint32` methods for the `Builder` type: PR [#1186](https://github.com/tact-lang/tact/pull/1186), PR [#1274](https://github.com/tact-lang/tact/pull/1274)
- Added `loadVarInt16`, `loadVarUint16`, `loadVarInt32`, and `loadVarUint32` methods for the `Slice` type: PR [#1667](https://github.com/tact-lang/tact/pull/1667)
- Added new functions in stdlib: `Builder.depth`, `Slice.skipLastBits`, `Slice.firstBits`, `Slice.lastBits`, `Slice.depth`, `Cell.computeDataSize`, `Slice.computeDataSize`, `Cell.depth`, `curLt`, `blockLt`, `setGasLimit`, `getSeed`, `setSeed`, `myCode`, `sign`, `divc`, `muldivc`, `mulShiftRight`, `mulShiftRightRound`, `mulShiftRightCeil`, `sqrt`, `Slice.loadMaybeRef`, `Slice.preloadMaybeRef`: PR [#986](https://github.com/tact-lang/tact/pull/986), PR [#2040](https://github.com/tact-lang/tact/pull/2040)
- Added new functions `Slice.asAddress`, `Slice.asAddressUnsafe` and `contractHash`: PR [#1766](https://github.com/tact-lang/tact/pull/1766)
- Added new functions `throwIf` and `throwUnless` and deprecated their aliases `nativeThrowIf` and `nativeThrowUnless`: PR [#1974](https://github.com/tact-lang/tact/pull/1974)
- Added the `BasechainAddress` type as a more optimized version of the `Address` type. And also the `emptyBasechainAddress`, `newBasechainAddress`, `contractBasechainAddress`, `Builder.storeBasechainAddress` functions: PR [#2035](https://github.com/tact-lang/tact/pull/2035)
- Added the `Slice.hashData()` and `String.hashData()` functions: PR [#2039](https://github.com/tact-lang/tact/pull/2039)
- Optimized the `emptyCell()` and `emptySlice()` functions: PR [#1696](https://github.com/tact-lang/tact/pull/1696)
- The `Int.toString` function now consumes up to 64% less gas: PR [#1837](https://github.com/tact-lang/tact/pull/1837)
- The `Int.toFloatString` now consumes up to 62% less gas: PR [#1956](https://github.com/tact-lang/tact/pull/1956)

### Error reporting

- Removed duplicate line and column info from error messages: PR [#1362](https://github.com/tact-lang/tact/pull/1362)
- Improved the error message for the missing message field error message for bounced types: PR [#1111](https://github.com/tact-lang/tact/pull/1111)
- Improved the error message for the `unresolved name` error: PR [#1595](https://github.com/tact-lang/tact/pull/1595)
- Improved the error message for the `unresolved global function` error: PR [#1610](https://github.com/tact-lang/tact/pull/1610)
- Improved the error message for the `extend function without parameters` error: PR [#1624](https://github.com/tact-lang/tact/pull/1624)
- The error message for invalid type for function argument now shows the expected type: PR [#1738](https://github.com/tact-lang/tact/pull/1738)
- The error message for the reserved `self` function parameter now suggests using the `extends` function modifier: PR [#1737](https://github.com/tact-lang/tact/pull/1737)
- Improved the error message for the undefined type error: PR [#2005](https://github.com/tact-lang/tact/pull/2005)
- 'The "remainder" field can only be the last field:' inspection now shows location: PR [#1300](https://github.com/tact-lang/tact/pull/1300)
- Remove "remainder" from error messages: PR [#1699](https://github.com/tact-lang/tact/pull/1699)
- Show better error for fields with a contract type: PR [#2011](https://github.com/tact-lang/tact/pull/2011)
- Show stack trace of a compiler error only in verbose mode: PR [#1375](https://github.com/tact-lang/tact/pull/1375)
- Improved error messages for empty `bounced()` and `bounced("string")` receivers which are both not allowed: PR [#1998](https://github.com/tact-lang/tact/pull/1998)
- [fix] Show error on circular trait dependencies: PR [#1452](https://github.com/tact-lang/tact/pull/1452)
- [fix] Error message for comment (text) receivers with 124 bytes or more: PR [#1711](https://github.com/tact-lang/tact/pull/1711)

### TypeScript wrappers

- Module- and contract-level Tact constants get their counter-parts in the generated TS wrappers: PR [#2043](https://github.com/tact-lang/tact/pull/2043)
- TS wrappers now use `const` where possible for variable declarations: PR [#1292](https://github.com/tact-lang/tact/pull/1292)
- [fix] Non-null struct fields after null ones are treated correctly in Sandbox tests after updating `@ton/core` to 0.59.0: PR [#933](https://github.com/tact-lang/tact/pull/933)
- [fix] Messages with single quote are treated correctly: PR [#1106](https://github.com/tact-lang/tact/pull/1106)
- [fix] The name clash for init-functions of the form `init(init: Init)`: PR [#1709](https://github.com/tact-lang/tact/pull/1709)

### Compiler configuration

- **BREAKING CHANGE:** Removed the `enabledMasterchain` compiler config option from `tact.config.json`: PR [#1207](https://github.com/tact-lang/tact/pull/1207)
- Added `nullChecks` config option to disable run-time null checks for the `!!` operator to save gas: PR [#1660](https://github.com/tact-lang/tact/pull/1660)

### Tooling

#### `tact` CLI

- The new `--output` CLI flag for specifying custom output directory in the single-contract compilation: PR [#1793](https://github.com/tact-lang/tact/pull/1793)
- The new `-w` / `--watch` CLI flags to watch for changes in the project and automatically recompile it: PR [#1844](https://github.com/tact-lang/tact/pull/1844)
- [fix] Fix the `--help` output (`--project` to `--projects`): PR [#1419](https://github.com/tact-lang/tact/pull/1419)

#### `unboc` CLI

- Introduced `unboc`: a standalone CLI utility to expose Tact's TVM disassembler: PR [#1259](https://github.com/tact-lang/tact/pull/1259)
- Bump used `@tact-lang/opcode` version to `0.3`, which fixes many issues in CI runs: PR [#1922](https://github.com/tact-lang/tact/pull/1922)

#### Compilation report

- The generated error codes are now formatted as a list: PR [#1051](https://github.com/tact-lang/tact/pull/1051)
- [fix] Contract data types in compilation reports are now generated correctly: PR [#2004](https://github.com/tact-lang/tact/pull/2004)

### TypeScript third-party API

- The `parseImports` function now returns AST import nodes instead of raw strings: PR [#966](https://github.com/tact-lang/tact/pull/966)
- Unified `StatementTry` and `StatementTryCatch` AST nodes: PR [#1418](https://github.com/tact-lang/tact/pull/1418)
- [fix] AST printer: format empty blocks without extra empty line: PR [#1346](https://github.com/tact-lang/tact/pull/1346)
- [fix] AST printer: support `AstTypedParameter` AST node: PR [#1347](https://github.com/tact-lang/tact/pull/1347)

### Internal infrastructure

- Added alternative parser: PR [#1258](https://github.com/tact-lang/tact/pull/1258)
- New CSpell dictionaries: TVM instructions and adjusted list of Fift words: PR [#881](https://github.com/tact-lang/tact/pull/881)
- Utility for logging errors in code that was supposed to be unreachable: PR [#991](https://github.com/tact-lang/tact/pull/991)
- Remove unused typechecker wrapper with the file `check.ts` it is contained in: PR [#1313](https://github.com/tact-lang/tact/pull/1313)
- The internal `crc16` function is now verifiable and covered with tests: PR [#1739](https://github.com/tact-lang/tact/pull/1739)
- All generated FunC code is combined into a single file: PR [#1698](https://github.com/tact-lang/tact/pull/1698)

### Code generation

- Make `msg_bounced` last parameter of `*_contract_router_internal` for better code generation: PR [#1585](https://github.com/tact-lang/tact/pull/1585)
- Inline `*_contract_init` function: PR [#1589](https://github.com/tact-lang/tact/pull/1589)
- Rearrange parameters of some `asm` methods in the order described in `AsmShuffle`: PR [#1702](https://github.com/tact-lang/tact/pull/1702)
- Struct serialization and parsing functions are now inlined more aggressively to save gas: PR [#2016](https://github.com/tact-lang/tact/pull/2016)
- `NOP` instructions and empty asm functions are now optimized: PR [#1959](https://github.com/tact-lang/tact/pull/1959)
- Contracts are now compiled with custom optimized function selector with a shortcut for `recv_internal` and `recv_external`: PR [#2038](https://github.com/tact-lang/tact/pull/2038)
- Contract receivers do not update the contract data cell at the end of execution if the receiver does not modify the contract storage: PR [#2067](https://github.com/tact-lang/tact/pull/2067), PR [#2077](https://github.com/tact-lang/tact/pull/2077)
- [fix] Fixed code generation for `self` argument in optional struct methods: PR [#1284](https://github.com/tact-lang/tact/pull/1284)
- [fix] Fixed `initOf` with dependency in a global function used inside `init()`: PR [#2027](https://github.com/tact-lang/tact/pull/2027)

### Docs

- Prevent inline code snippets from changing their background color: PR [#935](https://github.com/tact-lang/tact/pull/935)
- Added the `description` property to the frontmatter of each page for better SEO: PR [#916](https://github.com/tact-lang/tact/pull/916)
- Added Google Analytics tags per every page: PR [#921](https://github.com/tact-lang/tact/pull/921)
- Added Ston.fi cookbook: PR [#956](https://github.com/tact-lang/tact/pull/956)
- Added NFTs cookbook: PR [#958](https://github.com/tact-lang/tact/pull/958), PR [#1747](https://github.com/tact-lang/tact/pull/1747)
- Added security best practices: PR [#1070](https://github.com/tact-lang/tact/pull/1070)
- Added automatic links to Web IDE from all code blocks: PR [#994](https://github.com/tact-lang/tact/pull/994)
- Added initial semi-automated Chinese translation of the documentation: PR [#942](https://github.com/tact-lang/tact/pull/942)
- Documented `preloadRef` method for the `Slice` type: PR [#1044](https://github.com/tact-lang/tact/pull/1044)
- Added DeDust cookbook: PR [#954](https://github.com/tact-lang/tact/pull/954)
- Described the limit for deeply nested expressions: PR [#1101](https://github.com/tact-lang/tact/pull/1101)
- Completely overhauled the exit codes page: PR [#978](https://github.com/tact-lang/tact/pull/978)
- Enhanced Jettons Cookbook page: PR [#944](https://github.com/tact-lang/tact/pull/944)
- Added a note that `compilables/` can sometimes be used over `wrappers/` in Blueprint projects: PR [#1112](https://github.com/tact-lang/tact/pull/1112)
- Changed the layout of tables, updated syntax highlighting, and added Chinese translations of sidebar separators: PR [#916](https://github.com/tact-lang/tact/pull/916)
- Fixed handling of next and previous page links at the bottom of the pages when there's a separator item in the sidebar: PR [#949](https://github.com/tact-lang/tact/pull/949)
- Enabled compilation of examples in `data-structures.mdx` and across Cookbook: PR [#917](https://github.com/tact-lang/tact/pull/917)
- Removed the Programmatic API page due to frequent changes. To use the API, please refer to the compiler sources: PR [#1184](https://github.com/tact-lang/tact/pull/1184)
- Added a link to the article by CertiK to the Security best practices page: PR [#1185](https://github.com/tact-lang/tact/pull/1185)
- Added a note on `dump()` being computationally expensive: PR [#1189](https://github.com/tact-lang/tact/pull/1189)
- Fixed links in Chinese translation: PR [#1206](https://github.com/tact-lang/tact/pull/1206)
- Added a note on 255 being the maximum number of messages that can be sent during the action phase: PR [#1237](https://github.com/tact-lang/tact/pull/1237)
- Added on-chain metadata creation for NFTs and Jettons to the cookbook: PR [#1236](https://github.com/tact-lang/tact/pull/1236)
- Documented that identifiers cannot start with `__gen` or `__tact`, and cannot contain Unicode characters apart from the small subset `a-zA-Z0-9_`: PR [#1312](https://github.com/tact-lang/tact/pull/1312)
- Added signatures for map methods, such as `.get()`, `.exists()`, `.set()`, `.replace()`, `.replaceGet()`, `.del()`, `.isEmpty()`, `.deepEquals()`, `.asCell()`: PR [#1352](https://github.com/tact-lang/tact/pull/1352)
- Added a compilation-related page with the description of the compilation report: PR [#1309](https://github.com/tact-lang/tact/pull/1309), PR [#1387](https://github.com/tact-lang/tact/pull/1387)
- Documented `BaseTrait` and methods in stdlib code: PR [#1296](https://github.com/tact-lang/tact/pull/1296)
- Documented how storage variables get updated in relation to the `init()` function: PR [#1311](https://github.com/tact-lang/tact/pull/1311)
- Documented compiler upgrades in Blueprint and other Tact projects: PR [#1560](https://github.com/tact-lang/tact/pull/1560)
- Illustrated how nested maps can be created: PR [#1593](https://github.com/tact-lang/tact/pull/1593)
- Improved Chinese localization of the documentation: PR [#1642](https://github.com/tact-lang/tact/pull/1642)
- Removed the notion of the non-standard TL-B syntax `remainder<X>`: PR [#1599](https://github.com/tact-lang/tact/pull/1599)
- Added description of `.boc`, `.ts`, `.abi`, and `.pkg` files and completed Compilation page: PR [#1676](https://github.com/tact-lang/tact/pull/1676)
- Marked gas-expensive functions and expressions: PR [#1703](https://github.com/tact-lang/tact/pull/1703)
- Added a Security audits page, with the first assessment from the Trail of Bits: PR [#1791](https://github.com/tact-lang/tact/pull/1791)
- Listed functions with implicit mode and further clarified the interactions of message-sending functions and their modes: PR [#1634](https://github.com/tact-lang/tact/pull/1634)
- Added `Deployable` trait to all contracts in the Cookbook: PR [#1906](https://github.com/tact-lang/tact/pull/1906)
- Added a note on the Debug page about high gas use of functions enabled with debug mode: PR [#1938](https://github.com/tact-lang/tact/pull/1938)
- Added a note on the Assembly functions page regarding the ordering of fields in stdlib structures: PR [#1976](https://github.com/tact-lang/tact/pull/1976)
- Added a link to Awesome Tact after the Ecosystem section: PR [#2015](https://github.com/tact-lang/tact/pull/2015)
- Updated VSCode page in the Ecosystem with the new extension and language server: PR [#2031](https://github.com/tact-lang/tact/pull/2031)
- Updated contracts in `./examples`: PR [#2008](https://github.com/tact-lang/tact/pull/2008)
- Added `Upgradable` and `DelayedUpgradable` traits to the Cookbook: PR [#1896](https://github.com/tact-lang/tact/pull/1896), PR [#2079](https://github.com/tact-lang/tact/pull/2079)

### Release contributors

- [Aliaksandr Bahdanau](https://github.com/a-bahdanau)
- [Anton Trunov](https://github.com/anton-trunov)
- [Daniil Sedov](https://github.com/Gusarich)
- [Danil Ovchinnikov](https://github.com/Danil42Russia)
- [Esorat](https://github.com/Esorat)
- [Georgiy Komarov](https://github.com/jubnzv)
- [Ikko Eltociear Ashimine](https://github.com/eltociear)
- [Jesús Héctor Domínguez Sánchez](https://github.com/jeshecdom)
- [Maksim Lagus](https://github.com/Kaladin13)
- [Novus Nota](https://github.com/novusnota)
- [Petr Makhnev](https://github.com/i582)
- [Shvetc Andrei](https://github.com/Shvandre)
- [Vodka2134156](https://github.com/Vodka2134156)
- [Vsevolod](https://github.com/sraibaby)
- [sansx](https://github.com/sansx)
- [verytactical](https://github.com/verytactical)
- [xpyctumo](https://github.com/xpyctumo)

## [1.5.4] - 2025-02-04

### Fixed

- Allowed importing FunC files with `.func` extension. Resolves the `TOB-TACT-1` issue
- Issue understandable error on circular trait dependencies. Resolves the `TOB-TACT-2` issue
- Forbade accessing files via symlinks. Resolves the `TOB-TACT-3` issue
- Bit shift FunC compilation errors for incorrect bit widths. Partially resolves the `TOB-TACT-5` issue
- Streamlined `renameModuleItems` function. Resolves the `TOB-TACT-6` issue
- Documented the parser limitations for nested expressions. Alleviates the `TOB-TACT-7` issue
- Bit shift FunC compilation errors for incorrect bit widths
- Throwing from functions with non-trivial branching in the `try` statement

### Notes

Handling the Unicode in the Tact grammar as per the `TOB-TACT-4` issue has been left unchanged and will be addressed in the future Tact releases.

### Release contributors

- [Anton Trunov](https://github.com/anton-trunov): security audit fixes
- [@verytactical](https://github.com/verytactical): internal review of the security audit fixes
- [Trail of Bits](https://www.trailofbits.com): the security audit of the Tact compiler v1.5.0 (commit 0106ea14857bcf3c40dd10135243d0de96012871) and the audit of the fixes

## [1.5.3] - 2024-11-28

### Changed

- Replaced `Set.isSubsetOf()` with `isSubsetOf()` to support Node.js ≥18 and <22: PR [#1009](https://github.com/tact-lang/tact/pull/1009)

### Release contributors

- [Novus Nota](https://github.com/novusnota)

## [1.5.2] - 2024-09-25

### Fixed

- `asm` functions now support full range of Fift-asm syntax: PR [#855](https://github.com/tact-lang/tact/pull/855), PR [#1061](https://github.com/tact-lang/tact/pull/1061)

- Fix `npm` installations of Tact compiler or any of the packages depending on it by hiding unnecessary post-install runs of `husky`: PR [#870](https://github.com/tact-lang/tact/pull/870)

### Release contributors

- [Novus Nota](https://github.com/novusnota)

## [1.5.1] - 2024-09-18

### Added

- The `engines` property in `package.json` and its strict checking to ensure minimal required Node.js version is 22: PR [#847](https://github.com/tact-lang/tact/pull/847)

### Changed

- CI now does matrix tests with [Blueprint](https://github.com/ton-org/blueprint) and `npm`, `yarn`, `pnpm`, and `bun` package managers: PR [#848](https://github.com/tact-lang/tact/pull/848)

### Release contributors

- [Jesús Héctor Domínguez Sánchez](https://github.com/jeshecdom)
- [Novus Nota](https://github.com/novusnota)

## [1.5.0] - 2024-09-15

### Added

- The `exists` method for the `Map` type: PR [#581](https://github.com/tact-lang/tact/pull/581), PR [#938](https://github.com/tact-lang/tact/pull/938)
- The `storeBit` method for `Builder` type and the `loadBit` method for `Slice` type: PR [#699](https://github.com/tact-lang/tact/pull/699), PR [#936](https://github.com/tact-lang/tact/pull/936)
- The `toSlice` method for structs and messages: PR [#630](https://github.com/tact-lang/tact/pull/630), PR [#936](https://github.com/tact-lang/tact/pull/936)
- Wider range of serialization options for integers — `uint1` through `uint256` and `int1` through `int257`: PR [#558](https://github.com/tact-lang/tact/pull/558), PR [#937](https://github.com/tact-lang/tact/pull/937)
- The `deepEquals` method for the `Map` type: PR [#637](https://github.com/tact-lang/tact/pull/637), PR [#939](https://github.com/tact-lang/tact/pull/939)
- `asm` bodies for module-level functions: PR [#769](https://github.com/tact-lang/tact/pull/769), PR [#825](https://github.com/tact-lang/tact/pull/825)
- Corresponding stdlib functions for new TVM instructions from 2023.07 and 2024.04 upgrades: PR [#331](https://github.com/tact-lang/tact/pull/331), PR [#1062](https://github.com/tact-lang/tact/pull/1062). Added the `storeBuilder` extension function and `gasConsumed`, `getComputeFee`, `getStorageFee`, `getForwardFee`, `getSimpleComputeFee`, `getSimpleForwardFee`, `getOriginalFwdFee`, `myStorageDue` functions.
- `slice`, `rawSlice`, `ascii` and `crc32` built-in functions: PR [#787](https://github.com/tact-lang/tact/pull/787), PR [#799](https://github.com/tact-lang/tact/pull/799), PR [#951](https://github.com/tact-lang/tact/pull/951)
- `Builder.storeMaybeRef`, `parseStdAddress` and `parseVarAddress` stdlib functions: PR [#793](https://github.com/tact-lang/tact/pull/793), PR [#950](https://github.com/tact-lang/tact/pull/950)
- The compiler development guide: PR [#833](https://github.com/tact-lang/tact/pull/833)
- Constant evaluator now uses an interpreter: PR [#664](https://github.com/tact-lang/tact/pull/664). This allows calls to user-defined functions and references to declared global constants.

### Changed

- Allow omitting semicolons in contract/trait declarations and definitions: PR [#718](https://github.com/tact-lang/tact/pull/718)
- Compiler Tests are now using `@ton/sandbox` instead of `@tact-lang/emulator`: PR [#651](https://github.com/tact-lang/tact/pull/651)
- The minimal required Node.js version is bumped to 22: PR [#769](https://github.com/tact-lang/tact/pull/769)

### Fixed

- Traits can override inherited abstract functions: PR [#724](https://github.com/tact-lang/tact/pull/724)
- Fix code generation bug for maps from unsigned integers to Boolean values: PR [#725](https://github.com/tact-lang/tact/pull/725)
- Compiler failure when `toString` gets called as a static function and not a method: PR [#745](https://github.com/tact-lang/tact/pull/745)
- Tact AST keeps the original format of integer literals (hex/dec/oct/bin): PR [#771](https://github.com/tact-lang/tact/pull/771)
- Message opcodes are now checked if they fit into 32 bits: PR [#771](https://github.com/tact-lang/tact/pull/771)
- Disallow zero binary message opcodes as those are reserved for text messages: PR [#786](https://github.com/tact-lang/tact/pull/786)
- Return-statements in `init()` function do not cause FunC compilation error anymore: PR [#794](https://github.com/tact-lang/tact/pull/794)
- `emptyMap()` in equality comparison expressions does not cause code generation failures: PR [#814](https://github.com/tact-lang/tact/pull/814)
- Maps with `coins` as value type are now correctly handled in structs: PR [#821](https://github.com/tact-lang/tact/pull/821)
- Contract method calls in return statements: PR [#829](https://github.com/tact-lang/tact/pull/829)
- Disallow initializers for trait storage fields: PR [#831](https://github.com/tact-lang/tact/pull/831)
- Fix `dnsInternalNormalize()` in `@stdlib/dns` to throw on slices with references as expected: PR [#834](https://github.com/tact-lang/tact/pull/834)

### Release contributors

- [Jesús Héctor Domínguez Sánchez](https://github.com/jeshecdom)
- [Novus Nota](https://github.com/novusnota)
- [Daniil Sedov](https://github.com/Gusarich)
- [Anton Trunov](https://github.com/anton-trunov)

### Special thanks

- [Georgiy Komarov](https://github.com/jubnzv)

## [1.4.4] - 2024-08-18

### Added

- Initial version of the API providing AST equivalence check: PR [#689](https://github.com/tact-lang/tact/pull/689)

### Fixed

- Returning `self` from getters is now allowed: PR [#666](https://github.com/tact-lang/tact/pull/666)
- Remainder fields in the middle of a struct are now forbidden: PR [#697](https://github.com/tact-lang/tact/pull/697)
- Defining two native functions from the same FunC function now does not fail compilation: PR [#699](https://github.com/tact-lang/tact/pull/699)
- Map types are checked for well-formedness in all type ascriptions: PR [#704](https://github.com/tact-lang/tact/pull/704)

## [1.4.3] - 2024-08-16

### Fixed

- Parsing of optional nested struct fields does not cause the `Not a tuple` error anymore: PR [#692](https://github.com/tact-lang/tact/pull/692)
- Disallow shadowing of recursive function names: PR [#693](https://github.com/tact-lang/tact/pull/693)
- Better error message for the case when a constant shadows an stdlib identifier: PR [#694](https://github.com/tact-lang/tact/pull/694)

## [1.4.2] - 2024-08-13

### Changed

- Removed unsupported iterators API: PR [#633](https://github.com/tact-lang/tact/pull/633)
- Created a separate API function to enable compiler features: PR [#647](https://github.com/tact-lang/tact/pull/647)
- Use the `ILogger` interface to enable API users implement their own loggers: PR [#668](https://github.com/tact-lang/tact/pull/668)
- Use specific Internal or Compiler errors when throwing exceptions: PR [#669](https://github.com/tact-lang/tact/pull/669)

### Fixed

- FunC function identifiers with characters from hexadecimal set: PR [#636](https://github.com/tact-lang/tact/pull/636)
- Throw syntax error for module-level (top-level) constants with attributes: PR [#644](https://github.com/tact-lang/tact/pull/644)
- Typechecking for optional types when the argument type is not an equality type: PR [#650](https://github.com/tact-lang/tact/pull/650)
- Getters now return flattened types for structs as before: PR [#679](https://github.com/tact-lang/tact/pull/679)
- New bindings cannot shadow global constants: PR [#680](https://github.com/tact-lang/tact/pull/680)
- Disallow using assignment operators on constants: PR [#682](https://github.com/tact-lang/tact/pull/682)
- Fix code generation for some non-Lvalues that weren't turned into Lvalues by wrapping them in a function call: PR [#683](https://github.com/tact-lang/tact/pull/683)

## [1.4.1] - 2024-07-26

### Added

- `-e` / `--eval` CLI flags to evaluate constant Tact expressions: PR [#462](https://github.com/tact-lang/tact/pull/462)
- `-q` / `--quiet` CLI flags to suppress compiler log output: PR [#509](https://github.com/tact-lang/tact/pull/509)
- Markdown report for compiled contracts now includes Mermaid diagrams for trait inheritance and contract dependencies: PR [#560](https://github.com/tact-lang/tact/pull/560)
- Documentation comments to Zod schema of `tact.config.json` for descriptive hover pop-ups in editors: PR [#575](https://github.com/tact-lang/tact/pull/575)

### Changed

- Removed the `LValue` grammatical category and replaced it with `Expression`: PR [#479](https://github.com/tact-lang/tact/pull/479)
- Compilation results are placed into the source file directory when compiling without `tact.config.json` file: PR [#495](https://github.com/tact-lang/tact/pull/495)
- External receivers are enabled for single file compilation: PR [#495](https://github.com/tact-lang/tact/pull/495)
- `[DEBUG]` prefix was removed from debug prints because a similar prefix was already present: PR [#506](https://github.com/tact-lang/tact/pull/506)
- File paths in debug prints always use POSIX file paths (even on Windows): PR [#523](https://github.com/tact-lang/tact/pull/523)
- The IPFS ABI and supported interfaces getters are not generated by default; to generate those, set to `true` the two newly introduced per-project options in `tact.config.json`: `ipfsAbiGetter` and `interfacesGetter`: PR [#534](https://github.com/tact-lang/tact/pull/534)
- Values of `Slice` and `Builder` types are not converted to `Cell` in Typescript bindings anymore: PR [#562](https://github.com/tact-lang/tact/pull/562)
- Debug prints now include line content for better debugging experience: PR [#563](https://github.com/tact-lang/tact/pull/563)
- Error messages now suggest to add the `self` prefix if there is an attempt to access a missing variable when the contract storage has a variable with the same name: PR [#568](https://github.com/tact-lang/tact/pull/568)
- Error messages now suggest to add or remove parentheses if there is an attempt to access a missing field when there is a method with the same name (and vice versa): PR [#622](https://github.com/tact-lang/tact/pull/622)

### Fixed

- Name clashes with FunC keywords in struct constructor function parameters: PR [#467](https://github.com/tact-lang/tact/issues/467)
- Error messages for traversing non-path-expressions in `foreach`-loops : PR [#479](https://github.com/tact-lang/tact/pull/479)
- Shadowing of trait constants by contract storage variables: PR [#480](https://github.com/tact-lang/tact/pull/480)
- Parsing of non-decimal message opcodes: PR [#481](https://github.com/tact-lang/tact/pull/481)
- Detection of multiple receivers of the same message: PR [#491](https://github.com/tact-lang/tact/pull/491)
- Detection of non-unique message opcodes: PR [#493](https://github.com/tact-lang/tact/pull/493)
- Error messages for non-abstract constants in traits: PR [#483](https://github.com/tact-lang/tact/pull/483)
- All immediately inherited traits must be unique: PR [#500](https://github.com/tact-lang/tact/pull/500)
- Do not throw error when overriding abstract and virtual getters: PR [#503](https://github.com/tact-lang/tact/pull/503)
- Error message for non-existent storage variables: PR [#519](https://github.com/tact-lang/tact/issues/519)
- Error message for duplicate receiver definitions inherited from traits: PR [#519](https://github.com/tact-lang/tact/issues/519)
- Usage of `initOf` inside of `init()` does not cause error `135` anymore: PR [#521](https://github.com/tact-lang/tact/issues/521)
- Usage of `newAddress` with hash parts shorter than 64 hexadecimal digits does not cause constant evaluation error `Invalid address hash length` anymore: PR [#525](https://github.com/tact-lang/tact/pull/525)
- Introduced a streamlined error logger for compilation pipeline to support third-party tools: PR [#509](https://github.com/tact-lang/tact/pull/509)
- Collisions of PascalCase getter names in generated wrappers are now checked: PR [#556](https://github.com/tact-lang/tact/pull/556)
- Display a clearer error in case the source code file is missing when using the Tact CLI: PR [#561](https://github.com/tact-lang/tact/pull/561)
- Error messages for unicode code points outside of valid range: PR [#535](https://github.com/tact-lang/tact/pull/535)
- Correct regex for unicode code points and escaping of control codes in generated comments: PR [#535](https://github.com/tact-lang/tact/pull/535)
- Add `impure` specifier to some stdlib functions that are expected to throw errors: PR [#565](https://github.com/tact-lang/tact/pull/565)
- Defining non-existing native FunC functions now throws an understandable compilation error: PR [#585](https://github.com/tact-lang/tact/pull/585)
- Bump used `@tact-lang/opcode` version to `0.0.16` which fixes the issue with `DIV` instructions: PR [#589](https://github.com/tact-lang/tact/pull/589)
- Code generation for `recv_external` now correctly throws exit code `130` when processing an unexpected message: PR [#604](https://github.com/tact-lang/tact/pull/604)
- Allocator bug resulting in cell overflows for some contract data layouts: PR [#615](https://github.com/tact-lang/tact/pull/615)
- Structs with more than 15 fields do not cause a FunC compilation error anymore: PR [#590](https://github.com/tact-lang/tact/pull/590)
- Typechecking for constant and struct field initializers: PR [#621](https://github.com/tact-lang/tact/pull/621)
- Constant evaluation for structures with default and optional fields: PR [#621](https://github.com/tact-lang/tact/pull/621)
- Report error for self-referencing and mutually-recursive types: PR [#624](https://github.com/tact-lang/tact/pull/624)
- Error reporting for bounced receivers with missing parameter types: PR [#626](https://github.com/tact-lang/tact/pull/626)
- Allowed range of FunC function identifiers in `grammar.ohm`: PR [#628](https://github.com/tact-lang/tact/pull/628)

## [1.4.0] - 2024-06-21

### Added

- The bitwise NOT operation (`~`): PR [#337](https://github.com/tact-lang/tact/pull/337)
- Augmented assignment bitwise operators `|=`, `&=`, `^=`: PR [#350](https://github.com/tact-lang/tact/pull/350)
- Traversing maps from contract storage and structs is now allowed: PR [#389](https://github.com/tact-lang/tact/pull/389)
- The `loadBool` method for `Slice` type: PR [#412](https://github.com/tact-lang/tact/pull/412)
- CLI flag `--with-decompilation` to turn on decompilation of BoC files at the end of the compilation pipeline: PR [#417](https://github.com/tact-lang/tact/pull/417)
- Support more Tact expressions in the constant evaluator: conditional expressions, struct instances, struct field accesses, `emptyMap()`: PR [#432](https://github.com/tact-lang/tact/pull/432) and PR [#445](https://github.com/tact-lang/tact/pull/445)
- The `fromCell` and `fromSlice` methods for struct and message parsing: PR [#418](https://github.com/tact-lang/tact/pull/418) and PR [#454](https://github.com/tact-lang/tact/pull/454)
- The `return`-statement reachability analysis now takes into account the `throw` and `nativeThrow` functions: PR [#447](https://github.com/tact-lang/tact/pull/447)

### Changed

- Trailing semicolons in struct and message declarations are optional now: PR [#395](https://github.com/tact-lang/tact/pull/395)
- Tests are refactored and renamed to convey the sense of what is being tested and to reduce the amount of merge conflicts during development: PR [#402](https://github.com/tact-lang/tact/pull/402)
- `let`-statements can now be used without an explicit type declaration and determine the type automatically if it was not specified: PR [#198](https://github.com/tact-lang/tact/pull/198) and PR [#438](https://github.com/tact-lang/tact/pull/438)
- The outdated TextMate-style grammar files for text editors have been removed (the most recent grammar files can be found in the [tact-sublime](https://github.com/tact-lang/tact-sublime) repo): PR [#404](https://github.com/tact-lang/tact/pull/404)
- The JSON schema for `tact.config.json` has been moved to the `schemas` project folder: PR [#404](https://github.com/tact-lang/tact/pull/404)
- Allow underscores as unused variable identifiers: PR [#338](https://github.com/tact-lang/tact/pull/338)
- The default compilation mode does not decompile BoC files anymore, to additionally perform decompilation at the end of the pipeline, set the `fullWithDecompilation` mode in the `mode` project properties of `tact.config.json`: PR [#417](https://github.com/tact-lang/tact/pull/417)
- Trait lists, parameters and arguments in the Tact grammar were assigned their own names in the grammar for better readability and code deduplication: PR [#422](https://github.com/tact-lang/tact/pull/422)
- The semicolon (`;`) terminating a statement is optional if the statement is the last one in the statement block: PR [#434](https://github.com/tact-lang/tact/pull/434)

### Fixed

- Return type of `skipBits` now matches FunC and does not lead to compilation errors: PR [#388](https://github.com/tact-lang/tact/pull/388)
- Typechecking of conditional expressions when one branch's type is a subtype of another, i.e. for optionals and maps/`null`: PR [#394](https://github.com/tact-lang/tact/pull/394)
- Typechecking of conditional expressions when the types of their branches can be generalized, i.e. for non-optionals and `null` can be inferred an optional type: PR [#429](https://github.com/tact-lang/tact/pull/429)
- External fallback receivers now work properly: PR [#408](https://github.com/tact-lang/tact/pull/408)
- `Int as coins` as a value type of a map in persistent storage does not throw compilation error anymore: PR [#413](https://github.com/tact-lang/tact/pull/413)
- The semantics of the Tact arithmetic operations in the constant evaluator to perform rounding towards negative infinity: PR [#432](https://github.com/tact-lang/tact/pull/432)
- Better error messages for the `void` type: PR [#442](https://github.com/tact-lang/tact/pull/442)
- Fixed the native function binding for the stdlib function `nativeThrowWhen` (it needed to be `throw_if` instead of `throw_when`) and also renamed it to `nativeThrowIf` for consistency with FunC: PR [#451](https://github.com/tact-lang/tact/pull/451)

## [1.3.1] - 2024-06-08

### Added

- Tests for recursive functions: PR [#359](https://github.com/tact-lang/tact/pull/359)
- API for AST traversal: PR [#368](https://github.com/tact-lang/tact/pull/368)
- Spell checking for the whole code base: PR [#372](https://github.com/tact-lang/tact/pull/372)

### Changed

- GitHub actions updated to use Node.js 20: PR [#360](https://github.com/tact-lang/tact/pull/360)
- Refactor AST types to simplify access to third-party tools: PR [#325](https://github.com/tact-lang/tact/pull/325)
- Refactor the compiler API used to access AST store: PR [#326](https://github.com/tact-lang/tact/pull/326)
- Update JSON Schema to inform about usage in Blueprint: PR [#330](https://github.com/tact-lang/tact/pull/330)
- All identifiers in error messages are now quoted for consistency: PR [#363](https://github.com/tact-lang/tact/pull/363)
- The Tact grammar has been refactored for better readability: PR [#365](https://github.com/tact-lang/tact/pull/365)
- Error messages now use relative file paths: PR [#456](https://github.com/tact-lang/tact/pull/456)
- Comparison between `null` and non-optionals now throws a compilation error: PR [#571](https://github.com/tact-lang/tact/pull/571)

### Fixed

- The `log2` and `log` math functions were adjusted for consistency in error throwing: PR [#342](https://github.com/tact-lang/tact/pull/342)
- Shadowing built-in static functions is now forbidden: PR [#351](https://github.com/tact-lang/tact/pull/351)
- Augmented assignment now throws compilation error for non-integer types: PR [#356](https://github.com/tact-lang/tact/pull/356)
- Built-in function `address()` now handles parse errors correctly: PR [#357](https://github.com/tact-lang/tact/pull/357)
- The grammar of the unary operators has been fixed, constant and function declarations are prohibited for contracts and at the top level of Tact modules: PR [#365](https://github.com/tact-lang/tact/pull/365)
- Typos in ABI generation: PR [#372](https://github.com/tact-lang/tact/pull/372)
- `__tact_load_address_opt` code generation: PR [#373](https://github.com/tact-lang/tact/pull/373)
- Empty messages are now correctly converted into cells: PR [#380](https://github.com/tact-lang/tact/pull/380)
- All integer and boolean expressions are now being attempted to be evaluated as constants. Additionally, compile-time errors are thrown for errors encountered during the evaluation of actual constants: PR [#352](https://github.com/tact-lang/tact/pull/352)
- Chaining mutable extension functions now does not throw compilation errors: PR [#384](https://github.com/tact-lang/tact/pull/384)
- Removed unused `ton-compiler` dependency: PR [#452](https://github.com/tact-lang/tact/pull/452)

## [1.3.0] - 2024-05-03

### Added

- `log2` and `log` math functions in `@stdlib/math`: PR [#166](https://github.com/tact-lang/tact/pull/166)
- Reserve mode constants in `@stdlib/reserve`, namely `ReserveExact`, `ReserveAllExcept`, `ReserveAtMost`, `ReserveAddOriginalBalance`, `ReserveInvertSign`, `ReserveBounceIfActionFail`: PR [#173](https://github.com/tact-lang/tact/pull/173)
- Support for string escape sequences (`\\`, `\"`, `\n`, `\r`, `\t`, `\v`, `\b`, `\f`, `\u{0}` through `\u{FFFFFF}`, `\u0000` through `\uFFFF`, `\x00` through `\xFF`): PR [#192](https://github.com/tact-lang/tact/pull/192)
- JSON Schema for `tact.config.json`: PR [#194](https://github.com/tact-lang/tact/pull/194)
- Struct fields punning, i.e. `{foo, bar}` is syntactic sugar for `{ foo: foo, bar: bar }`: PR [#272](https://github.com/tact-lang/tact/pull/272)
- The ability to use `dump` function on the values of the `Address` type: PR [#175](https://github.com/tact-lang/tact/pull/175)
- The non-modifying `StringBuilder`'s `concat` extension function for chained string concatenations: PR [#217](https://github.com/tact-lang/tact/pull/217)
- The `toString` extension function for `Address` type: PR [#224](https://github.com/tact-lang/tact/pull/224)
- The bitwise XOR operation (`^`): PR [#238](https://github.com/tact-lang/tact/pull/238)
- The `isEmpty` extension function for the `Map` type: PR [#266](https://github.com/tact-lang/tact/pull/266)
- The `pow2` power function with base 2: PR [#267](https://github.com/tact-lang/tact/pull/267)
- The `try` and `try-catch` statements: PR [#212](https://github.com/tact-lang/tact/pull/212)
- The `del` method for the `Map` type: PR [#95](https://github.com/tact-lang/tact/pull/95)
- The `-h`/`--help`, `-v` (short for `--version`), `-p` (short for `--project`), `--func` (for only outputting FunC code) and `--check` (for only doing the syntax and type checking) command-line flags: PR [#287](https://github.com/tact-lang/tact/pull/287)
- The `mode` enum in project properties of `tact.config.json` for specifying compilation mode: `full` (default), `funcOnly` (only outputs FunC code and exits), or `checkOnly` (only does the syntax and type checking, then exits): PR [#287](https://github.com/tact-lang/tact/pull/287)
- The `foreach` loop for the `Map` type: PR [#106](https://github.com/tact-lang/tact/pull/106)

### Changed

- The implicit empty `init` function is now present by default in the contract if not declared: PR [#167](https://github.com/tact-lang/tact/pull/167)
- Support trailing commas in all comma-separated lists (struct instantiations, `initOf` arguments, `init()` parameters, inherited traits via `with`, function arguments and parameters): PR [#179](https://github.com/tact-lang/tact/pull/179) and PR [#246](https://github.com/tact-lang/tact/pull/246)
- `@stdlib/stoppable` now imports `@stdlib/ownable` so the programmer does not have to do it separately: PR [#193](https://github.com/tact-lang/tact/pull/193)
- The `newAddress` function now evaluates to a constant value if possible: PR [#237](https://github.com/tact-lang/tact/pull/237)
- The `pow` power function could only be used at compile-time, but now it is available in the standard library and can be called both at runtime and compile-time: PR [#267](https://github.com/tact-lang/tact/pull/267)
- The `dump()` and `dumpStack()` functions now print the file path, line number, and column number in addition to the data: PR [#271](https://github.com/tact-lang/tact/pull/271)
- Use `|` instead of `+` for send mode flags because the bitwise OR operation is idempotent and hence safer: PR [#274](https://github.com/tact-lang/tact/pull/274)
- Bumped the versions of `@ton/core` and `ohm-js` to the most recent ones: PR [#276](https://github.com/tact-lang/tact/pull/276)
- Generated `.pkg`-files always use POSIX file paths (even on Windows): PR [# 300](https://github.com/tact-lang/tact/pull/300)
- The `-p`/`--project` flags now allow specifying more than one project name. Additionally, they also require a `--config` flag to be specified: PR [#287](https://github.com/tact-lang/tact/pull/287)
- Command-line interface now allows compiling a single Tact file directly, without specifying a config: PR [#287](https://github.com/tact-lang/tact/pull/287)

### Fixed

- Escape backticks in error messages for generated TypeScript code: PR [#192](https://github.com/tact-lang/tact/pull/192)
- Integer overflows during compile-time constant evaluation are properly propagated as a compilation error: PR [#200](https://github.com/tact-lang/tact/pull/200)
- Incorrect "already exists" errors when using the `toString` and `valueOf` identifiers: PR [#208](https://github.com/tact-lang/tact/pull/208)
- Empty inherited trait lists after `with` keyword are now disallowed: PR [#246](https://github.com/tact-lang/tact/pull/246)
- Allow chaining method calls with `!!`, for instance, `map.asCell()!!.hash()` is grammatically correct now: PR [#257](https://github.com/tact-lang/tact/pull/257)
- Precedence levels for bitwise operators, equality and comparisons now matches common languages, like JavaScript: PR [#265](https://github.com/tact-lang/tact/pull/265)
- Incorrect variable scoping in the `repeat`, `while` and `until` loops: PR [#269](https://github.com/tact-lang/tact/pull/269)
- FunC compilation errors when trying to `dump()` values of the `Cell`, `Slice`, `Builder` and `StringBuilder` types: PR [#271](https://github.com/tact-lang/tact/pull/271)
- Tact's CLI returns a non-zero exit code if compilation fails: PR [#278](https://github.com/tact-lang/tact/pull/278)
- Use the most recent version of the FunC standard library [`stdlib.fc`](https://github.com/ton-blockchain/ton/blob/4cfe1d1a96acf956e28e2bbc696a143489e23631/crypto/smartcont/stdlib.fc): PR [#283](https://github.com/tact-lang/tact/pull/283)
- The WASM version of the FunC compiler has been updated to 0.4.4 and patched to work on larger contracts: PR [#297](https://github.com/tact-lang/tact/pull/297)
- The `return`-statement reachability analysis: PR [#302](https://github.com/tact-lang/tact/pull/302)

## [1.2.0] - 2024-02-29

### Added

- Augmented assignment operators (`+=`, `-=`, `*=`, `/=` and `%=`): PR [#87](https://github.com/tact-lang/tact/pull/87)
- Binary and octal literals with underscores as numerical separators: PR [#99](https://github.com/tact-lang/tact/pull/99)
- Ternary conditional operator (`condition ? then : else`): PR [#97](https://github.com/tact-lang/tact/pull/97)
- The `--version` command-line flag for the Tact executable: PR [#137](https://github.com/tact-lang/tact/pull/137)
- The `SendBounceIfActionFail` send mode constant to the standard library: PR [#122](https://github.com/tact-lang/tact/pull/122)

### Changed

- Decimal and hexadecimal literals now allow underscores as numerical separators: PR [#99](https://github.com/tact-lang/tact/pull/99)
- The equality and non-equality operators (`==` and `!=`) now support slices and strings by comparing the hashes of the left-hand and right-hand sides : PR [#105](https://github.com/tact-lang/tact/pull/105)
- Continuous integration now tests the dev [tact-template](https://github.com/tact-lang/tact-template)'s version with the dev version of Tact: PR [#111](https://github.com/tact-lang/tact/pull/111)
- Continuous integration now tests the latest [Blueprint](https://github.com/ton-org/blueprint)'s version with the dev version of Tact: PR [#152](https://github.com/tact-lang/tact/pull/152)
- Continuous integration now checks there are no ESLint warnings: PR [#157](https://github.com/tact-lang/tact/pull/157)

### Fixed

- Relative imports from parent directories: PR [#125](https://github.com/tact-lang/tact/pull/125)
- The typechecker failed to identify different types when using the `==` and `!=` operators: PR [#127](https://github.com/tact-lang/tact/pull/127)
- ESLint warnings for the whole Tact codebase: PR [#157](https://github.com/tact-lang/tact/pull/157)
- The versions of some vulnerable dependencies were bumped in `package.json` and `yarn.lock`: PR [#158](https://github.com/tact-lang/tact/pull/158) and PR [#160](https://github.com/tact-lang/tact/pull/160)

## [1.1.5] - 2023-12-01

### Added

- Continuous integration to run Tact tests on Linux, macOS and Windows: PR [#96](https://github.com/tact-lang/tact/pull/96)

### Changed

- Migration to `@ton` NPM packages: PR [#89](https://github.com/tact-lang/tact/pull/89)

### Fixed

- Struct and message identifiers need to be capitalized: PRs [#81](https://github.com/tact-lang/tact/pull/81) and [#83](https://github.com/tact-lang/tact/pull/83)
- Fixed the signature of the `checkDataSignature` function in `stdlib/std/crypto.tact`: PR [#50](https://github.com/tact-lang/tact/pull/50)
- Show location info for the internal compiler error 'Invalid types for binary operation': PR [#63](https://github.com/tact-lang/tact/pull/63)

## [1.1.4] - 2023-09-27

### Changed

- Hacked paths to support builds on Windows

## [1.1.3] - 2023-06-27

### Added

- bitwise and and or operations
- statically compile expressions with bitwise operations if possible

## [1.1.2] - 2023-04-27

### Added

- Add full ABI in bindings

## [1.1.1] - 2023-04-20

### Fixed

- Fix typescript bindings generation for custom key and value serialization formats
- Fix missing external messages in bindings

## [1.1.0] - 2023-04-19

### ⚡️ Breaking changes

- `reply` is now a method of `Contract` instead of global context and changed it's behavior if storage reserve is non-zero in contract.
- Logical expressions are now calculated differently: `&&` now does not execute right expression if left is `false` and `||` does not execute right expression if left is `true`. Before it was executed in any case. This change is made in attempt to reduce unexpected behavior.
- `OwnableTransferable` is now sends response to the sender.
- `overwrites` was renamed to `override`
- `Deployable` trait now sends non-bounceable notifications instead of bounceable ones.

### Features

- `Address` to `Address` maps
- Ability to define key and value serializations for maps
- `sha256` hashing
- `forward` and `notify` functions that can be used to send messages to other contracts using remaining value of incoming message
- `virtual` and `abstract` constants that can be shared between traits
- `storageReserve` constant in every contract that can be used to reserve some storage space by any trait
- `abstract` functions that can be implemented in contracts
- `FactoryDeployable` trait for deploying from factory contract
- `@stdlib/dns` for easier DNS resolution
- Opt-in `external` message support
- Typed `bounce` receiver and `bounce<T>` type modifier
- `commit` for committing state changes
- `inline` modifier for functions for inlining them into the caller
- Ability to define empty messages (but not structs)
- Some string-related operations are now computed at compile time if possible

### Fixed

- Signature of `preloadBits` function
- Fixed `readForwardFee` function

## [1.1.0-beta.28] - 2023-04-19

### Fixed

- Fix `func` invocation

## [1.1.0-beta.27] - 2023-04-14

### Fixed

- Remove tact-bindings binary reference

## [1.1.0-beta.26] - 2023-04-14

### Added

- Ability to define empty messages (but not structs)

## [1.1.0-beta.25] - 2023-04-14

### Added

- Support for bounced receivers for message structs

## [1.1.0-beta.24] - 2023-04-13

### Changed

- Bounced messages now skipped first 32 bits before passing it to receivers

### Fixed

- Passing optional structs as arguments

## [1.1.0-beta.23] - 2023-04-13

### Changed

- deploy trait now sends non-bounceable notifications
- changed `forward` and added bounceable and init arguments

### Added

- `Contract.notify()` non-bounceable alternative to reply

## [1.1.0-beta.22] - 2023-04-13

### Added

- `commit` function to commit state changes

## [1.1.0-beta.21] - 2023-04-13

### Fixed

- Work-around func `0.4.3` bug with pragma processing
- Fix external messages with arguments type checking

## [1.1.0-beta.20] - 2023-04-11

### Changed

- Upgrade `func` to `0.4.3`

## [1.1.0-beta.19] - 2023-04-10

### Fixed

- Fix bouncing unknown messages

## [1.1.0-beta.18] - 2023-04-10

### Added

- `FactoryDeployable` trait for deploying from factory contract

## [1.1.0-beta.17] - 2023-04-10

### Added

- Abstract functions
- Abstract and virtual constants in traits

### Changed

- Rename `overrides` to `override`
- Updated ownership transferring methods

### Removed

- Unused `public` modifier

## [1.1.0-beta.16] - 2023-04-09

### Changed

- `reply` now in contract instead of global context

## [1.1.0-beta.15] - 2023-04-09

### Added

- `asCell` to maps

## [1.1.0-beta.14] - 2023-04-09

### Fixed

- Fix `dnsResolveWallet` compilation error

## [1.1.0-beta.13] - 2023-04-09

### Added

- `dns` library
- map key and value serialization formats

## [1.1.0-beta.12] - 2023-04-08

### Fixed

- Upgrade decompiler to a `@tact-lang/opcodes@0.0.13`

## [1.1.0-beta.11] - 2023-04-08

### Fixed

- Signature of `preloadBits` function

## [1.1.0-beta.10] - 2023-04-08

### Added

- `sha256` function to compute sha256 hash of a text or byte string

## [1.1.0-beta.9] - 2023-04-02

### Added

- Opt-in external messages support

## [1.1.0-beta.8] - 2023-04-02

### Fixed

- Missing implementation of `Address` to `Address` maps

## [1.1.0-beta.7] - 2023-03-28

### Added

- `inline` modifier for functions to inline them into the caller

### Fixed

- Fix missing `method_id` in `get_abi_ipfs` and `lazy_deployment_completed`

## [1.1.0-beta.6] - 2023-03-27

### Changed

- Optimization of gas usage of low level primitives

## [1.1.0-beta.5] - 2023-03-25

### Changed

- Optimization of `String.asComment()` that tries to compute it compile time if possible

## [1.1.0-beta.4] - 2023-03-23

### Added

- Ability to compare cells

### Fixed

- Fixed contract crash when equality check involving nullable variables

### Changed

- Change logic of `&&` and `||`. Now second argument is not calculated when first argument is `false` or `true` respectively.

## [1.1.0-beta.3] - 2023-03-22

### Added

- `emit` function to emit events

### Fixed

- Fixed possible inconsistent behavior when calling mutating get methods from inside of the contract
- Fixed regression of order of functions in generated files

## [1.1.0-beta.2] - 2023-03-22

### Changed

- Tact now emits func in multiple files, optimized not only for blockchain, but also for human

## [1.1.0-beta.1] - 2023-03-20

### Fixed

- Some functions for deep structures with optionals not emitted
- Crash in bindings generator on boolean value in dictionary

## [1.1.0-beta.0] - 2023-03-14

### Fixed

- `overwrites` -> `override`
- Invalid `check` function error generation
- Error message for `address(0)`

## [1.0.0] - 2023-03-08

### Added

- `sender()` function to get message sender address

## [1.0.0-rc.13] - 2023-03-08

### Changed

- Upgrade `func` to `0.4.2`

### Fixed

- Windows paths support

## [1.0.0-rc.12] - 2023-03-03

### Fixed

- `pow` is now compile-only function

### Changed

- Use new FunC wasm bundle

## [1.0.0-rc.11] - 2023-03-02

### Added

- exported `check` function for language server support

## [1.0.0-rc.10] - 2023-03-02

### Changed

- Contracts now can be deployed only to the basic workchain unless `masterchain` set `true`
- Checking field initialization in init function

## [1.0.0-rc.9] - 2023-03-01

### Changed

- Contracts now work only with basic workchain. To enable masterchain support set `masterchain: true` in `tact.conf.json`

### Added

- `pow` function for exponentiation
- `address()` compile-time function for creating addresses from strings
- `cell()` compile-time function for creating cells from base64 strings
- `interfaces` field to ABI
- report workchain support in interfaces

## [1.0.0-rc.8] - 2023-02-27

### Added

- `logger` interface to programmatic API

## [1.0.0-rc.7] - 2023-02-27

### Added

- `verify` function to verify compiled package

## [1.0.0-rc.6] - 2023-02-26

### Fixed

- Fixing npm exports

## [1.0.0-rc.5] - 2023-02-26

### Fixed

- Fixing npm exports for typescript

## [1.0.0-rc.4] - 2023-02-26

### Fixed

- Fixing npm exports for typescript

## [1.0.0-rc.3] - 2023-02-26

### Fixed

- Fixed browser/node typings and exports
- Fixed browser environment execution

## [1.0.0-rc.2] - 2023-02-26

### Fixed

- Fixed missing `mkdirp` dependency

## [1.0.0-rc.1] - 2023-02-26

### Fixed

- Fixed cli command

## [1.0.0-rc.0] - 2023-02-26

### Added

- `@ton-lang/compiler/node` to invoke compiler from node similar how cli works
- `@ton-lang/compiler/browser` to invoke compiler from browser

### Removed

- Removed jetton library from stdlib. It would be re-introduced after 1.0 version with more thought put into it.

## [0.10.1] - 2023-02-23

### Added

- Display line and column numbers in error messages to be able to navigate to the error in the editor

### Fixed

- Execution order of struct and message fields
- `initOf` argument type checks

## [0.10.0] - 2023-02-23

### Changed

- Tact contracts are now [Argument-addressable](https://docs.tact-lang.org/ref/evolution/otp-005) meaning that they depend on init arguments and code hash only. Init function is now called when first valid message is received.
- Refactoring of allocator
- Moving contract's load function to the beginning of the execution
- Moving contract's save function to the end of the execution
- moving `debug` flag from `experimental` to `parameters` in `tact.config.json`
- Unknown fields in config are now considered an error
- Allow contracts without fields
- Typescript bindings are now working in browser and doesn't have `ton-emulator` dependency
- `map` syntax now uses `<>` instead of `[]` for future compatibility with generics

### Added

- Allow `Builder` type as a field type similar to `Cell` and `Slice`
- Allow `String` type as a field type

## [0.9.3] - 2023-02-19

### Added

- Error codes in reports
- Client-friendly typescript bindings

### Changed

- Change repository locations

## [0.9.2] - 2023-02-05

### Added

- `emptyMap()` for creating empty maps
- Allowing assigning `null` value to a map variable (same as calling `emptyMap()`)

## [0.9.1] - 2023-02-03

### Changed

- Update `dump` function to handle booleans and strings, better type checking or arguments
- Report `org.ton.debug.v0` interface if debug mode is enabled
- Update bindings generator to support `ton-emulator >= v2.1.0`

## [0.9.0] - 2023-02-02

### Added

- Importing `func` files

### Changed

- Upgrade `func` to `0.4.1`
- Enforce `func` version in generated files
- Enable critical pragmas by default
- Enable inlining in a lot of places thanks to fixed crashes in `func`

## [0.8.11] - 2023-01-28

### Fixed

- Optional `Address` fields in typescript bindings

### Added

- `Address.asSlice` for manual address parsing
- `@stdlib/content` library with `createOffchainContent` functions

### [0.8.10] - 2023-01-27

## Fixed

- `>>` and `<<` operations
- Type checking of struct constructors

## [0.8.9] - 2023-01-25

### Fixed

- Fix missing func compiler in distributive

## [0.8.8] - 2023-01-25

### Added

- TextMate Grammar for syntax highlighting

### Changed

- Embed `func` compiler to package
- Better builder types
- Moved docs to `ton-docs` repository

## [0.8.7] - 2023-01-13

### Added

- `beginTailString` and `beginStringFromBuilder` for starting a `StringBuilder`
- `Slice.asString` for converting slice to a `String` (without checks of contents)

## [0.8.6] - 2023-01-10

### Fixed

- Fixing passing non-nullable type as second argument to map's `set` operation

### Changed

- New `2022.v12` func compiler

## [0.8.5] - 2023-01-09

### Changed

- Improve gas usage in `storeBool`

## [0.8.4] - 2023-01-09

### Added

-`newAddress` function to create a new address from chain and hash -`getConfigParam` to get system configuration

## [0.8.3] - 2023-01-09

### Fixed

- Deep contract dependencies

## [0.8.2] - 2023-01-08

### Added

- `loadAddress` in `Slice`

## [0.8.1] - 2023-01-07

Fixing missing NPM release

## [0.8.0] - 2023-01-07

### Changed

- Changed message id algorithm to the one based on type signatures instead of tlb

### Added

- Dictionaries in typescript bindings
- Introduced packaging compilation step that packages a contract to a single package that can be deployed in predictable way.
- `tact-bindings` to build bindings to non-tact contracts

## [0.7.1] - 2023-01-04

### Fixed

- Assignability type checks

## [0.7.0] - 2023-01-04

### Added

- `toCell` to all structs and messages
- restored disassembler as part of a compilation flow
- `typescript` bindings parser of structs and messages

### Removed

- `abi.pack_cell` and `abi.pack_slice`

### Changed

- Updated codegen to prefix function names with a `$` to avoid clashing with system functions
- `random` and `randomInt` that are correctly initialized on first use unlike native one
- Changed the way get and init methods expect their arguments and return values to match func-like primitives

### Fixed

- non-nullable value could break the nullable variable memory representation

## [0.6.0] - 2023-01-03

### Changed

- Large bindings generator refactoring to match new `ton-core` and `ton-emulator` packages

### Added

- `Deployable` trait in `@stdlib/deploy`

## [0.5.0] - 2022-12-23

### Added

- Constants in contracts
- Global constants
- Added `SendRemainingBalance`, `SendRemainingValue`, `SendIgnoreErrors`, `SendPayGasSeparately`, `SendDestroyIfZero` constants in stdlib
- Added `emptyCell` and `emptySlice` helpers
- Added jettons example

### Changed

- `require` now accepts two arguments, second one must be a string literal that has error message. This error message then will be exported to ABI
- Optional `Address` fields are not encoded using native representation

## [0.4.0] - 2022-12-22

### Changed

- Renamed Map's `get2` to `get` and removing `get` from keywords list.

### Fixed

- Fixed missing call arguments verification

## [0.3.0] - 2022-12-22

### Added

- `String` literals and variables
- `Int.toString()` and `Int.toFloatString()`
- `StringBuilder` for gas-efficient string building
- Global compile-time `ton` function that converts string to Int during compile time.
- `checkDataSignature` similar to func `check_data_signature`
- `String.asComment` for conversion text to a comment payload
- `Resumable` trait, allows to resume contract operations once it was stopped
- Comment receiver that allows to receive arbitrary comment
- `String.asSlice` cast string to a slice for parsing
- Binary shift operators `>>` and `<<`
- `Slice.fromBase64` that converts text slice that has base64 to binary representation (both classic and url)
- `Slice.asCell`, `Builder.asCell`, `Cell.asSlice`, `Builder.asCell` convenience functions
- `Slice.loadCoins` that reads coins from slice
- `myBalance` that returns current balance of a contract before execution phase

### Changed

- `contractAddress` now accepts single argument of type `StateInit` and always produces address for workchain. Old method is renamed to `contractAddressExt`.
- `hashCell` and `hashSlice` are now extension function `hash` on `Slice` and `Cell`
- Removed some keywords such as `message`, `contract`, `init` to allow use this names as variable names
- Renamed `receiveBounced` to `bounced`

### Fixed

- Fixing importing tact with providing extension, now `import "./lib";` and `import "./lib.tact";` are equivalent.
- Fixing extension function generation
- Fixing clashing of variable names with func primitives and global functions
- Fix fallback and bounce argument type resolving
- Fixed `loadUint`/`preloadUint`
- Fixed invalid generation of `>=` and `>` operators

## [0.2.0]

### Added

- `supported_interfaces` TEP support. TACT now automatically builds a list of supported interfaces of a contract
- `IPFS`-based ABI reporting. TACT now automatically calculates and embeds ABI hash into smart contract and prepares a file to upload to IPFS.<|MERGE_RESOLUTION|>--- conflicted
+++ resolved
@@ -21,11 +21,9 @@
 
 - [fix] Formatter now correctly handles floating comments: PR [#2995](https://github.com/tact-lang/tact/pull/2995)
 - [fix] Formatter now correctly handles inline comments after the last declaration: PR [#3064](https://github.com/tact-lang/tact/pull/3064)
-<<<<<<< HEAD
 - [fix] Formatter now better supports comments inside chained method calls: PR [#3070](https://github.com/tact-lang/tact/pull/3070)
-=======
 - [fix] Formatter now correctly handles floating comments after import: PR [#3071](https://github.com/tact-lang/tact/pull/3071)
->>>>>>> 3f7ccd25
+- [fix] Formatter now better supports comments inside chained method calls: PR [#3070](https://github.com/tact-lang/tact/pull/3070)
 
 ### Docs
 
