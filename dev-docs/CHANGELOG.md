# Changelog

All notable changes to this project will be documented in this file.

The format is based on [Keep a Changelog](https://keepachangelog.com/en/1.0.0/),
and this project adheres to [Semantic Versioning](https://semver.org/spec/v2.0.0.html).

## [Unreleased]

### BREAKING CHANGES

- `Context.bounced` field was replaced with `Context.bounceable` field: PR [#1934](https://github.com/tact-lang/tact/pull/1934)

### Added

- `deploy()` function, that optimizes the deployment of a child contract: PR [#1832](https://github.com/tact-lang/tact/pull/1832)
- `&&=`, `||=`, `>>=` and `<<=` augmented assignment operators: PR [#853](https://github.com/tact-lang/tact/pull/853)
- New CSpell dictionaries: TVM instructions and adjusted list of Fift words: PR [#881](https://github.com/tact-lang/tact/pull/881)
- Ability to specify a compile-time method ID expression for getters: PR [#922](https://github.com/tact-lang/tact/pull/922) and PR [#932](https://github.com/tact-lang/tact/pull/932)
- Destructuring of structs and messages: PR [#856](https://github.com/tact-lang/tact/pull/856), PR [#964](https://github.com/tact-lang/tact/pull/964), PR [#969](https://github.com/tact-lang/tact/pull/969)
- The `SendDefaultMode` send mode constant to the standard library: PR [#1010](https://github.com/tact-lang/tact/pull/1010)
- The `replace` and `replaceGet` methods for the `Map` type: PR [#941](https://github.com/tact-lang/tact/pull/941)
- Utility for logging errors in code that was supposed to be unreachable: PR [#991](https://github.com/tact-lang/tact/pull/991)
- Ability to specify a compile-time message opcode expression: PR [#1188](https://github.com/tact-lang/tact/pull/1188)
- The `VarInt16`, `VarInt32`, `VarUint16`, `VarUint32` integer serialization types and relevant `storeVarInt16`, `storeVarUint16`, `storeVarInt32`, `storeVarUint32` methods for the `Builder` type: PR [#1186](https://github.com/tact-lang/tact/pull/1186), PR [#1274](https://github.com/tact-lang/tact/pull/1274)
- `unboc`: a standalone CLI utility to expose Tact's TVM disassembler: PR [#1259](https://github.com/tact-lang/tact/pull/1259)
- Added alternative parser: PR [#1258](https://github.com/tact-lang/tact/pull/1258)
- Support for block statements: PR [#1334](https://github.com/tact-lang/tact/pull/1334)
- `nullChecks` config option to disable run-time null checks for the `!!` operator in order to save gas: PR [#1660](https://github.com/tact-lang/tact/pull/1660)
- `loadVarInt16`, `loadVarUint16`, `loadVarInt32`, `loadVarUint32` methods for the `Slice` type: PR [#1667](https://github.com/tact-lang/tact/pull/1667)
- New functions in stdlib from `stdlib.fc` and `math.fc`: `Builder.depth`, `Slice.skipLastBits`, `Slice.firstBits`, `Slice.lastBits`, `Slice.depth`, `Cell.computeDataSize`, `Slice.computeDataSize`, `Cell.depth`, `curLt`, `blockLt`, `setGasLimit`, `getSeed`, `setSeed`, `myCode`, `sign`, `divc`, `muldivc`, `mulShiftRight`, `mulShiftRightRound`, `mulShiftRightCeil`, `sqrt`: PR [#986](https://github.com/tact-lang/tact/pull/986)
- The `--output` CLI flag for specifying custom output directory in single-contract compilation: PR [#1793](https://github.com/tact-lang/tact/pull/1793)
- New functions `Slice.asAddressUnsafe` and `contractHash` in stdlib: PR [#1766](https://github.com/tact-lang/tact/pull/1766)
- New function `Slice.asAddress` in stdlib: PR [#1766](https://github.com/tact-lang/tact/pull/1766)
<<<<<<< HEAD
- New `codeOf T` expression to get code of the contract: PR [#1948](https://github.com/tact-lang/tact/pull/1948)
=======
- `-w` / `--watch` CLI flags to watch for changes in the project and automatically recompile it: PR [#1844](https://github.com/tact-lang/tact/pull/1844)
>>>>>>> 658dcaea

### Changed

- The `parseImports` function now returns AST import nodes instead of raw strings: PR [#966](https://github.com/tact-lang/tact/pull/966)
- Optional types for `self` argument in `extends mutates` functions are now allowed: PR [#854](https://github.com/tact-lang/tact/pull/854)
- Error codes in the report are now formatted as a list: PR [#1051](https://github.com/tact-lang/tact/pull/1051)
- Clarify error message for bounced types from which accessed a field that does not fit in 224 bytes: PR [#1111](https://github.com/tact-lang/tact/pull/1111)
- Do not automatically validate all addresses when receiving/sending messages or using address manipulating functions: PR [#1207](https://github.com/tact-lang/tact/pull/1207)
- Remove `enabledMasterchain` compiler config option from `tact.config.json`: PR [#1207](https://github.com/tact-lang/tact/pull/1207)
- Remove `org.ton.chain.any.v0` interface: PR [#1207](https://github.com/tact-lang/tact/pull/1207)
- To reduce fees, Tact no longer stores the parent contract code in the system cell that holds all the child contract codes used in `initOf`. Instead, the `MYCODE` instruction is used: PR [#1213](https://github.com/tact-lang/tact/pull/1213)
- Generated TS wrappers now use `const` where possible for variable declarations: PR [#1292](https://github.com/tact-lang/tact/pull/1292)
- Allow serialization specifiers for trait fields PR: [#1303](https://github.com/tact-lang/tact/pull/1303)
- Remove unused typechecker wrapper with the file `check.ts` it is contained in: PR [#1313](https://github.com/tact-lang/tact/pull/1313)
- Unified `StatementTry` and `StatementTryCatch` AST nodes: PR [#1418](https://github.com/tact-lang/tact/pull/1418)
- Calling methods on `null` when `self` is of an optional type is now allowed: PR [#1567](https://github.com/tact-lang/tact/pull/1567)
- Make `msg_bounced` last parameter of `*_contract_router_internal` for better code generation: PR [#1585](https://github.com/tact-lang/tact/pull/1585)
- Inline `*_contract_init` function: PR [#1589](https://github.com/tact-lang/tact/pull/1589)
- Better error message for `unresolved name` error: PR [#1595](https://github.com/tact-lang/tact/pull/1595)
- Better error message for `unresolved global function` error: PR [#1610](https://github.com/tact-lang/tact/pull/1610)
- Better error message for `extend function without parameters` error: PR [#1624](https://github.com/tact-lang/tact/pull/1624)
- Don't generate `lazy_deployment_completed` by default: PR [#1717](https://github.com/tact-lang/tact/pull/1717)
- Optimized `emptyCell()` and `emptySlice()` functions: PR [#1696](https://github.com/tact-lang/tact/pull/1696)
- Internal `crc16` function is now verifiable and covered with tests: PR [#1739](https://github.com/tact-lang/tact/pull/1739)
- Rearrange parameters of some asm methods in order described in `AsmShuffle`: PR [#1702](https://github.com/tact-lang/tact/pull/1702)
- Error message for invalid type for function argument now shows expected type: PR [#1738](https://github.com/tact-lang/tact/pull/1738)
- `Int.toString` now consumes up to 64% less gas: PR [#1837](https://github.com/tact-lang/tact/pull/1837)
- Error message for reserved `self` function parameter now suggests using `extends` function modifier: PR [#1737](https://github.com/tact-lang/tact/pull/1737)

### Fixed

- Collisions in getter method ids are now handled and reported properly: PR [#875](https://github.com/tact-lang/tact/pull/875), PR [#1052](https://github.com/tact-lang/tact/pull/1052)
- Non-null struct fields after null ones are treated correctly in Sandbox tests after updating `@ton/core` to 0.59.0: PR [#933](https://github.com/tact-lang/tact/pull/933)
- Prevent inline code snippets from changing their background color: PR [#935](https://github.com/tact-lang/tact/pull/935)
- `as coins` map value serialization type is now handled correctly: PR [#987](https://github.com/tact-lang/tact/pull/987)
- Type checking for `foreach` loops in trait methods: PR [#1017](https://github.com/tact-lang/tact/pull/1017)
- The `sha256()` function no longer throws on statically known strings of any length: PR [#907](https://github.com/tact-lang/tact/pull/907)
- TypeScript wrappers generation for messages with single quote: PR [#1106](https://github.com/tact-lang/tact/pull/1106)
- `foreach` loops now properly handle `as coins` map value serialization type: PR [#1186](https://github.com/tact-lang/tact/pull/1186)
- The typechecker now rejects integer map key types with variable width (`coins`, `varint16`, `varint32`, `varuint16`, `varuint32`): PR [#1276](https://github.com/tact-lang/tact/pull/1276)
- Code generation for `self` argument in optional struct methods: PR [#1284](https://github.com/tact-lang/tact/pull/1284)
- 'The "remainder" field can only be the last field:' inspection now shows location: PR [#1300](https://github.com/tact-lang/tact/pull/1300)
- Forbid "remainder" field at the middle of a contract storage: PR [#1301](https://github.com/tact-lang/tact/pull/1301)
- Forbid the `override` modifier for functions without the corresponding super-function: PR [#1302](https://github.com/tact-lang/tact/pull/1302)
- Format empty blocks without extra empty line: PR [#1346](https://github.com/tact-lang/tact/pull/1346)
- Remove duplicate line and column info from error messages: PR [#1362](https://github.com/tact-lang/tact/pull/1362)
- Support `AstTypedParameter` AST node in pretty printer: PR [#1347](https://github.com/tact-lang/tact/pull/1347)
- Show stacktrace of a compiler error only in verbose mode: PR [#1375](https://github.com/tact-lang/tact/pull/1375)
- Flag name in help (`--project` to `--projects`): PR [#1419](https://github.com/tact-lang/tact/pull/1419)
- Allow importing FunC files with `.func` extension: PR [#1451](https://github.com/tact-lang/tact/pull/1451)
- Error on circular trait dependencies: PR [#1452](https://github.com/tact-lang/tact/pull/1452)
- Bit shift FunC compilation errors for incorrect bit widths: PR [#1453](https://github.com/tact-lang/tact/pull/1453)
- Process `else if` statements in the interpreter: PR [#1500](https://github.com/tact-lang/tact/pull/1500)
- Incorrect arithmetic bit shift operations optimizations: PR [#1501](https://github.com/tact-lang/tact/pull/1501)
- Throwing from functions with non-trivial branching in the `try` statement: PR [#1501](https://github.com/tact-lang/tact/pull/1501)
- Forbid read and write to self in contract init function: PR [#1482](https://github.com/tact-lang/tact/pull/1482)
- Support for using a constant within another constant and for the default value of a struct field before constant declaration: PR [#1478](https://github.com/tact-lang/tact/pull/1478)
- Incorrect call generation to a mutation function: PR [#1608](https://github.com/tact-lang/tact/pull/1608)
- Allow constant/trait constants depend on each other: PR [#1622](https://github.com/tact-lang/tact/pull/1622)
- Combine all generated FunC code into a single file: PR [#1698](https://github.com/tact-lang/tact/pull/1698)
- Runtime `sha256` now work for arbitrary strings with length >= 128: PR [#1626](https://github.com/tact-lang/tact/pull/1626)
- Generated code in TypeScript wrappers for contract with `init(init: Init)`: PR [#1709](https://github.com/tact-lang/tact/pull/1709)
- Error message for comment (text) receivers with 124 bytes or more: PR [#1711](https://github.com/tact-lang/tact/pull/1711)
- Support overriding constants and methods of BaseTrait: PR [#1591](https://github.com/tact-lang/tact/pull/1591)
- Forbid traits inherit implicitly from BaseTrait: PR [#1591](https://github.com/tact-lang/tact/pull/1591)
- Forbid the `override` modifier for constants without the corresponding super-constant: PR [#1591](https://github.com/tact-lang/tact/pull/1591)
- Check map types for `deepEquals` method: PR [#1718](https://github.com/tact-lang/tact/pull/1718)
- Remove "remainder" from error messages: PR [#1699](https://github.com/tact-lang/tact/pull/1699)
- Check map types for `deepEquals` method: PR [#1718](https://github.com/tact-lang/tact/pull/1718)
- Bump used `@tact-lang/opcode` version to `0.2` which fixes many issues in CI runs: PR [#1922](https://github.com/tact-lang/tact/pull/1922)
- Generation of the fallback receiver for external messages: PR [#1926](https://github.com/tact-lang/tact/pull/1926)

### Docs

- Added the `description` property to the frontmatter of the each page for better SEO: PR [#916](https://github.com/tact-lang/tact/pull/916)
- Added Google Analytics tags per every page: PR [#921](https://github.com/tact-lang/tact/pull/921)
- Added Ston.fi cookbook: PR [#956](https://github.com/tact-lang/tact/pull/956)
- Added NFTs cookbook: PR [#958](https://github.com/tact-lang/tact/pull/958), PR [#1747](https://github.com/tact-lang/tact/pull/1747)
- Added security best practices: PR [#1070](https://github.com/tact-lang/tact/pull/1070)
- Added automatic links to Web IDE from all code blocks: PR [#994](https://github.com/tact-lang/tact/pull/994)
- Added initial semi-automated Chinese translation of the documentation: PR [#942](https://github.com/tact-lang/tact/pull/942)
- Documented `preloadRef` method for the `Slice` type: PR [#1044](https://github.com/tact-lang/tact/pull/1044)
- Added DeDust cookbook: PR [#954](https://github.com/tact-lang/tact/pull/954)
- Described the limit for deeply nested expressions: PR [#1101](https://github.com/tact-lang/tact/pull/1101)
- Completely overhauled the exit codes page: PR [#978](https://github.com/tact-lang/tact/pull/978)
- Enhanced Jettons Cookbook page: PR [#944](https://github.com/tact-lang/tact/pull/944)
- Added a note that `compilables/` can sometimes be used over `wrappers/` in Blueprint projects: PR [#1112](https://github.com/tact-lang/tact/pull/1112)
- Changed the layout of tables, updated syntax highlighting, and added Chinese translations of sidebar separators: PR [#916](https://github.com/tact-lang/tact/pull/916)
- Fixed handling of next and previous page links at the bottom of the pages when there's a separator item in the sidebar: PR [#949](https://github.com/tact-lang/tact/pull/949)
- Enabled compilation of examples in `data-structures.mdx` and across Cookbook: PR [#917](https://github.com/tact-lang/tact/pull/917)
- Removed the Programmatic API page due to frequent changes. To use the API, please refer to the compiler sources: PR [#1184](https://github.com/tact-lang/tact/pull/1184)
- Added a link to the article by CertiK to Security best practices page: PR [#1185](https://github.com/tact-lang/tact/pull/1185)
- Added a note on `dump()` being computationally expensive: PR [#1189](https://github.com/tact-lang/tact/pull/1189)
- Fixed links in Chinese translation: PR [#1206](https://github.com/tact-lang/tact/pull/1206)
- Added a note on 255 being the maximum number of messages that can be sent during action phase: PR [#1237](https://github.com/tact-lang/tact/pull/1237)
- Added onchain metadata creation for NFTs and Jettons to the cookbook: PR [#1236](https://github.com/tact-lang/tact/pull/1236)
- Documented that identifiers cannot start with `__gen` or `__tact`, and cannot contain Unicode characters apart from the small subset `a-zA-Z0-9_`: PR [#1312](https://github.com/tact-lang/tact/pull/1312)
- Added signatures for map methods, such as `.get()`, `.exists()`, `.set()`, `.replace()`, `.replaceGet()`, `.del()`, `.isEmpty()`, `.deepEquals()`, `.asCell()`: PR [#1352](https://github.com/tact-lang/tact/pull/1352)
- Added a compilation-related page with the description of the compilation report: PR [#1309](https://github.com/tact-lang/tact/pull/1309), PR [#1387](https://github.com/tact-lang/tact/pull/1387)
- Documented `BaseTrait` and methods in stdlib code: PR [#1296](https://github.com/tact-lang/tact/pull/1296)
- Documented how storage variables get updated in relation to the `init()` function: PR [#1311](https://github.com/tact-lang/tact/pull/1311)
- Documented compiler upgrades in Blueprint and other Tact projects: PR [#1560](https://github.com/tact-lang/tact/pull/1560)
- Illustrated how nested maps can be created: PR [#1593](https://github.com/tact-lang/tact/pull/1593)
- Improved Chinese localization of the documentation: PR [#1642](https://github.com/tact-lang/tact/pull/1642)
- Removed the notion of the non-standard TL-B syntax `remainder<X>`: PR [#1599](https://github.com/tact-lang/tact/pull/1599)
- Added description of `.boc`, `.ts`, `.abi`, `.pkg` files and completed Compilation page: PR [#1676](https://github.com/tact-lang/tact/pull/1676)
- Marked gas-expensive functions and expressions: PR [#1703](https://github.com/tact-lang/tact/pull/1703)
- Added a Security audits page, with the first assessment from the Trail of Bits: PR [#1791](https://github.com/tact-lang/tact/pull/1791)
- Listed functions with implicit mode and further clarified the interactions of message sending functions and their modes: PR [#1634](https://github.com/tact-lang/tact/pull/1634)
- Added `Deployable` trait to all contracts in the Cookbook: PR [#1906](https://github.com/tact-lang/tact/pull/1906)
- Added a note on the Debug page about high gas use of functions enabled with debug mode: PR [#1938](https://github.com/tact-lang/tact/pull/1938)

### Release contributors

## [1.5.4] - 2025-02-04

### Fixed

- Allowed importing FunC files with `.func` extension. Resolves the `TOB-TACT-1` issue
- Issue understandable error on circular trait dependencies. Resolves the `TOB-TACT-2` issue
- Forbade accessing files via symlinks. Resolves the `TOB-TACT-3` issue
- Bit shift FunC compilation errors for incorrect bit widths. Partially resolves the `TOB-TACT-5` issue
- Streamlined `renameModuleItems` function. Resolves the `TOB-TACT-6` issue
- Documented the parser limitations for nested expressions. Alleviates the `TOB-TACT-7` issue
- Bit shift FunC compilation errors for incorrect bit widths
- Throwing from functions with non-trivial branching in the `try` statement

### Notes

Handling the Unicode in the Tact grammar as per the `TOB-TACT-4` issue has been left unchanged and will be addressed in the future Tact releases.

### Release contributors

- [Anton Trunov](https://github.com/anton-trunov): security audit fixes
- [@verytactical](https://github.com/verytactical): internal review of the security audit fixes
- [Trail of Bits](https://www.trailofbits.com): the security audit of the Tact compiler v1.5.0 (commit 0106ea14857bcf3c40dd10135243d0de96012871) and the audit of the fixes

## [1.5.3] - 2024-11-28

### Changed

- Replaced `Set.isSubsetOf()` with `isSubsetOf()` to support Node.js ≥18 and <22: PR [#1009](https://github.com/tact-lang/tact/pull/1009)

### Release contributors

- [Novus Nota](https://github.com/novusnota)

## [1.5.2] - 2024-09-25

### Fixed

- `asm` functions now support full range of Fift-asm syntax: PR [#855](https://github.com/tact-lang/tact/pull/855), PR [#1061](https://github.com/tact-lang/tact/pull/1061)

- Fix `npm` installations of Tact compiler or any of the packages depending on it by hiding unnecessary post-install runs of `husky`: PR [#870](https://github.com/tact-lang/tact/pull/870)

### Release contributors

- [Novus Nota](https://github.com/novusnota)

## [1.5.1] - 2024-09-18

### Added

- The `engines` property in `package.json` and its strict checking to ensure minimal required Node.js version is 22: PR [#847](https://github.com/tact-lang/tact/pull/847)

### Changed

- CI now does matrix tests with [Blueprint](https://github.com/ton-org/blueprint) and `npm`, `yarn`, `pnpm`, and `bun` package managers: PR [#848](https://github.com/tact-lang/tact/pull/848)

### Release contributors

- [Jesús Héctor Domínguez Sánchez](https://github.com/jeshecdom)
- [Novus Nota](https://github.com/novusnota)

## [1.5.0] - 2024-09-15

### Added

- The `exists` method for the `Map` type: PR [#581](https://github.com/tact-lang/tact/pull/581), PR [#938](https://github.com/tact-lang/tact/pull/938)
- The `storeBit` method for `Builder` type and the `loadBit` method for `Slice` type: PR [#699](https://github.com/tact-lang/tact/pull/699), PR [#936](https://github.com/tact-lang/tact/pull/936)
- The `toSlice` method for structs and messages: PR [#630](https://github.com/tact-lang/tact/pull/630), PR [#936](https://github.com/tact-lang/tact/pull/936)
- Wider range of serialization options for integers — `uint1` through `uint256` and `int1` through `int257`: PR [#558](https://github.com/tact-lang/tact/pull/558), PR [#937](https://github.com/tact-lang/tact/pull/937)
- The `deepEquals` method for the `Map` type: PR [#637](https://github.com/tact-lang/tact/pull/637), PR [#939](https://github.com/tact-lang/tact/pull/939)
- `asm` bodies for module-level functions: PR [#769](https://github.com/tact-lang/tact/pull/769), PR [#825](https://github.com/tact-lang/tact/pull/825)
- Corresponding stdlib functions for new TVM instructions from 2023.07 and 2024.04 upgrades: PR [#331](https://github.com/tact-lang/tact/pull/331), PR [#1062](https://github.com/tact-lang/tact/pull/1062). Added the `storeBuilder` extension function and `gasConsumed`, `getComputeFee`, `getStorageFee`, `getForwardFee`, `getSimpleComputeFee`, `getSimpleForwardFee`, `getOriginalFwdFee`, `myStorageDue` functions.
- `slice`, `rawSlice`, `ascii` and `crc32` built-in functions: PR [#787](https://github.com/tact-lang/tact/pull/787), PR [#799](https://github.com/tact-lang/tact/pull/799), PR [#951](https://github.com/tact-lang/tact/pull/951)
- `Builder.storeMaybeRef`, `parseStdAddress` and `parseVarAddress` stdlib functions: PR [#793](https://github.com/tact-lang/tact/pull/793), PR [#950](https://github.com/tact-lang/tact/pull/950)
- The compiler development guide: PR [#833](https://github.com/tact-lang/tact/pull/833)
- Constant evaluator now uses an interpreter: PR [#664](https://github.com/tact-lang/tact/pull/664). This allows calls to user-defined functions and references to declared global constants.

### Changed

- Allow omitting semicolons in contract/trait declarations and definitions: PR [#718](https://github.com/tact-lang/tact/pull/718)
- Compiler Tests are now using `@ton/sandbox` instead of `@tact-lang/emulator`: PR [#651](https://github.com/tact-lang/tact/pull/651)
- The minimal required Node.js version is bumped to 22: PR [#769](https://github.com/tact-lang/tact/pull/769)

### Fixed

- Traits can override inherited abstract functions: PR [#724](https://github.com/tact-lang/tact/pull/724)
- Fix code generation bug for maps from unsigned integers to Boolean values: PR [#725](https://github.com/tact-lang/tact/pull/725)
- Compiler failure when `toString` gets called as a static function and not a method: PR [#745](https://github.com/tact-lang/tact/pull/745)
- Tact AST keeps the original format of integer literals (hex/dec/oct/bin): PR [#771](https://github.com/tact-lang/tact/pull/771)
- Message opcodes are now checked if they fit into 32 bits: PR [#771](https://github.com/tact-lang/tact/pull/771)
- Disallow zero binary message opcodes as those are reserved for text messages: PR [#786](https://github.com/tact-lang/tact/pull/786)
- Return-statements in `init()` function do not cause FunC compilation error anymore: PR [#794](https://github.com/tact-lang/tact/pull/794)
- `emptyMap()` in equality comparison expressions does not cause code generation failures: PR [#814](https://github.com/tact-lang/tact/pull/814)
- Maps with `coins` as value type are now correctly handled in structs: PR [#821](https://github.com/tact-lang/tact/pull/821)
- Contract method calls in return statements: PR [#829](https://github.com/tact-lang/tact/pull/829)
- Disallow initializers for trait storage fields: PR [#831](https://github.com/tact-lang/tact/pull/831)
- Fix `dnsInternalNormalize()` in `@stdlib/dns` to throw on slices with references as expected: PR [#834](https://github.com/tact-lang/tact/pull/834)

### Release contributors

- [Jesús Héctor Domínguez Sánchez](https://github.com/jeshecdom)
- [Novus Nota](https://github.com/novusnota)
- [Daniil Sedov](https://github.com/Gusarich)
- [Anton Trunov](https://github.com/anton-trunov)

### Special thanks

- [Georgiy Komarov](https://github.com/jubnzv)

## [1.4.4] - 2024-08-18

### Added

- Initial version of the API providing AST equivalence check: PR [#689](https://github.com/tact-lang/tact/pull/689)

### Fixed

- Returning `self` from getters is now allowed: PR [#666](https://github.com/tact-lang/tact/pull/666)
- Remainder fields in the middle of a struct are now forbidden: PR [#697](https://github.com/tact-lang/tact/pull/697)
- Defining two native functions from the same FunC function now does not fail compilation: PR [#699](https://github.com/tact-lang/tact/pull/699)
- Map types are checked for well-formedness in all type ascriptions: PR [#704](https://github.com/tact-lang/tact/pull/704)

## [1.4.3] - 2024-08-16

### Fixed

- Parsing of optional nested struct fields does not cause the `Not a tuple` error anymore: PR [#692](https://github.com/tact-lang/tact/pull/692)
- Disallow shadowing of recursive function names: PR [#693](https://github.com/tact-lang/tact/pull/693)
- Better error message for the case when a constant shadows an stdlib identifier: PR [#694](https://github.com/tact-lang/tact/pull/694)

## [1.4.2] - 2024-08-13

### Changed

- Removed unsupported iterators API: PR [#633](https://github.com/tact-lang/tact/pull/633)
- Created a separate API function to enable compiler features: PR [#647](https://github.com/tact-lang/tact/pull/647)
- Use the `ILogger` interface to enable API users implement their own loggers: PR [#668](https://github.com/tact-lang/tact/pull/668)
- Use specific Internal or Compiler errors when throwing exceptions: PR [#669](https://github.com/tact-lang/tact/pull/669)

### Fixed

- FunC function identifiers with characters from hexadecimal set: PR [#636](https://github.com/tact-lang/tact/pull/636)
- Throw syntax error for module-level (top-level) constants with attributes: PR [#644](https://github.com/tact-lang/tact/pull/644)
- Typechecking for optional types when the argument type is not an equality type: PR [#650](https://github.com/tact-lang/tact/pull/650)
- Getters now return flattened types for structs as before: PR [#679](https://github.com/tact-lang/tact/pull/679)
- New bindings cannot shadow global constants: PR [#680](https://github.com/tact-lang/tact/pull/680)
- Disallow using assignment operators on constants: PR [#682](https://github.com/tact-lang/tact/pull/682)
- Fix code generation for some non-Lvalues that weren't turned into Lvalues by wrapping them in a function call: PR [#683](https://github.com/tact-lang/tact/pull/683)

## [1.4.1] - 2024-07-26

### Added

- `-e` / `--eval` CLI flags to evaluate constant Tact expressions: PR [#462](https://github.com/tact-lang/tact/pull/462)
- `-q` / `--quiet` CLI flags to suppress compiler log output: PR [#509](https://github.com/tact-lang/tact/pull/509)
- Markdown report for compiled contracts now includes Mermaid diagrams for trait inheritance and contract dependencies: PR [#560](https://github.com/tact-lang/tact/pull/560)
- Documentation comments to Zod schema of `tact.config.json` for descriptive hover pop-ups in editors: PR [#575](https://github.com/tact-lang/tact/pull/575)

### Changed

- Removed the `LValue` grammatical category and replaced it with `Expression`: PR [#479](https://github.com/tact-lang/tact/pull/479)
- Compilation results are placed into the source file directory when compiling without `tact.config.json` file: PR [#495](https://github.com/tact-lang/tact/pull/495)
- External receivers are enabled for single file compilation: PR [#495](https://github.com/tact-lang/tact/pull/495)
- `[DEBUG]` prefix was removed from debug prints because a similar prefix was already present: PR [#506](https://github.com/tact-lang/tact/pull/506)
- File paths in debug prints always use POSIX file paths (even on Windows): PR [#523](https://github.com/tact-lang/tact/pull/523)
- The IPFS ABI and supported interfaces getters are not generated by default; to generate those, set to `true` the two newly introduced per-project options in `tact.config.json`: `ipfsAbiGetter` and `interfacesGetter`: PR [#534](https://github.com/tact-lang/tact/pull/534)
- Values of `Slice` and `Builder` types are not converted to `Cell` in Typescript bindings anymore: PR [#562](https://github.com/tact-lang/tact/pull/562)
- Debug prints now include line content for better debugging experience: PR [#563](https://github.com/tact-lang/tact/pull/563)
- Error messages now suggest to add the `self` prefix if there is an attempt to access a missing variable when the contract storage has a variable with the same name: PR [#568](https://github.com/tact-lang/tact/pull/568)
- Error messages now suggest to add or remove parentheses if there is an attempt to access a missing field when there is a method with the same name (and vice versa): PR [#622](https://github.com/tact-lang/tact/pull/622)

### Fixed

- Name clashes with FunC keywords in struct constructor function parameters: PR [#467](https://github.com/tact-lang/tact/issues/467)
- Error messages for traversing non-path-expressions in `foreach`-loops : PR [#479](https://github.com/tact-lang/tact/pull/479)
- Shadowing of trait constants by contract storage variables: PR [#480](https://github.com/tact-lang/tact/pull/480)
- Parsing of non-decimal message opcodes: PR [#481](https://github.com/tact-lang/tact/pull/481)
- Detection of multiple receivers of the same message: PR [#491](https://github.com/tact-lang/tact/pull/491)
- Detection of non-unique message opcodes: PR [#493](https://github.com/tact-lang/tact/pull/493)
- Error messages for non-abstract constants in traits: PR [#483](https://github.com/tact-lang/tact/pull/483)
- All immediately inherited traits must be unique: PR [#500](https://github.com/tact-lang/tact/pull/500)
- Do not throw error when overriding abstract and virtual getters: PR [#503](https://github.com/tact-lang/tact/pull/503)
- Error message for non-existent storage variables: PR [#519](https://github.com/tact-lang/tact/issues/519)
- Error message for duplicate receiver definitions inherited from traits: PR [#519](https://github.com/tact-lang/tact/issues/519)
- Usage of `initOf` inside of `init()` does not cause error `135` anymore: PR [#521](https://github.com/tact-lang/tact/issues/521)
- Usage of `newAddress` with hash parts shorter than 64 hexadecimal digits does not cause constant evaluation error `Invalid address hash length` anymore: PR [#525](https://github.com/tact-lang/tact/pull/525)
- Introduced a streamlined error logger for compilation pipeline to support third-party tools: PR [#509](https://github.com/tact-lang/tact/pull/509)
- Collisions of PascalCase getter names in generated wrappers are now checked: PR [#556](https://github.com/tact-lang/tact/pull/556)
- Display a clearer error in case the source code file is missing when using the Tact CLI: PR [#561](https://github.com/tact-lang/tact/pull/561)
- Error messages for unicode code points outside of valid range: PR [#535](https://github.com/tact-lang/tact/pull/535)
- Correct regex for unicode code points and escaping of control codes in generated comments: PR [#535](https://github.com/tact-lang/tact/pull/535)
- Add `impure` specifier to some stdlib functions that are expected to throw errors: PR [#565](https://github.com/tact-lang/tact/pull/565)
- Defining non-existing native FunC functions now throws an understandable compilation error: PR [#585](https://github.com/tact-lang/tact/pull/585)
- Bump used `@tact-lang/opcode` version to `0.0.16` which fixes the issue with `DIV` instructions: PR [#589](https://github.com/tact-lang/tact/pull/589)
- Code generation for `recv_external` now correctly throws exit code `130` when processing an unexpected message: PR [#604](https://github.com/tact-lang/tact/pull/604)
- Allocator bug resulting in cell overflows for some contract data layouts: PR [#615](https://github.com/tact-lang/tact/pull/615)
- Structs with more than 15 fields do not cause a FunC compilation error anymore: PR [#590](https://github.com/tact-lang/tact/pull/590)
- Typechecking for constant and struct field initializers: PR [#621](https://github.com/tact-lang/tact/pull/621)
- Constant evaluation for structures with default and optional fields: PR [#621](https://github.com/tact-lang/tact/pull/621)
- Report error for self-referencing and mutually-recursive types: PR [#624](https://github.com/tact-lang/tact/pull/624)
- Error reporting for bounced receivers with missing parameter types: PR [#626](https://github.com/tact-lang/tact/pull/626)
- Allowed range of FunC function identifiers in `grammar.ohm`: PR [#628](https://github.com/tact-lang/tact/pull/628)

## [1.4.0] - 2024-06-21

### Added

- The bitwise NOT operation (`~`): PR [#337](https://github.com/tact-lang/tact/pull/337)
- Augmented assignment bitwise operators `|=`, `&=`, `^=`: PR [#350](https://github.com/tact-lang/tact/pull/350)
- Traversing maps from contract storage and structs is now allowed: PR [#389](https://github.com/tact-lang/tact/pull/389)
- The `loadBool` method for `Slice` type: PR [#412](https://github.com/tact-lang/tact/pull/412)
- CLI flag `--with-decompilation` to turn on decompilation of BoC files at the end of the compilation pipeline: PR [#417](https://github.com/tact-lang/tact/pull/417)
- Support more Tact expressions in the constant evaluator: conditional expressions, struct instances, struct field accesses, `emptyMap()`: PR [#432](https://github.com/tact-lang/tact/pull/432) and PR [#445](https://github.com/tact-lang/tact/pull/445)
- The `fromCell` and `fromSlice` methods for struct and message parsing: PR [#418](https://github.com/tact-lang/tact/pull/418) and PR [#454](https://github.com/tact-lang/tact/pull/454)
- The `return`-statement reachability analysis now takes into account the `throw` and `nativeThrow` functions: PR [#447](https://github.com/tact-lang/tact/pull/447)

### Changed

- Trailing semicolons in struct and message declarations are optional now: PR [#395](https://github.com/tact-lang/tact/pull/395)
- Tests are refactored and renamed to convey the sense of what is being tested and to reduce the amount of merge conflicts during development: PR [#402](https://github.com/tact-lang/tact/pull/402)
- `let`-statements can now be used without an explicit type declaration and determine the type automatically if it was not specified: PR [#198](https://github.com/tact-lang/tact/pull/198) and PR [#438](https://github.com/tact-lang/tact/pull/438)
- The outdated TextMate-style grammar files for text editors have been removed (the most recent grammar files can be found in the [tact-sublime](https://github.com/tact-lang/tact-sublime) repo): PR [#404](https://github.com/tact-lang/tact/pull/404)
- The JSON schema for `tact.config.json` has been moved to the `schemas` project folder: PR [#404](https://github.com/tact-lang/tact/pull/404)
- Allow underscores as unused variable identifiers: PR [#338](https://github.com/tact-lang/tact/pull/338)
- The default compilation mode does not decompile BoC files anymore, to additionally perform decompilation at the end of the pipeline, set the `fullWithDecompilation` mode in the `mode` project properties of `tact.config.json`: PR [#417](https://github.com/tact-lang/tact/pull/417)
- Trait lists, parameters and arguments in the Tact grammar were assigned their own names in the grammar for better readability and code deduplication: PR [#422](https://github.com/tact-lang/tact/pull/422)
- The semicolon (`;`) terminating a statement is optional if the statement is the last one in the statement block: PR [#434](https://github.com/tact-lang/tact/pull/434)

### Fixed

- Return type of `skipBits` now matches FunC and does not lead to compilation errors: PR [#388](https://github.com/tact-lang/tact/pull/388)
- Typechecking of conditional expressions when one branch's type is a subtype of another, i.e. for optionals and maps/`null`: PR [#394](https://github.com/tact-lang/tact/pull/394)
- Typechecking of conditional expressions when the types of their branches can be generalized, i.e. for non-optionals and `null` can be inferred an optional type: PR [#429](https://github.com/tact-lang/tact/pull/429)
- External fallback receivers now work properly: PR [#408](https://github.com/tact-lang/tact/pull/408)
- `Int as coins` as a value type of a map in persistent storage does not throw compilation error anymore: PR [#413](https://github.com/tact-lang/tact/pull/413)
- The semantics of the Tact arithmetic operations in the constant evaluator to perform rounding towards negative infinity: PR [#432](https://github.com/tact-lang/tact/pull/432)
- Better error messages for the `void` type: PR [#442](https://github.com/tact-lang/tact/pull/442)
- Fixed the native function binding for the stdlib function `nativeThrowWhen` (it needed to be `throw_if` instead of `throw_when`) and also renamed it to `nativeThrowIf` for consistency with FunC: PR [#451](https://github.com/tact-lang/tact/pull/451)

## [1.3.1] - 2024-06-08

### Added

- Tests for recursive functions: PR [#359](https://github.com/tact-lang/tact/pull/359)
- API for AST traversal: PR [#368](https://github.com/tact-lang/tact/pull/368)
- Spell checking for the whole code base: PR [#372](https://github.com/tact-lang/tact/pull/372)

### Changed

- GitHub actions updated to use Node.js 20: PR [#360](https://github.com/tact-lang/tact/pull/360)
- Refactor AST types to simplify access to third-party tools: PR [#325](https://github.com/tact-lang/tact/pull/325)
- Refactor the compiler API used to access AST store: PR [#326](https://github.com/tact-lang/tact/pull/326)
- Update JSON Schema to inform about usage in Blueprint: PR [#330](https://github.com/tact-lang/tact/pull/330)
- All identifiers in error messages are now quoted for consistency: PR [#363](https://github.com/tact-lang/tact/pull/363)
- The Tact grammar has been refactored for better readability: PR [#365](https://github.com/tact-lang/tact/pull/365)
- Error messages now use relative file paths: PR [#456](https://github.com/tact-lang/tact/pull/456)
- Comparison between `null` and non-optionals now throws a compilation error: PR [#571](https://github.com/tact-lang/tact/pull/571)

### Fixed

- The `log2` and `log` math functions were adjusted for consistency in error throwing: PR [#342](https://github.com/tact-lang/tact/pull/342)
- Shadowing built-in static functions is now forbidden: PR [#351](https://github.com/tact-lang/tact/pull/351)
- Augmented assignment now throws compilation error for non-integer types: PR [#356](https://github.com/tact-lang/tact/pull/356)
- Built-in function `address()` now handles parse errors correctly: PR [#357](https://github.com/tact-lang/tact/pull/357)
- The grammar of the unary operators has been fixed, constant and function declarations are prohibited for contracts and at the top level of Tact modules: PR [#365](https://github.com/tact-lang/tact/pull/365)
- Typos in ABI generation: PR [#372](https://github.com/tact-lang/tact/pull/372)
- `__tact_load_address_opt` code generation: PR [#373](https://github.com/tact-lang/tact/pull/373)
- Empty messages are now correctly converted into cells: PR [#380](https://github.com/tact-lang/tact/pull/380)
- All integer and boolean expressions are now being attempted to be evaluated as constants. Additionally, compile-time errors are thrown for errors encountered during the evaluation of actual constants: PR [#352](https://github.com/tact-lang/tact/pull/352)
- Chaining mutable extension functions now does not throw compilation errors: PR [#384](https://github.com/tact-lang/tact/pull/384)
- Removed unused `ton-compiler` dependency: PR [#452](https://github.com/tact-lang/tact/pull/452)

## [1.3.0] - 2024-05-03

### Added

- `log2` and `log` math functions in `@stdlib/math`: PR [#166](https://github.com/tact-lang/tact/pull/166)
- Reserve mode constants in `@stdlib/reserve`, namely `ReserveExact`, `ReserveAllExcept`, `ReserveAtMost`, `ReserveAddOriginalBalance`, `ReserveInvertSign`, `ReserveBounceIfActionFail`: PR [#173](https://github.com/tact-lang/tact/pull/173)
- Support for string escape sequences (`\\`, `\"`, `\n`, `\r`, `\t`, `\v`, `\b`, `\f`, `\u{0}` through `\u{FFFFFF}`, `\u0000` through `\uFFFF`, `\x00` through `\xFF`): PR [#192](https://github.com/tact-lang/tact/pull/192)
- JSON Schema for `tact.config.json`: PR [#194](https://github.com/tact-lang/tact/pull/194)
- Struct fields punning, i.e. `{foo, bar}` is syntactic sugar for `{ foo: foo, bar: bar }`: PR [#272](https://github.com/tact-lang/tact/pull/272)
- The ability to use `dump` function on the values of the `Address` type: PR [#175](https://github.com/tact-lang/tact/pull/175)
- The non-modifying `StringBuilder`'s `concat` extension function for chained string concatenations: PR [#217](https://github.com/tact-lang/tact/pull/217)
- The `toString` extension function for `Address` type: PR [#224](https://github.com/tact-lang/tact/pull/224)
- The bitwise XOR operation (`^`): PR [#238](https://github.com/tact-lang/tact/pull/238)
- The `isEmpty` extension function for the `Map` type: PR [#266](https://github.com/tact-lang/tact/pull/266)
- The `pow2` power function with base 2: PR [#267](https://github.com/tact-lang/tact/pull/267)
- The `try` and `try-catch` statements: PR [#212](https://github.com/tact-lang/tact/pull/212)
- The `del` method for the `Map` type: PR [#95](https://github.com/tact-lang/tact/pull/95)
- The `-h`/`--help`, `-v` (short for `--version`), `-p` (short for `--project`), `--func` (for only outputting FunC code) and `--check` (for only doing the syntax and type checking) command-line flags: PR [#287](https://github.com/tact-lang/tact/pull/287)
- The `mode` enum in project properties of `tact.config.json` for specifying compilation mode: `full` (default), `funcOnly` (only outputs FunC code and exits), or `checkOnly` (only does the syntax and type checking, then exits): PR [#287](https://github.com/tact-lang/tact/pull/287)
- The `foreach` loop for the `Map` type: PR [#106](https://github.com/tact-lang/tact/pull/106)

### Changed

- The implicit empty `init` function is now present by default in the contract if not declared: PR [#167](https://github.com/tact-lang/tact/pull/167)
- Support trailing commas in all comma-separated lists (struct instantiations, `initOf` arguments, `init()` parameters, inherited traits via `with`, function arguments and parameters): PR [#179](https://github.com/tact-lang/tact/pull/179) and PR [#246](https://github.com/tact-lang/tact/pull/246)
- `@stdlib/stoppable` now imports `@stdlib/ownable` so the programmer does not have to do it separately: PR [#193](https://github.com/tact-lang/tact/pull/193)
- The `newAddress` function now evaluates to a constant value if possible: PR [#237](https://github.com/tact-lang/tact/pull/237)
- The `pow` power function could only be used at compile-time, but now it is available in the standard library and can be called both at runtime and compile-time: PR [#267](https://github.com/tact-lang/tact/pull/267)
- The `dump()` and `dumpStack()` functions now print the file path, line number, and column number in addition to the data: PR [#271](https://github.com/tact-lang/tact/pull/271)
- Use `|` instead of `+` for send mode flags because the bitwise OR operation is idempotent and hence safer: PR [#274](https://github.com/tact-lang/tact/pull/274)
- Bumped the versions of `@ton/core` and `ohm-js` to the most recent ones: PR [#276](https://github.com/tact-lang/tact/pull/276)
- Generated `.pkg`-files always use POSIX file paths (even on Windows): PR [# 300](https://github.com/tact-lang/tact/pull/300)
- The `-p`/`--project` flags now allow specifying more than one project name. Additionally, they also require a `--config` flag to be specified: PR [#287](https://github.com/tact-lang/tact/pull/287)
- Command-line interface now allows compiling a single Tact file directly, without specifying a config: PR [#287](https://github.com/tact-lang/tact/pull/287)

### Fixed

- Escape backticks in error messages for generated TypeScript code: PR [#192](https://github.com/tact-lang/tact/pull/192)
- Integer overflows during compile-time constant evaluation are properly propagated as a compilation error: PR [#200](https://github.com/tact-lang/tact/pull/200)
- Incorrect "already exists" errors when using the `toString` and `valueOf` identifiers: PR [#208](https://github.com/tact-lang/tact/pull/208)
- Empty inherited trait lists after `with` keyword are now disallowed: PR [#246](https://github.com/tact-lang/tact/pull/246)
- Allow chaining method calls with `!!`, for instance, `map.asCell()!!.hash()` is grammatically correct now: PR [#257](https://github.com/tact-lang/tact/pull/257)
- Precedence levels for bitwise operators, equality and comparisons now matches common languages, like JavaScript: PR [#265](https://github.com/tact-lang/tact/pull/265)
- Incorrect variable scoping in the `repeat`, `while` and `until` loops: PR [#269](https://github.com/tact-lang/tact/pull/269)
- FunC compilation errors when trying to `dump()` values of the `Cell`, `Slice`, `Builder` and `StringBuilder` types: PR [#271](https://github.com/tact-lang/tact/pull/271)
- Tact's CLI returns a non-zero exit code if compilation fails: PR [#278](https://github.com/tact-lang/tact/pull/278)
- Use the most recent version of the FunC standard library [`stdlib.fc`](https://github.com/ton-blockchain/ton/blob/4cfe1d1a96acf956e28e2bbc696a143489e23631/crypto/smartcont/stdlib.fc): PR [#283](https://github.com/tact-lang/tact/pull/283)
- The WASM version of the FunC compiler has been updated to 0.4.4 and patched to work on larger contracts: PR [#297](https://github.com/tact-lang/tact/pull/297)
- The `return`-statement reachability analysis: PR [#302](https://github.com/tact-lang/tact/pull/302)

## [1.2.0] - 2024-02-29

### Added

- Augmented assignment operators (`+=`, `-=`, `*=`, `/=` and `%=`): PR [#87](https://github.com/tact-lang/tact/pull/87)
- Binary and octal literals with underscores as numerical separators: PR [#99](https://github.com/tact-lang/tact/pull/99)
- Ternary conditional operator (`condition ? then : else`): PR [#97](https://github.com/tact-lang/tact/pull/97)
- The `--version` command-line flag for the Tact executable: PR [#137](https://github.com/tact-lang/tact/pull/137)
- The `SendBounceIfActionFail` send mode constant to the standard library: PR [#122](https://github.com/tact-lang/tact/pull/122)

### Changed

- Decimal and hexadecimal literals now allow underscores as numerical separators: PR [#99](https://github.com/tact-lang/tact/pull/99)
- The equality and non-equality operators (`==` and `!=`) now support slices and strings by comparing the hashes of the left-hand and right-hand sides : PR [#105](https://github.com/tact-lang/tact/pull/105)
- Continuous integration now tests the dev [tact-template](https://github.com/tact-lang/tact-template)'s version with the dev version of Tact: PR [#111](https://github.com/tact-lang/tact/pull/111)
- Continuous integration now tests the latest [Blueprint](https://github.com/ton-org/blueprint)'s version with the dev version of Tact: PR [#152](https://github.com/tact-lang/tact/pull/152)
- Continuous integration now checks there are no ESLint warnings: PR [#157](https://github.com/tact-lang/tact/pull/157)

### Fixed

- Relative imports from parent directories: PR [#125](https://github.com/tact-lang/tact/pull/125)
- The typechecker failed to identify different types when using the `==` and `!=` operators: PR [#127](https://github.com/tact-lang/tact/pull/127)
- ESLint warnings for the whole Tact codebase: PR [#157](https://github.com/tact-lang/tact/pull/157)
- The versions of some vulnerable dependencies were bumped in `package.json` and `yarn.lock`: PR [#158](https://github.com/tact-lang/tact/pull/158) and PR [#160](https://github.com/tact-lang/tact/pull/160)

## [1.1.5] - 2023-12-01

### Added

- Continuous integration to run Tact tests on Linux, macOS and Windows: PR [#96](https://github.com/tact-lang/tact/pull/96)

### Changed

- Migration to `@ton` NPM packages: PR [#89](https://github.com/tact-lang/tact/pull/89)

### Fixed

- Struct and message identifiers need to be capitalized: PRs [#81](https://github.com/tact-lang/tact/pull/81) and [#83](https://github.com/tact-lang/tact/pull/83)
- Fixed the signature of the `checkDataSignature` function in `stdlib/std/crypto.tact`: PR [#50](https://github.com/tact-lang/tact/pull/50)
- Show location info for the internal compiler error 'Invalid types for binary operation': PR [#63](https://github.com/tact-lang/tact/pull/63)

## [1.1.4] - 2023-09-27

### Changed

- Hacked paths to support builds on Windows

## [1.1.3] - 2023-06-27

### Added

- bitwise and and or operations
- statically compile expressions with bitwise operations if possible

## [1.1.2] - 2023-04-27

### Added

- Add full ABI in bindings

## [1.1.1] - 2023-04-20

### Fixed

- Fix typescript bindings generation for custom key and value serialization formats
- Fix missing external messages in bindings

## [1.1.0] - 2023-04-19

### ⚡️ Breaking changes

- `reply` is now a method of `Contract` instead of global context and changed it's behavior if storage reserve is non-zero in contract.
- Logical expressions are now calculated differently: `&&` now does not execute right expression if left is `false` and `||` does not execute right expression if left is `true`. Before it was executed in any case. This change is made in attempt to reduce unexpected behavior.
- `OwnableTransferable` is now sends response to the sender.
- `overwrites` was renamed to `override`
- `Deployable` trait now sends non-bounceable notifications instead of bounceable ones.

### Features

- `Address` to `Address` maps
- Ability to define key and value serializations for maps
- `sha256` hashing
- `forward` and `notify` functions that can be used to send messages to other contracts using remaining value of incoming message
- `virtual` and `abstract` constants that can be shared between traits
- `storageReserve` constant in every contract that can be used to reserve some storage space by any trait
- `abstract` functions that can be implemented in contracts
- `FactoryDeployable` trait for deploying from factory contract
- `@stdlib/dns` for easier DNS resolution
- Opt-in `external` message support
- Typed `bounce` receiver and `bounce<T>` type modifier
- `commit` for committing state changes
- `inline` modifier for functions for inlining them into the caller
- Ability to define empty messages (but not structs)
- Some string-related operations are now computed at compile time if possible

### Fixed

- Signature of `preloadBits` function
- Fixed `readForwardFee` function

## [1.1.0-beta.28] - 2023-04-19

### Fixed

- Fix `func` invocation

## [1.1.0-beta.27] - 2023-04-14

### Fixed

- Remove tact-bindings binary reference

## [1.1.0-beta.26] - 2023-04-14

### Added

- Ability to define empty messages (but not structs)

## [1.1.0-beta.25] - 2023-04-14

### Added

- Support for bounced receivers for message structs

## [1.1.0-beta.24] - 2023-04-13

### Changed

- Bounced messages now skipped first 32 bits before passing it to receivers

### Fixed

- Passing optional structs as arguments

## [1.1.0-beta.23] - 2023-04-13

### Changed

- deploy trait now sends non-bounceable notifications
- changed `forward` and added bounceable and init arguments

### Added

- `Contract.notify()` non-bounceable alternative to reply

## [1.1.0-beta.22] - 2023-04-13

### Added

- `commit` function to commit state changes

## [1.1.0-beta.21] - 2023-04-13

### Fixed

- Work-around func `0.4.3` bug with pragma processing
- Fix external messages with arguments type checking

## [1.1.0-beta.20] - 2023-04-11

### Changed

- Upgrade `func` to `0.4.3`

## [1.1.0-beta.19] - 2023-04-10

### Fixed

- Fix bouncing unknown messages

## [1.1.0-beta.18] - 2023-04-10

### Added

- `FactoryDeployable` trait for deploying from factory contract

## [1.1.0-beta.17] - 2023-04-10

### Added

- Abstract functions
- Abstract and virtual constants in traits

### Changed

- Rename `overrides` to `override`
- Updated ownership transferring methods

### Removed

- Unused `public` modifier

## [1.1.0-beta.16] - 2023-04-09

### Changed

- `reply` now in contract instead of global context

## [1.1.0-beta.15] - 2023-04-09

### Added

- `asCell` to maps

## [1.1.0-beta.14] - 2023-04-09

### Fixed

- Fix `dnsResolveWallet` compilation error

## [1.1.0-beta.13] - 2023-04-09

### Added

- `dns` library
- map key and value serialization formats

## [1.1.0-beta.12] - 2023-04-08

### Fixed

- Upgrade decompiler to a `@tact-lang/opcodes@0.0.13`

## [1.1.0-beta.11] - 2023-04-08

### Fixed

- Signature of `preloadBits` function

## [1.1.0-beta.10] - 2023-04-08

### Added

- `sha256` function to compute sha256 hash of a text or byte string

## [1.1.0-beta.9] - 2023-04-02

### Added

- Opt-in external messages support

## [1.1.0-beta.8] - 2023-04-02

### Fixed

- Missing implementation of `Address` to `Address` maps

## [1.1.0-beta.7] - 2023-03-28

### Added

- `inline` modifier for functions to inline them into the caller

### Fixed

- Fix missing `method_id` in `get_abi_ipfs` and `lazy_deployment_completed`

## [1.1.0-beta.6] - 2023-03-27

### Changed

- Optimization of gas usage of low level primitives

## [1.1.0-beta.5] - 2023-03-25

### Changed

- Optimization of `String.asComment()` that tries to compute it compile time if possible

## [1.1.0-beta.4] - 2023-03-23

### Added

- Ability to compare cells

### Fixed

- Fixed contract crash when equality check involving nullable variables

### Changed

- Change logic of `&&` and `||`. Now second argument is not calculated when first argument is `false` or `true` respectively.

## [1.1.0-beta.3] - 2023-03-22

### Added

- `emit` function to emit events

### Fixed

- Fixed possible inconsistent behavior when calling mutating get methods from inside of the contract
- Fixed regression of order of functions in generated files

## [1.1.0-beta.2] - 2023-03-22

### Changed

- Tact now emits func in multiple files, optimized not only for blockchain, but also for human

## [1.1.0-beta.1] - 2023-03-20

### Fixed

- Some functions for deep structures with optionals not emitted
- Crash in bindings generator on boolean value in dictionary

## [1.1.0-beta.0] - 2023-03-14

### Fixed

- `overwrites` -> `override`
- Invalid `check` function error generation
- Error message for `address(0)`

## [1.0.0] - 2023-03-08

### Added

- `sender()` function to get message sender address

## [1.0.0-rc.13] - 2023-03-08

### Changed

- Upgrade `func` to `0.4.2`

### Fixed

- Windows paths support

## [1.0.0-rc.12] - 2023-03-03

### Fixed

- `pow` is now compile-only function

### Changed

- Use new FunC wasm bundle

## [1.0.0-rc.11] - 2023-03-02

### Added

- exported `check` function for language server support

## [1.0.0-rc.10] - 2023-03-02

### Changed

- Contracts now can be deployed only to the basic workchain unless `masterchain` set `true`
- Checking field initialization in init function

## [1.0.0-rc.9] - 2023-03-01

### Changed

- Contracts now work only with basic workchain. To enable masterchain support set `masterchain: true` in `tact.conf.json`

### Added

- `pow` function for exponentiation
- `address()` compile-time function for creating addresses from strings
- `cell()` compile-time function for creating cells from base64 strings
- `interfaces` field to ABI
- report workchain support in interfaces

## [1.0.0-rc.8] - 2023-02-27

### Added

- `logger` interface to programmatic API

## [1.0.0-rc.7] - 2023-02-27

### Added

- `verify` function to verify compiled package

## [1.0.0-rc.6] - 2023-02-26

### Fixed

- Fixing npm exports

## [1.0.0-rc.5] - 2023-02-26

### Fixed

- Fixing npm exports for typescript

## [1.0.0-rc.4] - 2023-02-26

### Fixed

- Fixing npm exports for typescript

## [1.0.0-rc.3] - 2023-02-26

### Fixed

- Fixed browser/node typings and exports
- Fixed browser environment execution

## [1.0.0-rc.2] - 2023-02-26

### Fixed

- Fixed missing `mkdirp` dependency

## [1.0.0-rc.1] - 2023-02-26

### Fixed

- Fixed cli command

## [1.0.0-rc.0] - 2023-02-26

### Added

- `@ton-lang/compiler/node` to invoke compiler from node similar how cli works
- `@ton-lang/compiler/browser` to invoke compiler from browser

### Removed

- Removed jetton library from stdlib. It would be re-introduced after 1.0 version with more thought put into it.

## [0.10.1] - 2023-02-23

### Added

- Display line and column numbers in error messages to be able to navigate to the error in the editor

### Fixed

- Execution order of struct and message fields
- `initOf` argument type checks

## [0.10.0] - 2023-02-23

### Changed

- Tact contracts are now [Argument-addressable](https://docs.tact-lang.org/ref/evolution/otp-005) meaning that they depend on init arguments and code hash only. Init function is now called when first valid message is received.
- Refactoring of allocator
- Moving contract's load function to the beginning of the execution
- Moving contract's save function to the end of the execution
- moving `debug` flag from `experimental` to `parameters` in `tact.config.json`
- Unknown fields in config are now considered an error
- Allow contracts without fields
- Typescript bindings are now working in browser and doesn't have `ton-emulator` dependency
- `map` syntax now uses `<>` instead of `[]` for future compatibility with generics

### Added

- Allow `Builder` type as a field type similar to `Cell` and `Slice`
- Allow `String` type as a field type

## [0.9.3] - 2023-02-19

### Added

- Error codes in reports
- Client-friendly typescript bindings

### Changed

- Change repository locations

## [0.9.2] - 2023-02-05

### Added

- `emptyMap()` for creating empty maps
- Allowing assigning `null` value to a map variable (same as calling `emptyMap()`)

## [0.9.1] - 2023-02-03

### Changed

- Update `dump` function to handle booleans and strings, better type checking or arguments
- Report `org.ton.debug.v0` interface if debug mode is enabled
- Update bindings generator to support `ton-emulator >= v2.1.0`

## [0.9.0] - 2023-02-02

### Added

- Importing `func` files

### Changed

- Upgrade `func` to `0.4.1`
- Enforce `func` version in generated files
- Enable critical pragmas by default
- Enable inlining in a lot of places thanks to fixed crashes in `func`

## [0.8.11] - 2023-01-28

### Fixed

- Optional `Address` fields in typescript bindings

### Added

- `Address.asSlice` for manual address parsing
- `@stdlib/content` library with `createOffchainContent` functions

### [0.8.10] - 2023-01-27

## Fixed

- `>>` and `<<` operations
- Type checking of struct constructors

## [0.8.9] - 2023-01-25

### Fixed

- Fix missing func compiler in distributive

## [0.8.8] - 2023-01-25

### Added

- TextMate Grammar for syntax highlighting

### Changed

- Embed `func` compiler to package
- Better builder types
- Moved docs to `ton-docs` repository

## [0.8.7] - 2023-01-13

### Added

- `beginTailString` and `beginStringFromBuilder` for starting a `StringBuilder`
- `Slice.asString` for converting slice to a `String` (without checks of contents)

## [0.8.6] - 2023-01-10

### Fixed

- Fixing passing non-nullable type as second argument to map's `set` operation

### Changed

- New `2022.v12` func compiler

## [0.8.5] - 2023-01-09

### Changed

- Improve gas usage in `storeBool`

## [0.8.4] - 2023-01-09

### Added

-`newAddress` function to create a new address from chain and hash -`getConfigParam` to get system configuration

## [0.8.3] - 2023-01-09

### Fixed

- Deep contract dependencies

## [0.8.2] - 2023-01-08

### Added

- `loadAddress` in `Slice`

## [0.8.1] - 2023-01-07

Fixing missing NPM release

## [0.8.0] - 2023-01-07

### Changed

- Changed message id algorithm to the one based on type signatures instead of tlb

### Added

- Dictionaries in typescript bindings
- Introduced packaging compilation step that packages a contract to a single package that can be deployed in predictable way.
- `tact-bindings` to build bindings to non-tact contracts

## [0.7.1] - 2023-01-04

### Fixed

- Assignability type checks

## [0.7.0] - 2023-01-04

### Added

- `toCell` to all structs and messages
- restored disassembler as part of a compilation flow
- `typescript` bindings parser of structs and messages

### Removed

- `abi.pack_cell` and `abi.pack_slice`

### Changed

- Updated codegen to prefix function names with a `$` to avoid clashing with system functions
- `random` and `randomInt` that are correctly initialized on first use unlike native one
- Changed the way get and init methods expect their arguments and return values to match func-like primitives

### Fixed

- non-nullable value could break the nullable variable memory representation

## [0.6.0] - 2023-01-03

### Changed

- Large bindings generator refactoring to match new `ton-core` and `ton-emulator` packages

### Added

- `Deployable` trait in `@stdlib/deploy`

## [0.5.0] - 2022-12-23

### Added

- Constants in contracts
- Global constants
- Added `SendRemainingBalance`, `SendRemainingValue`, `SendIgnoreErrors`, `SendPayGasSeparately`, `SendDestroyIfZero` constants in stdlib
- Added `emptyCell` and `emptySlice` helpers
- Added jettons example

### Changed

- `require` now accepts two arguments, second one must be a string literal that has error message. This error message then will be exported to ABI
- Optional `Address` fields are not encoded using native representation

## [0.4.0] - 2022-12-22

### Changed

- Renamed Map's `get2` to `get` and removing `get` from keywords list.

### Fixed

- Fixed missing call arguments verification

## [0.3.0] - 2022-12-22

### Added

- `String` literals and variables
- `Int.toString()` and `Int.toFloatString()`
- `StringBuilder` for gas-efficient string building
- Global compile-time `ton` function that converts string to Int during compile time.
- `checkDataSignature` similar to func `check_data_signature`
- `String.asComment` for conversion text to a comment payload
- `Resumable` trait, allows to resume contract operations once it was stopped
- Comment receiver that allows to receive arbitrary comment
- `String.asSlice` cast string to a slice for parsing
- Binary shift operators `>>` and `<<`
- `Slice.fromBase64` that converts text slice that has base64 to binary representation (both classic and url)
- `Slice.asCell`, `Builder.asCell`, `Cell.asSlice`, `Builder.asCell` convenience functions
- `Slice.loadCoins` that reads coins from slice
- `myBalance` that returns current balance of a contract before execution phase

### Changed

- `contractAddress` now accepts single argument of type `StateInit` and always produces address for workchain. Old method is renamed to `contractAddressExt`.
- `hashCell` and `hashSlice` are now extension function `hash` on `Slice` and `Cell`
- Removed some keywords such as `message`, `contract`, `init` to allow use this names as variable names
- Renamed `receiveBounced` to `bounced`

### Fixed

- Fixing importing tact with providing extension, now `import "./lib";` and `import "./lib.tact";` are equivalent.
- Fixing extension function generation
- Fixing clashing of variable names with func primitives and global functions
- Fix fallback and bounce argument type resolving
- Fixed `loadUint`/`preloadUint`
- Fixed invalid generation of `>=` and `>` operators

## [0.2.0]

### Added

- `supported_interfaces` TEP support. TACT now automatically builds a list of supported interfaces of a contract
- `IPFS`-based ABI reporting. TACT now automatically calculates and embeds ABI hash into smart contract and prepares a file to upload to IPFS.<|MERGE_RESOLUTION|>--- conflicted
+++ resolved
@@ -32,11 +32,8 @@
 - The `--output` CLI flag for specifying custom output directory in single-contract compilation: PR [#1793](https://github.com/tact-lang/tact/pull/1793)
 - New functions `Slice.asAddressUnsafe` and `contractHash` in stdlib: PR [#1766](https://github.com/tact-lang/tact/pull/1766)
 - New function `Slice.asAddress` in stdlib: PR [#1766](https://github.com/tact-lang/tact/pull/1766)
-<<<<<<< HEAD
+- `-w` / `--watch` CLI flags to watch for changes in the project and automatically recompile it: PR [#1844](https://github.com/tact-lang/tact/pull/1844)
 - New `codeOf T` expression to get code of the contract: PR [#1948](https://github.com/tact-lang/tact/pull/1948)
-=======
-- `-w` / `--watch` CLI flags to watch for changes in the project and automatically recompile it: PR [#1844](https://github.com/tact-lang/tact/pull/1844)
->>>>>>> 658dcaea
 
 ### Changed
 
