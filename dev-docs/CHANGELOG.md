# Changelog

All notable changes to this project will be documented in this file.

The format is based on [Keep a Changelog](https://keepachangelog.com/en/1.0.0/),
and this project adheres to [Semantic Versioning](https://semver.org/spec/v2.0.0.html).

<<<<<<< HEAD
## [Unreleased]

### Code generation

- Reordered arguments of the `__tact_store_address_opt` function to optimize gas consumption: PR [#3333](https://github.com/tact-lang/tact/pull/3333)

### Docs
=======
The documentation changelog is kept separately: [CHANGELOG-DOCS](./CHANGELOG-DOCS.md).
>>>>>>> a81dd98a

## [Unreleased]

## [1.6.13] - 2025-05-29

### Language features

- Support `fromCell()` and `fromSlice()` methods on contract types: PR [#3305](https://github.com/tact-lang/tact/pull/3305)

### Release contributors

- [Anton Trunov](https://github.com/anton-trunov)
- [Novus Nota](https://github.com/novusnota)

## [1.6.12] - 2025-05-27

### Language features

- Support `toCell()` and `toSlice()` methods on contract types: PR [#3274](https://github.com/tact-lang/tact/pull/3274)
- No explicit re-declarations for abstract methods and constants in traits: PR [#3272](https://github.com/tact-lang/tact/pull/3272)
- A more informative error message if two `require()` calls have the same generated error code: PR [#3286](https://github.com/tact-lang/tact/pull/3286)

### Code generation

- Inline message deserialization for better gas consumption: PR [#2993](https://github.com/tact-lang/tact/pull/2993)

### Docs

- Completely reworked the functions page: PR [#3076](https://github.com/tact-lang/tact/pull/3076), PR [#3277](https://github.com/tact-lang/tact/pull/3277)

### Release contributors

- [Petr Makhnev](https://github.com/i582)
- [Novus Nota](https://github.com/novusnota)
- [Anton Trunov](https://github.com/anton-trunov)

## [1.6.11] - 2025-05-26

### Language features

- [fix] Better error message when an integer key or value in a map literal is out of its serialization range: PR [#3285](https://github.com/tact-lang/tact/pull/3285)
- [fix] Balanced quotation in error messages for out-of-project-root imports: PR [#3242](https://github.com/tact-lang/tact/pull/3242)
- [fix] Disallow self-inheritance for contracts and traits: PR [#3094](https://github.com/tact-lang/tact/pull/3094)
- [fix] Added fixed-bytes support to bounced message size calculations: PR [#3129](https://github.com/tact-lang/tact/pull/3129)
- [fix] Fixed compiler errors for trait return types: PR [#3197](https://github.com/tact-lang/tact/pull/3197)
- [fix] Added checks for trait returns in non-shuffle asm functions: PR [#3197](https://github.com/tact-lang/tact/pull/3197)
- [fix] Allow equivalent `as`-annotations for maps types: PR [#3172](https://github.com/tact-lang/tact/pull/3172)
- [fix] Added static/instance checks for core static methods: PR [#3119](https://github.com/tact-lang/tact/pull/3119)
- [fix] Compiler now correctly counts the size of fields for maps in bounced messages: PR [#3255](https://github.com/tact-lang/tact/pull/3255)
- [fix] Compiler now allows `bounced<T>` as a return type of assembly functions: PR [#3259](https://github.com/tact-lang/tact/pull/3259)

### Code generation

- Compiler now generates more efficient code for slice serialization: PR [#3213](https://github.com/tact-lang/tact/pull/3213)
- Improve gas consumption for equality comparisons of optionals: PR [#3233](https://github.com/tact-lang/tact/pull/3233)
- Improve gas consumption for deserialization of optional addresses: PR [#3225](https://github.com/tact-lang/tact/pull/3225)
- [fix] Detect out-of-range exit codes for the special case of a fallback receiver with `throw`: PR [#3244](https://github.com/tact-lang/tact/pull/3244)
- [fix] Correct transformation of binary and octal message opcodes to hexadecimal format: PR [#3239](https://github.com/tact-lang/tact/pull/3239)
- [fix] Added escaping of special-chars in receiver comments break FunC compilation: PR [#3234](https://github.com/tact-lang/tact/pull/3234)
- [fix] Disable optimization of optional integer comparisons that leads to runtime exceptions: PR [#3210](https://github.com/tact-lang/tact/pull/3210)
- [fix] Compiler now doesn't generate `__tact_nop()` for `dump()` and `dumpStack()` in default mode: PR [#3218](https://github.com/tact-lang/tact/pull/3218)
- [fix] Correct long struct tuple destruction: PR [#3105](https://github.com/tact-lang/tact/pull/3105)
- Compiler now generates more efficient code for `if-throw` pattern with `throw_if/throw_unless` call: PR [#3216](https://github.com/tact-lang/tact/pull/3216)
- [fix] Arguments of the `==` and `!=` operators get evaluated in the left-to-right order: PR [#3252](https://github.com/tact-lang/tact/pull/3252)

### Docs

- Changed the title of the "Gas-expensive" badge to "500+ gas" to avoid confusion when discussing relative gas-efficiency: PR [#3120](https://github.com/tact-lang/tact/pull/3120)
- Added description of `safety`-related `tact.config.json` options to gas and security best practice pages: PR [#3206](https://github.com/tact-lang/tact/pull/3206)

### Release contributors

- [hazyone](https://github.com/hazyone)
- [lordivash](https://github.com/lordivash)
- [Novus Nota](https://github.com/novusnota)
- [Daniil Sedov](https://github.com/Gusarich)
- [Petr Makhnev](https://github.com/i582)
- [Andrew Gutarev](https://github.com/pyAndr3w)
- [Anton Trunov](https://github.com/anton-trunov)

## [1.6.10] - 2025-05-16

### Infrastructure

- [fix] Explicit dependencies to fix Blueprint integration: PR [#3088](https://github.com/tact-lang/tact/pull/3088)

### Release contributors

- [Petr Makhnev](https://github.com/i582)
- [verytactical](https://github.com/verytactical)

## [1.6.9] - 2025-05-16

### TypeScript third-party API

- [fix] Move logs-related TS files to separate folder: PR [#3082](https://github.com/tact-lang/tact/pull/3082)

### Release contributors

- [Petr Makhnev](https://github.com/i582)

## [1.6.8] - 2025-05-16

### Breaking changes

- [stdlib] Compiler now reports an error if `VarAddress` or `parseVarAddress()` is used, since starting
  from [TVM 10](https://github.com/ton-blockchain/ton/blob/master/doc/GlobalVersions.md#version-10) they are mostly not supported: PR [#3067](https://github.com/tact-lang/tact/pull/3067).

### Language features

- [fix] Compiler now correctly handles optional slices, builders, and strings when generating serialization logic: PR [#3053](https://github.com/tact-lang/tact/pull/3053)
- [fix] Compiler now disallows type usages as value (e.g. `let x = Int` or `let x = MyStruct`): PR [#3065](https://github.com/tact-lang/tact/pull/3065)

### Code generation

- Use FunC and Fift WASM build [v2025.04](https://github.com/ton-blockchain/ton/releases/tag/v2025.04): PR [#3077](https://github.com/tact-lang/tact/pull/3077)

### Tooling

- [fix] Formatter now correctly handles floating comments: PR [#2995](https://github.com/tact-lang/tact/pull/2995)
- [fix] Formatter now correctly handles inline comments after the last declaration: PR [#3064](https://github.com/tact-lang/tact/pull/3064)
- [fix] Formatter now correctly handles floating comments after import: PR [#3071](https://github.com/tact-lang/tact/pull/3071)
- [fix] Formatter now better supports comments inside chained method calls: PR [#3070](https://github.com/tact-lang/tact/pull/3070)

### Docs

- Enabled format checking across the Cookbook: PR [#2980](https://github.com/tact-lang/tact/pull/2980)
- Added references to https://github.com/tact-lang/defi-cookbook: PR [#2985](https://github.com/tact-lang/tact/pull/2985)
- Added description of the "unreachable code" errors and enhanced the descriptions of the `return` statement: PR [#2750](https://github.com/tact-lang/tact/pull/2750)
- Fixed description of the unary plus `+` operator: PR [#3016](https://github.com/tact-lang/tact/pull/3016)
- Documented that map key-value types and the inner message type of the `bounced<M>` type constructor cannot be nullable: PR [#3017](https://github.com/tact-lang/tact/pull/3017)
- Lowercased "Struct" everywhere except at the beginning of sentences: PR [#3021](https://github.com/tact-lang/tact/pull/3021)
- Reworked the optionals page: PR [#3002](https://github.com/tact-lang/tact/pull/3002)
- Made the low-level representation of maps more apparent: PR [#3080](https://github.com/tact-lang/tact/pull/3080)

### Release contributors

- [Novus Nota](https://github.com/novusnota)
- [Petr Makhnev](https://github.com/i582)
- [Daniil Sedov](https://github.com/Gusarich)
- [skywardboundd](https://github.com/skywardboundd)
- [xpyctumo](https://github.com/xpyctumo)

## [1.6.7] - 2025-04-24

### Language features

- Fixed incorrect error message for bounced messages: PR [#2932](https://github.com/tact-lang/tact/pull/2932)
- Added compile-time map literals: PR [#2881](https://github.com/tact-lang/tact/pull/2881)
- Added the `inMsg()` built-in function as an optimized version of `msg.toSlice()`: PR [#2850](https://github.com/tact-lang/tact/pull/2850)
- Compiler now generates more efficient code for structure fields serialization: PR [#2836](https://github.com/tact-lang/tact/pull/2836)
- Compiler now generates more efficient code for `Address?` fields deserialization: PR [#2834](https://github.com/tact-lang/tact/pull/2834)
- Optimized `self.notify`, `self.reply`, and `self.forward` in `BaseTrait` by using the `message` function directly where possible and avoiding unnecessary use of alias: PR [#2515](https://github.com/tact-lang/tact/pull/2515)
- Compiler now generates more efficient code for `if` statements: PR [#2844](https://github.com/tact-lang/tact/pull/2844)
- Any message now has an `opcode()` method to obtain its opcode: PR [#2886](https://github.com/tact-lang/tact/pull/2886)
- Contract `init` function now can have parameters with `as` annotations: PR [#2890](https://github.com/tact-lang/tact/pull/2890)
- [fix] Compiler now correctly handles get functions with an empty message parameter: PR [#2892](https://github.com/tact-lang/tact/pull/2892)

### Standard Library

- Improved gas consumption of the `cashback` function: PR [#2882](https://github.com/tact-lang/tact/pull/2882)
- Improved gas efficiency for the `BaseTrait` functions: PR [#2913](https://github.com/tact-lang/tact/pull/2913)

### Tooling

- Formatter now shortens `Foo { value: value }` to `Foo { value }`: PR [#2884](https://github.com/tact-lang/tact/pull/2884)
- Formatter now supports formatting several files and directories: PR [#2906](https://github.com/tact-lang/tact/pull/2906)
- [fix] Formatter now correctly formats trailing comments after the last field: PR [#2912](https://github.com/tact-lang/tact/pull/2912)

### Docs

- Added `inMsg()` function to the gas best practices page: PR [#2850](https://github.com/tact-lang/tact/pull/2850)
- Fixed the description of `StateInit.hasSameBasechainAddress()` function: PR [#2848](https://github.com/tact-lang/tact/pull/2848)

### Release contributors

- [Petr Makhnev](https://github.com/i582)
- [Novus Nota](https://github.com/novusnota)
- [skywardboundd](https://github.com/skywardboundd)
- [verytactical](https://github.com/verytactical)
- [Anton Trunov](https://github.com/anton-trunov)

## [1.6.6] - 2025-04-16

### Language features

- Optimized message deserialization with native loading of `Maybe Cell` fields: PR [#2661](https://github.com/tact-lang/tact/pull/2661)
- Optimized message serialization with native stores of `Maybe Cell` fields: PR [#2647](https://github.com/tact-lang/tact/pull/2647)
- Zero inequality comparison optimization: PR [#2655](https://github.com/tact-lang/tact/pull/2655)
- Compiler now generates more readable code for augmented assignment operators: PR [#2710](https://github.com/tact-lang/tact/pull/2710)
- [fix] Compiler now disallows `ton()` with empty or blank string: PR [#2681](https://github.com/tact-lang/tact/pull/2681)
- [fix] Compiler now disallows `ton()` with invalid number value or negative numbers: PR [#2684](https://github.com/tact-lang/tact/pull/2684)
- [fix] Compiler now shows a more informative error message for abstract functions and constants without a body: PR [#2688](https://github.com/tact-lang/tact/pull/2688)
- [fix] Compiler now correctly processes nested structs with default values in the interpreter: PR [#2687](https://github.com/tact-lang/tact/pull/2687)
- [fix] Compiler now correctly compiles contracts with optional struct fields with default values: PR [#2683](https://github.com/tact-lang/tact/pull/2683)
- [fix] Compiler now shows a more informative error message for unsupported assembly functions inside traits and contracts: PR [#2689](https://github.com/tact-lang/tact/pull/2689)
- [fix] Compiler now shows a more informative error message for `Slice? as remaining` fields: PR [#2694](https://github.com/tact-lang/tact/pull/2694)
- [fix] Compiler now shows a more informative error message for fields with unsupported trait types: PR [#2695](https://github.com/tact-lang/tact/pull/2695)
- [fix] Compiler now correctly generates code for functions with several wildcard parameters: PR [#2703](https://github.com/tact-lang/tact/pull/2703)
- [fix] Compiler now checks that "override" functions and constants have a virtual or abstract modifier in the parent trait: PR [#2700](https://github.com/tact-lang/tact/pull/2700)
- [fix] Compiler now throws an error if a non-optional method is called on an optional type: PR [#2770](https://github.com/tact-lang/tact/pull/2770)
- [fix] Compiler now throws an error when inheriting from two traits that have methods with the same name: PR [#2773](https://github.com/tact-lang/tact/pull/2773)
- [fix] Compiler now correctly generates code for the unary plus operator: PR [#2807](https://github.com/tact-lang/tact/pull/2807)
- [fix] Compiler now shows a full error message for maps with optional value: PR [#2810](https://github.com/tact-lang/tact/pull/2810)
- [fix] Compiler now correctly detects mutually recursive types: PR [#2814](https://github.com/tact-lang/tact/pull/2814)
- [fix] Generated TypeScript wrappers now export all functions for serialization/deserialization: PR [#2706](https://github.com/tact-lang/tact/pull/2706)
- [fix] Processing of `null` values of optional types in the `dump` builtin: PR [#2730](https://github.com/tact-lang/tact/pull/2730)
- [fix] Support constants as the second parameter of the `require()` function: PR [#2808](https://github.com/tact-lang/tact/pull/2808)

### Standard Library

- Added compute phase exit code constants reserved by the Tact compiler: `TactExitCodeNullReferenceException`, `TactExitCodeInvalidSerializationPrefix`, `TactExitCodeInvalidIncomingMessage`, `TactExitCodeConstraintsError`, `TactExitCodeAccessDenied`, `TactExitCodeContractStopped`, `TactExitCodeInvalidArgument`, `TactExitCodeContractCodeNotFound`, `TactExitCodeInvalidStandardAddress`, `TactExitCodeNotBasechainAddress`: PR [#2527](https://github.com/tact-lang/tact/pull/2527)
- Added the `SignedBundle` struct and the corresponding `verifySignature` method: PR [#2627](https://github.com/tact-lang/tact/pull/2627)
- Added the `sendRawMessage` and `sendRawMessageReturnForwardFee` functions instead of the deprecated `nativeSendMessage` and `nativeSendMessageReturnForwardFee` functions correspondingly: PR [#2755](https://github.com/tact-lang/tact/pull/2755)
- Optimized the `sha256()` function to about ~270 less gas used per call and added the `keccak256()` function: PR [#2775](https://github.com/tact-lang/tact/pull/2775)

### Tooling

- Added source code formatter: PR [#2768](https://github.com/tact-lang/tact/pull/2768)
  - Show a better error if a file cannot be parsed by the formatter: PR [#2796](https://github.com/tact-lang/tact/pull/2796)
  - Added `--check` flag to formatter: PR [#2788](https://github.com/tact-lang/tact/pull/2788)
  - Support directory formatting: PR [#2787](https://github.com/tact-lang/tact/pull/2787)

### TypeScript third-party API

- Support contract parameters in the AST printer: PR [#2658](https://github.com/tact-lang/tact/pull/2658)

### Docs

- Fixed code example of the `initOf` expression to highlight support for contract parameters: PR [#2550](https://github.com/tact-lang/tact/pull/2550)
- Fixed the description of the Tact-reserved exit code 129 and expanded descriptions of functions that can throw it, such as `Message.fromCell()` and `Message.fromSlice()`: PR [#2604](https://github.com/tact-lang/tact/pull/2604)
- Added "Learn Tact in Y minutes" page to the Book: PR [#2375](https://github.com/tact-lang/tact/pull/2375)
- Ensured that variables are always shown declared with immediate initialization, and made it clear in the descriptions of the `let` statement: PR [#2742](https://github.com/tact-lang/tact/pull/2742)
- Fixed the description of the Unicode escape upper bound (U+10FFFF): PR [#2752](https://github.com/tact-lang/tact/pull/2752)
- Added generation of `llms.txt`, `llms-full.txt` (full version), and `llms-small.txt` (compact version, with non-essential content removed): PR [#2763](https://github.com/tact-lang/tact/pull/2763)
- Added description of the specialized math functions, such as `pow2()` and `log2()`, to the gas best practices page: PR [#2771](https://github.com/tact-lang/tact/pull/2771)
- Added `BasechainAddress` to the gas best practices page: PR [#2802](https://github.com/tact-lang/tact/pull/2802)
- Applied suggestions from the gas best practices page to the security best practices page: PR [#2811](https://github.com/tact-lang/tact/pull/2811)

### Release contributors

- [Novus Nota](https://github.com/novusnota)
- [skywardboundd](https://github.com/skywardboundd)
- [Petr Makhnev](https://github.com/i582)
- [Anton Trunov](https://github.com/anton-trunov)
- [verytactical](https://github.com/verytactical)

## [1.6.5] - 2025-03-28

### Language features

- Optimized `Context().sender` to use `sender()` function for better gas efficiency: PR [#2427](https://github.com/tact-lang/tact/pull/2427)
- [fix] Ternary operator with struct and null: PR [#2432](https://github.com/tact-lang/tact/pull/2432)
- [fix] Show an error message for assembly functions with the `get` attribute: PR [#2484](https://github.com/tact-lang/tact/pull/2484)
- [fix] The parser does not throw an internal compiler error if the error is reported after the end of the file: PR [#2485](https://github.com/tact-lang/tact/pull/2485)
- [fix] Always show an error when calling the `dump()` function with an argument of the unsupported `StringBuilder` type: PR [#2491](https://github.com/tact-lang/tact/pull/2491)
- [fix] The grammar now disallows the augmented assignment operators with whitespace between the operator and the equals sign: PR [#2492](https://github.com/tact-lang/tact/pull/2492)
- [fix] Generated code now short-circuits `&&=` and `||=` operators: PR [#2494](https://github.com/tact-lang/tact/pull/2494)
- [fix] Get methods that return optional contract state now work correctly: PR [#2512](https://github.com/tact-lang/tact/pull/2512)
- [fix] Get methods that return contract state for empty contracts now work correctly: PR [#2517](https://github.com/tact-lang/tact/pull/2517)
- [fix] Skip checking if the slice has been parsed completely when parsing a message (`Message.fromSlice()`) with the last field of the type `Slice as remaining`: PR [#2524](https://github.com/tact-lang/tact/pull/2524)
- [fix] The wildcard symbol (`_`) cannot be used as an identifier in any context, including struct/message fields or contract names: PR [#2519](https://github.com/tact-lang/tact/pull/2519)

### Standard Library

- Deprecated the `SendPayGasSeparately` constant in favor of `SendPayFwdFeesSeparately`: PR [#2483](https://github.com/tact-lang/tact/pull/2483)
- Time-related functions are now located in the `std/internal/time.tact` file: PR [#2507](https://github.com/tact-lang/tact/pull/2507)
- [fix] The `Stoppable` trait now uses `throwUnless` with exit code 133 instead of `require` with "Contract stopped" message: PR [#2503](https://github.com/tact-lang/tact/pull/2503)

### Code generation

- [fix] Save the contract state on early `return` from receivers: PR [#2482](https://github.com/tact-lang/tact/pull/2482)

### Internal infrastructure

- `internalExternalReceiversOutsideMethodsMap` has been reworked to ensure compatibility with explorers: PR [#2398](https://github.com/tact-lang/tact/pull/2398)

### Docs

- Fixed description of the `dump()` function, which does not support values of `StringBuilder` type: PR [#2463](https://github.com/tact-lang/tact/pull/2463)
- Explicitly stated that structs cannot be empty, while message structs can: PR [#2464](https://github.com/tact-lang/tact/pull/2464)
- Fixed description of the `contractAddressExt()` function, which currently does not resolve constant values at compile-time and allows specifying arbitrary `chain` IDs: PR [#2497](https://github.com/tact-lang/tact/pull/2497)
- Fixed description of `getOriginalFwdFee()` and `Context.readForwardFee()` functions, where the latter calls the former at the end of its execution: PR [#2521](https://github.com/tact-lang/tact/pull/2521)

### Release contributors

- [Shvetc Andrei](https://github.com/Shvandre)
- [Daniil Sedov](https://github.com/Gusarich)
- [Novus Nota](https://github.com/novusnota)
- [Petr Makhnev](https://github.com/i582)
- [skywardboundd](https://github.com/skywardboundd)
- [Anton Trunov](https://github.com/anton-trunov)

### Special thanks

- [Ilya Aksakov](https://github.com/ilyaAksakov) and the [RSquad](https://github.com/rsquad) team

## [1.6.4] - 2025-03-18

### Language features

- Applied parameters rearrangement only for ASM methods with a single parameter to avoid confusion: PR [#2410](https://github.com/tact-lang/tact/pull/2410)
- Reduced gas usage for contracts with some special cases of binary and fallback receivers: PR [#2396](https://github.com/tact-lang/tact/pull/2396)

### Standard Library

- Added `forceWorkchain()` function: PR [#2387](https://github.com/tact-lang/tact/pull/2387)

#### Compilation report

- [fix] TL-B for `Address?` is not `Maybe Address`, but plain `Address`: PR [#2386](https://github.com/tact-lang/tact/pull/2386)

### Internal infrastructure

- Removed `postinstall` from `package.json` to not run scripts with dev dependencies on the user side: PR [#2382](https://github.com/tact-lang/tact/pull/2382)

### Docs

- Removed the "gas-expensive" badge from `checkSignature()` and `checkDataSignature()` functions and added a caution note when they do become expensive (from 11th call): PR [#2380](https://github.com/tact-lang/tact/pull/2380)
- Fixed descriptions of `Slice.asString()` and `String.asSlice()` functions: PR [#2391](https://github.com/tact-lang/tact/pull/2391)
- Split Core libraries in the reference: `core-common` and `core-advanced` were removed, and their contents were distributed across other libraries; `core-crypto`, `core-contextstate`, `core-send`, `core-gas`, and `core-addresses` were introduced: PR [#2391](https://github.com/tact-lang/tact/pull/2391)
- Added documentation for `BasechainAddress`, `emptyBasechainAddress`, `newBasechainAddress`, `contractBasechainAddress`, `Builder.storeBasechainAddress`: PR [#2411](https://github.com/tact-lang/tact/pull/2411)

### Release contributors

- [Novus Nota](https://github.com/novusnota)
- [Anton Trunov](https://github.com/anton-trunov)
- [Maksim Lagus](https://github.com/Kaladin13)
- [Petr Makhnev](https://github.com/i582)
- [verytactical](https://github.com/verytactical)

## [1.6.3] - 2025-03-12

### Compiler configuration

- Added `internalExternalReceiversOutsideMethodsMap` config option as part of optimization options to protect potentially unwanted optimization: PR [#2370](https://github.com/tact-lang/tact/pull/2370)

### Standard Library

- Added `forceBasechain()` function: PR [#2330](https://github.com/tact-lang/tact/pull/2330)

### Internal infrastructure

- Removed old parser: PR [#2365](https://github.com/tact-lang/tact/pull/2365)

### Docs

- Added descriptions for `&&=`, `||=`, `>>=` and `<<=` augmented assignment operators: PR [#2328](https://github.com/tact-lang/tact/pull/2328)
- Added gas best practices page: PR [#2342](https://github.com/tact-lang/tact/pull/2342)
- Documented semantics of empty contract parameters: PR [#2346](https://github.com/tact-lang/tact/pull/2346)
- Deprecated `Deployable` and `FactoryDeployable` traits in favor of `null` message body `receive()` and a `cashback()` function: PR [#2354](https://github.com/tact-lang/tact/pull/2354)
- Documented new exit code and opcode records in TypeScript wrappers: PR [#2348](https://github.com/tact-lang/tact/pull/2348)

### Release contributors

- [Novus Nota](https://github.com/novusnota)
- [Maksim Lagus](https://github.com/Kaladin13)
- [verytactical](https://github.com/verytactical)
- [Shvetc Andrei](https://github.com/Shvandre)
- [Petr Makhnev](https://github.com/i582)

## [1.6.2] - 2025-03-06

### Language features

- [fix] Empty `init()` is not implicitly inserted when empty contract parameters are present: PR [#2314](https://github.com/tact-lang/tact/pull/2314)

### Standard Library

- Add doc comments for the functions and structs in `/libs`: PR [#2308](https://github.com/tact-lang/tact/pull/2308)
- Add the `Slice.skipRef`, `Slice.skipMaybeRef`, `Slice.skipBool`, `Slice.skipCoins`, `Slice.skipVarUint16`, `Slice.skipVarInt16`, `Slice.skipVarUint32`, `Slice.skipVarInt32`, `Slice.skipAddress` functions: PR [#2305](https://github.com/tact-lang/tact/pull/2305)

### Error reporting

- [fix] Don't give an error for a small enough type for bounce receiver: PR [#2300](https://github.com/tact-lang/tact/pull/2300)

### TypeScript wrappers

- [fix] Getters are called by their named and not method_id if it is not explicitly set: PR [#2299](https://github.com/tact-lang/tact/issues/2299)
- Contract constructors are public now: PR [#2290](https://github.com/tact-lang/tact/issues/2290)

### Release contributors

- [Petr Makhnev](https://github.com/i582)
- [verytactical](https://github.com/verytactical)
- [Maksim Lagus](https://github.com/Kaladin13)
- [Shvetc Andrei](https://github.com/Shvandre)
- [Daniil Sedov](https://github.com/Gusarich)
- [Novus Nota](https://github.com/novusnota)

## [1.6.1] - 2025-03-04

### Language features

- [fix] The `toCell()` method called in a receiver on a contract field that is a struct is now handled correctly: PR [#2186](https://github.com/tact-lang/tact/pull/2186)
- [fix] Support for multiple wildcard function parameters: PR [#2188](https://github.com/tact-lang/tact/pull/2188)

### Standard Library

- Add the `StateInit.hasSameBasechainAddress` function: PR [#2187](https://github.com/tact-lang/tact/pull/2187)
- Add doc comments for most functions and structs: PR [#2267](https://github.com/tact-lang/tact/pull/2267)
- Add the `cashback` function: PR [#2241](https://github.com/tact-lang/tact/pull/2241)

### TypeScript wrappers

- Export message opcodes and exit codes: PR [#2081](https://github.com/tact-lang/tact/issues/2081)

### Code generation

- Contract load function is inlined: PR [#2101](https://github.com/tact-lang/tact/pull/2101)

### TypeScript third-party API

- Export more API from `index.ts`, including AST, context, parser, build pipeline, and typechecker functions: PR [#2196](https://github.com/tact-lang/tact/pull/2196)

### Internal infrastructure

- Do not add `.code` to the file names of the generated FunC, Fift, and disassembled Fift: PR [#2103](https://github.com/tact-lang/tact/pull/2103)
- Moved `benchmarks` to separate folder from tests, added CLI utilities for them: PR [#2234](https://github.com/tact-lang/tact/pull/2234)

### Release contributors

- [Anton Trunov](https://github.com/anton-trunov)
- [Daniil Sedov](https://github.com/Gusarich)
- [Petr Makhnev](https://github.com/i582)
- [Jesús Héctor Domínguez Sánchez](https://github.com/jeshecdom)
- [verytactical](https://github.com/verytactical)
- [Shvetc Andrei](https://github.com/Shvandre)
- [Maksim Lagus](https://github.com/Kaladin13)
- [Novus Nota](https://github.com/novusnota)

## [1.6.0] - 2025-02-28

### Language features

- Added `&&=`, `||=`, `>>=` and `<<=` augmented assignment operators: PR [#853](https://github.com/tact-lang/tact/pull/853)
- Added non-nested `let`-destructuring of structs and messages: PR [#856](https://github.com/tact-lang/tact/pull/856), PR [#964](https://github.com/tact-lang/tact/pull/964), PR [#969](https://github.com/tact-lang/tact/pull/969)
- Introduced the ability to specify a compile-time _method ID_ expression for getters: PR [#922](https://github.com/tact-lang/tact/pull/922) and PR [#932](https://github.com/tact-lang/tact/pull/932)
- Ability to specify a compile-time message opcode _expression_: PR [#1188](https://github.com/tact-lang/tact/pull/1188)
- The maps methods have been extended with the new `replace` and `replaceGet`: PR [#941](https://github.com/tact-lang/tact/pull/941)
- Added support for block statements: PR [#1334](https://github.com/tact-lang/tact/pull/1334)
- Added the new `codeOf` expression to get the code of child contracts: PR [#1948](https://github.com/tact-lang/tact/pull/1948)
- Optional types for `self` argument in `extends mutates` functions are now allowed: PR [#854](https://github.com/tact-lang/tact/pull/854)
- Stop automatically validates all addresses when receiving/sending messages or using address manipulating functions: PR [#1207](https://github.com/tact-lang/tact/pull/1207)
- Removed `org.ton.chain.any.v0` interface: PR [#1207](https://github.com/tact-lang/tact/pull/1207)
- Don't generate the `lazy_deployment_completed` getter by default: PR [#1717](https://github.com/tact-lang/tact/pull/1717)
- To reduce gas usage, Tact no longer stores the parent contract code in the system cell that holds all the child contract codes used in `initOf`. Instead, the `MYCODE` instruction is used: PR [#1213](https://github.com/tact-lang/tact/pull/1213)
- Trait fields can now have serialization specifiers: PR [#1303](https://github.com/tact-lang/tact/pull/1303)
- Calling methods on `null` when `self` is of an optional type is now allowed: PR [#1567](https://github.com/tact-lang/tact/pull/1567)
- Constants and trait constants can now depend on each other: PR [#1622](https://github.com/tact-lang/tact/pull/1622)
- Support overriding constants and methods of the `BaseTrait` trait: PR [#1591](https://github.com/tact-lang/tact/pull/1591)
- Introduced contract parameters as a replacement for the lazy initialization via the `init()` function: PR [#1985](https://github.com/tact-lang/tact/pull/1985), PR [#2071](https://github.com/tact-lang/tact/pull/2071)
- [fix] Collisions in getter method IDs are now handled and reported correctly: PR [#875](https://github.com/tact-lang/tact/pull/875), PR [#1052](https://github.com/tact-lang/tact/pull/1052)
- [fix] The `as coins` map value serialization type is now handled correctly: PR [#987](https://github.com/tact-lang/tact/pull/987)
- [fix] Fixed type checking of `foreach` loops in trait methods: PR [#1017](https://github.com/tact-lang/tact/pull/1017)
- [fix] The `sha256()` function no longer throws on statically known strings of any length: PR [#907](https://github.com/tact-lang/tact/pull/907)
- [fix] The `foreach` loop now correctly handles the `as coins` map value serialization type: PR [#1186](https://github.com/tact-lang/tact/pull/1186)
- [fix] The typechecker now rejects integer map key types with variable width (`coins`, `varint16`, `varint32`, `varuint16`, `varuint32`): PR [#1276](https://github.com/tact-lang/tact/pull/1276)
- [fix] The typechecker now rejects `as remaining` fields in the middle of contract storage: PR [#1301](https://github.com/tact-lang/tact/pull/1301)
- [fix] The `override` modifier for functions without the corresponding super-function is not allowed: PR [#1302](https://github.com/tact-lang/tact/pull/1302)
- [fix] The `override` modifier for constants without the corresponding super-constant is not allowed: PR [#1591](https://github.com/tact-lang/tact/pull/1591)
- [fix] Allowed importing FunC files with `.func` extension: PR [#1451](https://github.com/tact-lang/tact/pull/1451)
- [fix] Bit shift FunC compilation errors for incorrect bit widths: PR [#1453](https://github.com/tact-lang/tact/pull/1453)
- [fix] Process `else if` statements during constant evaluation: PR [#1500](https://github.com/tact-lang/tact/pull/1500)
- [fix] Incorrect arithmetic bit shift operations optimizations: PR [#1501](https://github.com/tact-lang/tact/pull/1501)
- [fix] Throwing from functions with non-trivial branching in the `try` statement: PR [#1501](https://github.com/tact-lang/tact/pull/1501)
- [fix] Forbid reading and writing to self in contract init function: PR [#1482](https://github.com/tact-lang/tact/pull/1482)
- [fix] Support for using a constant within another constant and for the default value of a struct field before constant declaration: PR [#1478](https://github.com/tact-lang/tact/pull/1478)
- [fix] Incorrect call generation to a mutation function: PR [#1608](https://github.com/tact-lang/tact/pull/1608)
- [fix] Runtime calls to `sha256()` now work for arbitrary _strings_ with length >= 128: PR [#1626](https://github.com/tact-lang/tact/pull/1626)
- [fix] Runtime calls to `sha256()` now work for arbitrary _slices_ with length >= 128: PR [#1936](https://github.com/tact-lang/tact/pull/1936)
- [fix] Forbid traits inherit implicitly from `BaseTrait`: PR [#1591](https://github.com/tact-lang/tact/pull/1591)
- [fix] Check map types for the `deepEquals` method: PR [#1718](https://github.com/tact-lang/tact/pull/1718)
- [fix] Generate the fallback receiver for external messages: PR [#1926](https://github.com/tact-lang/tact/pull/1926)
- [fix] Destruct statement for struct with nested struct fields: PR [#2084](https://github.com/tact-lang/tact/pull/2084)

### Standard Library

- **BREAKING CHANGE:** `Context.bounced` field was replaced with the `Context.bounceable` field: PR [#1934](https://github.com/tact-lang/tact/pull/1934)
- Added the `message()` function to optimize message sending without deploying a contract: PR [#1999](https://github.com/tact-lang/tact/pull/1999)
- Added the `deploy()` function to optimize the deployment of a child contract: PR [#1832](https://github.com/tact-lang/tact/pull/1832)
- Introduced the new `SendDefaultMode` send mode constant: PR [#1010](https://github.com/tact-lang/tact/pull/1010)
- Added the `VarInt16`, `VarInt32`, `VarUint16`, `VarUint32` integer serialization types and the corresponding `storeVarInt16`, `storeVarUint16`, `storeVarInt32`, `storeVarUint32` methods for the `Builder` type: PR [#1186](https://github.com/tact-lang/tact/pull/1186), PR [#1274](https://github.com/tact-lang/tact/pull/1274)
- Added `loadVarInt16`, `loadVarUint16`, `loadVarInt32`, and `loadVarUint32` methods for the `Slice` type: PR [#1667](https://github.com/tact-lang/tact/pull/1667)
- Added new functions in stdlib: `Builder.depth`, `Slice.skipLastBits`, `Slice.firstBits`, `Slice.lastBits`, `Slice.depth`, `Cell.computeDataSize`, `Slice.computeDataSize`, `Cell.depth`, `curLt`, `blockLt`, `setGasLimit`, `getSeed`, `setSeed`, `myCode`, `sign`, `divc`, `muldivc`, `mulShiftRight`, `mulShiftRightRound`, `mulShiftRightCeil`, `sqrt`, `Slice.loadMaybeRef`, `Slice.preloadMaybeRef`: PR [#986](https://github.com/tact-lang/tact/pull/986), PR [#2040](https://github.com/tact-lang/tact/pull/2040)
- Added new functions `Slice.asAddress`, `Slice.asAddressUnsafe` and `contractHash`: PR [#1766](https://github.com/tact-lang/tact/pull/1766)
- Added new functions `throwIf` and `throwUnless` and deprecated their aliases `nativeThrowIf` and `nativeThrowUnless`: PR [#1974](https://github.com/tact-lang/tact/pull/1974)
- Added the `BasechainAddress` type as a more optimized version of the `Address` type. And also the `emptyBasechainAddress`, `newBasechainAddress`, `contractBasechainAddress`, `Builder.storeBasechainAddress` functions: PR [#2035](https://github.com/tact-lang/tact/pull/2035)
- Added the `Slice.hashData()` and `String.hashData()` functions: PR [#2039](https://github.com/tact-lang/tact/pull/2039)
- Optimized the `emptyCell()` and `emptySlice()` functions: PR [#1696](https://github.com/tact-lang/tact/pull/1696)
- The `Int.toString` function now consumes up to 64% less gas: PR [#1837](https://github.com/tact-lang/tact/pull/1837)
- The `Int.toFloatString` now consumes up to 62% less gas: PR [#1956](https://github.com/tact-lang/tact/pull/1956)

### Error reporting

- Removed duplicate line and column info from error messages: PR [#1362](https://github.com/tact-lang/tact/pull/1362)
- Improved the error message for the missing message field error message for bounced types: PR [#1111](https://github.com/tact-lang/tact/pull/1111)
- Improved the error message for the `unresolved name` error: PR [#1595](https://github.com/tact-lang/tact/pull/1595)
- Improved the error message for the `unresolved global function` error: PR [#1610](https://github.com/tact-lang/tact/pull/1610)
- Improved the error message for the `extend function without parameters` error: PR [#1624](https://github.com/tact-lang/tact/pull/1624)
- The error message for invalid type for function argument now shows the expected type: PR [#1738](https://github.com/tact-lang/tact/pull/1738)
- The error message for the reserved `self` function parameter now suggests using the `extends` function modifier: PR [#1737](https://github.com/tact-lang/tact/pull/1737)
- Improved the error message for the undefined type error: PR [#2005](https://github.com/tact-lang/tact/pull/2005)
- 'The "remainder" field can only be the last field:' inspection now shows location: PR [#1300](https://github.com/tact-lang/tact/pull/1300)
- Remove "remainder" from error messages: PR [#1699](https://github.com/tact-lang/tact/pull/1699)
- Show better error for fields with a contract type: PR [#2011](https://github.com/tact-lang/tact/pull/2011)
- Show stack trace of a compiler error only in verbose mode: PR [#1375](https://github.com/tact-lang/tact/pull/1375)
- Improved error messages for empty `bounced()` and `bounced("string")` receivers which are both not allowed: PR [#1998](https://github.com/tact-lang/tact/pull/1998)
- [fix] Show error on circular trait dependencies: PR [#1452](https://github.com/tact-lang/tact/pull/1452)
- [fix] Error message for comment (text) receivers with 124 bytes or more: PR [#1711](https://github.com/tact-lang/tact/pull/1711)

### TypeScript wrappers

- Module- and contract-level Tact constants get their counter-parts in the generated TS wrappers: PR [#2043](https://github.com/tact-lang/tact/pull/2043)
- TS wrappers now use `const` where possible for variable declarations: PR [#1292](https://github.com/tact-lang/tact/pull/1292)
- [fix] Non-null struct fields after null ones are treated correctly in Sandbox tests after updating `@ton/core` to 0.59.0: PR [#933](https://github.com/tact-lang/tact/pull/933)
- [fix] Messages with single quote are treated correctly: PR [#1106](https://github.com/tact-lang/tact/pull/1106)
- [fix] The name clash for init-functions of the form `init(init: Init)`: PR [#1709](https://github.com/tact-lang/tact/pull/1709)

### Compiler configuration

- **BREAKING CHANGE:** Removed the `enabledMasterchain` compiler config option from `tact.config.json`: PR [#1207](https://github.com/tact-lang/tact/pull/1207)
- Added `nullChecks` config option to disable run-time null checks for the `!!` operator to save gas: PR [#1660](https://github.com/tact-lang/tact/pull/1660)

### Tooling

#### `tact` CLI

- The new `--output` CLI flag for specifying custom output directory in the single-contract compilation: PR [#1793](https://github.com/tact-lang/tact/pull/1793)
- The new `-w` / `--watch` CLI flags to watch for changes in the project and automatically recompile it: PR [#1844](https://github.com/tact-lang/tact/pull/1844)
- [fix] Fix the `--help` output (`--project` to `--projects`): PR [#1419](https://github.com/tact-lang/tact/pull/1419)

#### `unboc` CLI

- Introduced `unboc`: a standalone CLI utility to expose Tact's TVM disassembler: PR [#1259](https://github.com/tact-lang/tact/pull/1259)
- Bump used `@tact-lang/opcode` version to `0.3`, which fixes many issues in CI runs: PR [#1922](https://github.com/tact-lang/tact/pull/1922)

#### Compilation report

- The generated error codes are now formatted as a list: PR [#1051](https://github.com/tact-lang/tact/pull/1051)
- [fix] Contract data types in compilation reports are now generated correctly: PR [#2004](https://github.com/tact-lang/tact/pull/2004)

### TypeScript third-party API

- The `parseImports` function now returns AST import nodes instead of raw strings: PR [#966](https://github.com/tact-lang/tact/pull/966)
- Unified `StatementTry` and `StatementTryCatch` AST nodes: PR [#1418](https://github.com/tact-lang/tact/pull/1418)
- [fix] AST printer: format empty blocks without extra empty line: PR [#1346](https://github.com/tact-lang/tact/pull/1346)
- [fix] AST printer: support `AstTypedParameter` AST node: PR [#1347](https://github.com/tact-lang/tact/pull/1347)

### Internal infrastructure

- Added alternative parser: PR [#1258](https://github.com/tact-lang/tact/pull/1258)
- New CSpell dictionaries: TVM instructions and adjusted list of Fift words: PR [#881](https://github.com/tact-lang/tact/pull/881)
- Utility for logging errors in code that was supposed to be unreachable: PR [#991](https://github.com/tact-lang/tact/pull/991)
- Remove unused typechecker wrapper with the file `check.ts` it is contained in: PR [#1313](https://github.com/tact-lang/tact/pull/1313)
- The internal `crc16` function is now verifiable and covered with tests: PR [#1739](https://github.com/tact-lang/tact/pull/1739)
- All generated FunC code is combined into a single file: PR [#1698](https://github.com/tact-lang/tact/pull/1698)

### Code generation

- Make `msg_bounced` last parameter of `*_contract_router_internal` for better code generation: PR [#1585](https://github.com/tact-lang/tact/pull/1585)
- Inline `*_contract_init` function: PR [#1589](https://github.com/tact-lang/tact/pull/1589)
- Rearrange parameters of some `asm` methods in the order described in `AsmShuffle`: PR [#1702](https://github.com/tact-lang/tact/pull/1702)
- Struct serialization and parsing functions are now inlined more aggressively to save gas: PR [#2016](https://github.com/tact-lang/tact/pull/2016)
- `NOP` instructions and empty asm functions are now optimized: PR [#1959](https://github.com/tact-lang/tact/pull/1959)
- Contracts are now compiled with custom optimized function selector with a shortcut for `recv_internal` and `recv_external`: PR [#2038](https://github.com/tact-lang/tact/pull/2038)
- Contract receivers do not update the contract data cell at the end of execution if the receiver does not modify the contract storage: PR [#2067](https://github.com/tact-lang/tact/pull/2067), PR [#2077](https://github.com/tact-lang/tact/pull/2077)
- [fix] Fixed code generation for `self` argument in optional struct methods: PR [#1284](https://github.com/tact-lang/tact/pull/1284)
- [fix] Fixed `initOf` with dependency in a global function used inside `init()`: PR [#2027](https://github.com/tact-lang/tact/pull/2027)

### Docs

- Prevent inline code snippets from changing their background color: PR [#935](https://github.com/tact-lang/tact/pull/935)
- Added the `description` property to the frontmatter of each page for better SEO: PR [#916](https://github.com/tact-lang/tact/pull/916)
- Added Google Analytics tags per every page: PR [#921](https://github.com/tact-lang/tact/pull/921)
- Added Ston.fi cookbook: PR [#956](https://github.com/tact-lang/tact/pull/956)
- Added NFTs cookbook: PR [#958](https://github.com/tact-lang/tact/pull/958), PR [#1747](https://github.com/tact-lang/tact/pull/1747)
- Added security best practices: PR [#1070](https://github.com/tact-lang/tact/pull/1070)
- Added automatic links to Web IDE from all code blocks: PR [#994](https://github.com/tact-lang/tact/pull/994)
- Added initial semi-automated Chinese translation of the documentation: PR [#942](https://github.com/tact-lang/tact/pull/942)
- Documented `preloadRef` method for the `Slice` type: PR [#1044](https://github.com/tact-lang/tact/pull/1044)
- Added DeDust cookbook: PR [#954](https://github.com/tact-lang/tact/pull/954)
- Described the limit for deeply nested expressions: PR [#1101](https://github.com/tact-lang/tact/pull/1101)
- Completely overhauled the exit codes page: PR [#978](https://github.com/tact-lang/tact/pull/978)
- Enhanced Jettons Cookbook page: PR [#944](https://github.com/tact-lang/tact/pull/944)
- Added a note that `compilables/` can sometimes be used over `wrappers/` in Blueprint projects: PR [#1112](https://github.com/tact-lang/tact/pull/1112)
- Changed the layout of tables, updated syntax highlighting, and added Chinese translations of sidebar separators: PR [#916](https://github.com/tact-lang/tact/pull/916)
- Fixed handling of next and previous page links at the bottom of the pages when there's a separator item in the sidebar: PR [#949](https://github.com/tact-lang/tact/pull/949)
- Enabled compilation of examples in `data-structures.mdx` and across Cookbook: PR [#917](https://github.com/tact-lang/tact/pull/917)
- Removed the Programmatic API page due to frequent changes. To use the API, please refer to the compiler sources: PR [#1184](https://github.com/tact-lang/tact/pull/1184)
- Added a link to the article by CertiK to the Security best practices page: PR [#1185](https://github.com/tact-lang/tact/pull/1185)
- Added a note on `dump()` being computationally expensive: PR [#1189](https://github.com/tact-lang/tact/pull/1189)
- Fixed links in Chinese translation: PR [#1206](https://github.com/tact-lang/tact/pull/1206)
- Added a note on 255 being the maximum number of messages that can be sent during the action phase: PR [#1237](https://github.com/tact-lang/tact/pull/1237)
- Added on-chain metadata creation for NFTs and Jettons to the cookbook: PR [#1236](https://github.com/tact-lang/tact/pull/1236)
- Documented that identifiers cannot start with `__gen` or `__tact`, and cannot contain Unicode characters apart from the small subset `a-zA-Z0-9_`: PR [#1312](https://github.com/tact-lang/tact/pull/1312)
- Added signatures for map methods, such as `.get()`, `.exists()`, `.set()`, `.replace()`, `.replaceGet()`, `.del()`, `.isEmpty()`, `.deepEquals()`, `.asCell()`: PR [#1352](https://github.com/tact-lang/tact/pull/1352)
- Added a compilation-related page with the description of the compilation report: PR [#1309](https://github.com/tact-lang/tact/pull/1309), PR [#1387](https://github.com/tact-lang/tact/pull/1387)
- Documented `BaseTrait` and methods in stdlib code: PR [#1296](https://github.com/tact-lang/tact/pull/1296)
- Documented how storage variables get updated in relation to the `init()` function: PR [#1311](https://github.com/tact-lang/tact/pull/1311)
- Documented compiler upgrades in Blueprint and other Tact projects: PR [#1560](https://github.com/tact-lang/tact/pull/1560)
- Illustrated how nested maps can be created: PR [#1593](https://github.com/tact-lang/tact/pull/1593)
- Improved Chinese localization of the documentation: PR [#1642](https://github.com/tact-lang/tact/pull/1642)
- Removed the notion of the non-standard TL-B syntax `remainder<X>`: PR [#1599](https://github.com/tact-lang/tact/pull/1599)
- Added description of `.boc`, `.ts`, `.abi`, and `.pkg` files and completed Compilation page: PR [#1676](https://github.com/tact-lang/tact/pull/1676)
- Marked gas-expensive functions and expressions: PR [#1703](https://github.com/tact-lang/tact/pull/1703)
- Added a Security audits page, with the first assessment from the Trail of Bits: PR [#1791](https://github.com/tact-lang/tact/pull/1791)
- Listed functions with implicit mode and further clarified the interactions of message-sending functions and their modes: PR [#1634](https://github.com/tact-lang/tact/pull/1634)
- Added `Deployable` trait to all contracts in the Cookbook: PR [#1906](https://github.com/tact-lang/tact/pull/1906)
- Added a note on the Debug page about high gas use of functions enabled with debug mode: PR [#1938](https://github.com/tact-lang/tact/pull/1938)
- Added a note on the Assembly functions page regarding the ordering of fields in stdlib structures: PR [#1976](https://github.com/tact-lang/tact/pull/1976)
- Added a link to Awesome Tact after the Ecosystem section: PR [#2015](https://github.com/tact-lang/tact/pull/2015)
- Updated VSCode page in the Ecosystem with the new extension and language server: PR [#2031](https://github.com/tact-lang/tact/pull/2031)
- Updated contracts in `./examples`: PR [#2008](https://github.com/tact-lang/tact/pull/2008)
- Added `Upgradable` and `DelayedUpgradable` traits to the Cookbook: PR [#1896](https://github.com/tact-lang/tact/pull/1896), PR [#2079](https://github.com/tact-lang/tact/pull/2079)

### Release contributors

- [Aliaksandr Bahdanau](https://github.com/a-bahdanau)
- [Anton Trunov](https://github.com/anton-trunov)
- [Daniil Sedov](https://github.com/Gusarich)
- [Danil Ovchinnikov](https://github.com/Danil42Russia)
- [Esorat](https://github.com/Esorat)
- [Georgiy Komarov](https://github.com/jubnzv)
- [Ikko Eltociear Ashimine](https://github.com/eltociear)
- [Jesús Héctor Domínguez Sánchez](https://github.com/jeshecdom)
- [Maksim Lagus](https://github.com/Kaladin13)
- [Novus Nota](https://github.com/novusnota)
- [Petr Makhnev](https://github.com/i582)
- [Shvetc Andrei](https://github.com/Shvandre)
- [Vodka2134156](https://github.com/Vodka2134156)
- [Vsevolod](https://github.com/sraibaby)
- [sansx](https://github.com/sansx)
- [verytactical](https://github.com/verytactical)
- [xpyctumo](https://github.com/xpyctumo)

## [1.5.4] - 2025-02-04

### Fixed

- Allowed importing FunC files with `.func` extension. Resolves the `TOB-TACT-1` issue
- Issue understandable error on circular trait dependencies. Resolves the `TOB-TACT-2` issue
- Forbade accessing files via symlinks. Resolves the `TOB-TACT-3` issue
- Bit shift FunC compilation errors for incorrect bit widths. Partially resolves the `TOB-TACT-5` issue
- Streamlined `renameModuleItems` function. Resolves the `TOB-TACT-6` issue
- Documented the parser limitations for nested expressions. Alleviates the `TOB-TACT-7` issue
- Bit shift FunC compilation errors for incorrect bit widths
- Throwing from functions with non-trivial branching in the `try` statement

### Notes

Handling the Unicode in the Tact grammar as per the `TOB-TACT-4` issue has been left unchanged and will be addressed in the future Tact releases.

### Release contributors

- [Anton Trunov](https://github.com/anton-trunov): security audit fixes
- [@verytactical](https://github.com/verytactical): internal review of the security audit fixes
- [Trail of Bits](https://www.trailofbits.com): the security audit of the Tact compiler v1.5.0 (commit 0106ea14857bcf3c40dd10135243d0de96012871) and the audit of the fixes

## [1.5.3] - 2024-11-28

### Changed

- Replaced `Set.isSubsetOf()` with `isSubsetOf()` to support Node.js ≥18 and <22: PR [#1009](https://github.com/tact-lang/tact/pull/1009)

### Release contributors

- [Novus Nota](https://github.com/novusnota)

## [1.5.2] - 2024-09-25

### Fixed

- `asm` functions now support full range of Fift-asm syntax: PR [#855](https://github.com/tact-lang/tact/pull/855), PR [#1061](https://github.com/tact-lang/tact/pull/1061)

- Fix `npm` installations of Tact compiler or any of the packages depending on it by hiding unnecessary post-install runs of `husky`: PR [#870](https://github.com/tact-lang/tact/pull/870)

### Release contributors

- [Novus Nota](https://github.com/novusnota)

## [1.5.1] - 2024-09-18

### Added

- The `engines` property in `package.json` and its strict checking to ensure minimal required Node.js version is 22: PR [#847](https://github.com/tact-lang/tact/pull/847)

### Changed

- CI now does matrix tests with [Blueprint](https://github.com/ton-org/blueprint) and `npm`, `yarn`, `pnpm`, and `bun` package managers: PR [#848](https://github.com/tact-lang/tact/pull/848)

### Release contributors

- [Jesús Héctor Domínguez Sánchez](https://github.com/jeshecdom)
- [Novus Nota](https://github.com/novusnota)

## [1.5.0] - 2024-09-15

### Added

- The `exists` method for the `Map` type: PR [#581](https://github.com/tact-lang/tact/pull/581), PR [#938](https://github.com/tact-lang/tact/pull/938)
- The `storeBit` method for `Builder` type and the `loadBit` method for `Slice` type: PR [#699](https://github.com/tact-lang/tact/pull/699), PR [#936](https://github.com/tact-lang/tact/pull/936)
- The `toSlice` method for structs and messages: PR [#630](https://github.com/tact-lang/tact/pull/630), PR [#936](https://github.com/tact-lang/tact/pull/936)
- Wider range of serialization options for integers — `uint1` through `uint256` and `int1` through `int257`: PR [#558](https://github.com/tact-lang/tact/pull/558), PR [#937](https://github.com/tact-lang/tact/pull/937)
- The `deepEquals` method for the `Map` type: PR [#637](https://github.com/tact-lang/tact/pull/637), PR [#939](https://github.com/tact-lang/tact/pull/939)
- `asm` bodies for module-level functions: PR [#769](https://github.com/tact-lang/tact/pull/769), PR [#825](https://github.com/tact-lang/tact/pull/825)
- Corresponding stdlib functions for new TVM instructions from 2023.07 and 2024.04 upgrades: PR [#331](https://github.com/tact-lang/tact/pull/331), PR [#1062](https://github.com/tact-lang/tact/pull/1062). Added the `storeBuilder` extension function and `gasConsumed`, `getComputeFee`, `getStorageFee`, `getForwardFee`, `getSimpleComputeFee`, `getSimpleForwardFee`, `getOriginalFwdFee`, `myStorageDue` functions.
- `slice`, `rawSlice`, `ascii` and `crc32` built-in functions: PR [#787](https://github.com/tact-lang/tact/pull/787), PR [#799](https://github.com/tact-lang/tact/pull/799), PR [#951](https://github.com/tact-lang/tact/pull/951)
- `Builder.storeMaybeRef`, `parseStdAddress` and `parseVarAddress` stdlib functions: PR [#793](https://github.com/tact-lang/tact/pull/793), PR [#950](https://github.com/tact-lang/tact/pull/950)
- The compiler development guide: PR [#833](https://github.com/tact-lang/tact/pull/833)
- Constant evaluator now uses an interpreter: PR [#664](https://github.com/tact-lang/tact/pull/664). This allows calls to user-defined functions and references to declared global constants.

### Changed

- Allow omitting semicolons in contract/trait declarations and definitions: PR [#718](https://github.com/tact-lang/tact/pull/718)
- Compiler Tests are now using `@ton/sandbox` instead of `@tact-lang/emulator`: PR [#651](https://github.com/tact-lang/tact/pull/651)
- The minimal required Node.js version is bumped to 22: PR [#769](https://github.com/tact-lang/tact/pull/769)

### Fixed

- Traits can override inherited abstract functions: PR [#724](https://github.com/tact-lang/tact/pull/724)
- Fix code generation bug for maps from unsigned integers to Boolean values: PR [#725](https://github.com/tact-lang/tact/pull/725)
- Compiler failure when `toString` gets called as a static function and not a method: PR [#745](https://github.com/tact-lang/tact/pull/745)
- Tact AST keeps the original format of integer literals (hex/dec/oct/bin): PR [#771](https://github.com/tact-lang/tact/pull/771)
- Message opcodes are now checked if they fit into 32 bits: PR [#771](https://github.com/tact-lang/tact/pull/771)
- Disallow zero binary message opcodes as those are reserved for text messages: PR [#786](https://github.com/tact-lang/tact/pull/786)
- Return-statements in `init()` function do not cause FunC compilation error anymore: PR [#794](https://github.com/tact-lang/tact/pull/794)
- `emptyMap()` in equality comparison expressions does not cause code generation failures: PR [#814](https://github.com/tact-lang/tact/pull/814)
- Maps with `coins` as value type are now correctly handled in structs: PR [#821](https://github.com/tact-lang/tact/pull/821)
- Contract method calls in return statements: PR [#829](https://github.com/tact-lang/tact/pull/829)
- Disallow initializers for trait storage fields: PR [#831](https://github.com/tact-lang/tact/pull/831)
- Fix `dnsInternalNormalize()` in `@stdlib/dns` to throw on slices with references as expected: PR [#834](https://github.com/tact-lang/tact/pull/834)

### Release contributors

- [Jesús Héctor Domínguez Sánchez](https://github.com/jeshecdom)
- [Novus Nota](https://github.com/novusnota)
- [Daniil Sedov](https://github.com/Gusarich)
- [Anton Trunov](https://github.com/anton-trunov)

### Special thanks

- [Georgiy Komarov](https://github.com/jubnzv)

## [1.4.4] - 2024-08-18

### Added

- Initial version of the API providing AST equivalence check: PR [#689](https://github.com/tact-lang/tact/pull/689)

### Fixed

- Returning `self` from getters is now allowed: PR [#666](https://github.com/tact-lang/tact/pull/666)
- Remainder fields in the middle of a struct are now forbidden: PR [#697](https://github.com/tact-lang/tact/pull/697)
- Defining two native functions from the same FunC function now does not fail compilation: PR [#699](https://github.com/tact-lang/tact/pull/699)
- Map types are checked for well-formedness in all type ascriptions: PR [#704](https://github.com/tact-lang/tact/pull/704)

## [1.4.3] - 2024-08-16

### Fixed

- Parsing of optional nested struct fields does not cause the `Not a tuple` error anymore: PR [#692](https://github.com/tact-lang/tact/pull/692)
- Disallow shadowing of recursive function names: PR [#693](https://github.com/tact-lang/tact/pull/693)
- Better error message for the case when a constant shadows an stdlib identifier: PR [#694](https://github.com/tact-lang/tact/pull/694)

## [1.4.2] - 2024-08-13

### Changed

- Removed unsupported iterators API: PR [#633](https://github.com/tact-lang/tact/pull/633)
- Created a separate API function to enable compiler features: PR [#647](https://github.com/tact-lang/tact/pull/647)
- Use the `ILogger` interface to enable API users implement their own loggers: PR [#668](https://github.com/tact-lang/tact/pull/668)
- Use specific Internal or Compiler errors when throwing exceptions: PR [#669](https://github.com/tact-lang/tact/pull/669)

### Fixed

- FunC function identifiers with characters from hexadecimal set: PR [#636](https://github.com/tact-lang/tact/pull/636)
- Throw syntax error for module-level (top-level) constants with attributes: PR [#644](https://github.com/tact-lang/tact/pull/644)
- Typechecking for optional types when the argument type is not an equality type: PR [#650](https://github.com/tact-lang/tact/pull/650)
- Getters now return flattened types for structs as before: PR [#679](https://github.com/tact-lang/tact/pull/679)
- New bindings cannot shadow global constants: PR [#680](https://github.com/tact-lang/tact/pull/680)
- Disallow using assignment operators on constants: PR [#682](https://github.com/tact-lang/tact/pull/682)
- Fix code generation for some non-Lvalues that weren't turned into Lvalues by wrapping them in a function call: PR [#683](https://github.com/tact-lang/tact/pull/683)

## [1.4.1] - 2024-07-26

### Added

- `-e` / `--eval` CLI flags to evaluate constant Tact expressions: PR [#462](https://github.com/tact-lang/tact/pull/462)
- `-q` / `--quiet` CLI flags to suppress compiler log output: PR [#509](https://github.com/tact-lang/tact/pull/509)
- Markdown report for compiled contracts now includes Mermaid diagrams for trait inheritance and contract dependencies: PR [#560](https://github.com/tact-lang/tact/pull/560)
- Documentation comments to Zod schema of `tact.config.json` for descriptive hover pop-ups in editors: PR [#575](https://github.com/tact-lang/tact/pull/575)

### Changed

- Removed the `LValue` grammatical category and replaced it with `Expression`: PR [#479](https://github.com/tact-lang/tact/pull/479)
- Compilation results are placed into the source file directory when compiling without `tact.config.json` file: PR [#495](https://github.com/tact-lang/tact/pull/495)
- External receivers are enabled for single file compilation: PR [#495](https://github.com/tact-lang/tact/pull/495)
- `[DEBUG]` prefix was removed from debug prints because a similar prefix was already present: PR [#506](https://github.com/tact-lang/tact/pull/506)
- File paths in debug prints always use POSIX file paths (even on Windows): PR [#523](https://github.com/tact-lang/tact/pull/523)
- The IPFS ABI and supported interfaces getters are not generated by default; to generate those, set to `true` the two newly introduced per-project options in `tact.config.json`: `ipfsAbiGetter` and `interfacesGetter`: PR [#534](https://github.com/tact-lang/tact/pull/534)
- Values of `Slice` and `Builder` types are not converted to `Cell` in Typescript bindings anymore: PR [#562](https://github.com/tact-lang/tact/pull/562)
- Debug prints now include line content for better debugging experience: PR [#563](https://github.com/tact-lang/tact/pull/563)
- Error messages now suggest to add the `self` prefix if there is an attempt to access a missing variable when the contract storage has a variable with the same name: PR [#568](https://github.com/tact-lang/tact/pull/568)
- Error messages now suggest to add or remove parentheses if there is an attempt to access a missing field when there is a method with the same name (and vice versa): PR [#622](https://github.com/tact-lang/tact/pull/622)

### Fixed

- Name clashes with FunC keywords in struct constructor function parameters: PR [#467](https://github.com/tact-lang/tact/issues/467)
- Error messages for traversing non-path-expressions in `foreach`-loops : PR [#479](https://github.com/tact-lang/tact/pull/479)
- Shadowing of trait constants by contract storage variables: PR [#480](https://github.com/tact-lang/tact/pull/480)
- Parsing of non-decimal message opcodes: PR [#481](https://github.com/tact-lang/tact/pull/481)
- Detection of multiple receivers of the same message: PR [#491](https://github.com/tact-lang/tact/pull/491)
- Detection of non-unique message opcodes: PR [#493](https://github.com/tact-lang/tact/pull/493)
- Error messages for non-abstract constants in traits: PR [#483](https://github.com/tact-lang/tact/pull/483)
- All immediately inherited traits must be unique: PR [#500](https://github.com/tact-lang/tact/pull/500)
- Do not throw error when overriding abstract and virtual getters: PR [#503](https://github.com/tact-lang/tact/pull/503)
- Error message for non-existent storage variables: PR [#519](https://github.com/tact-lang/tact/issues/519)
- Error message for duplicate receiver definitions inherited from traits: PR [#519](https://github.com/tact-lang/tact/issues/519)
- Usage of `initOf` inside of `init()` does not cause error `135` anymore: PR [#521](https://github.com/tact-lang/tact/issues/521)
- Usage of `newAddress` with hash parts shorter than 64 hexadecimal digits does not cause constant evaluation error `Invalid address hash length` anymore: PR [#525](https://github.com/tact-lang/tact/pull/525)
- Introduced a streamlined error logger for compilation pipeline to support third-party tools: PR [#509](https://github.com/tact-lang/tact/pull/509)
- Collisions of PascalCase getter names in generated wrappers are now checked: PR [#556](https://github.com/tact-lang/tact/pull/556)
- Display a clearer error in case the source code file is missing when using the Tact CLI: PR [#561](https://github.com/tact-lang/tact/pull/561)
- Error messages for unicode code points outside of valid range: PR [#535](https://github.com/tact-lang/tact/pull/535)
- Correct regex for unicode code points and escaping of control codes in generated comments: PR [#535](https://github.com/tact-lang/tact/pull/535)
- Add `impure` specifier to some stdlib functions that are expected to throw errors: PR [#565](https://github.com/tact-lang/tact/pull/565)
- Defining non-existing native FunC functions now throws an understandable compilation error: PR [#585](https://github.com/tact-lang/tact/pull/585)
- Bump used `@tact-lang/opcode` version to `0.0.16` which fixes the issue with `DIV` instructions: PR [#589](https://github.com/tact-lang/tact/pull/589)
- Code generation for `recv_external` now correctly throws exit code `130` when processing an unexpected message: PR [#604](https://github.com/tact-lang/tact/pull/604)
- Allocator bug resulting in cell overflows for some contract data layouts: PR [#615](https://github.com/tact-lang/tact/pull/615)
- Structs with more than 15 fields do not cause a FunC compilation error anymore: PR [#590](https://github.com/tact-lang/tact/pull/590)
- Typechecking for constant and struct field initializers: PR [#621](https://github.com/tact-lang/tact/pull/621)
- Constant evaluation for structures with default and optional fields: PR [#621](https://github.com/tact-lang/tact/pull/621)
- Report error for self-referencing and mutually-recursive types: PR [#624](https://github.com/tact-lang/tact/pull/624)
- Error reporting for bounced receivers with missing parameter types: PR [#626](https://github.com/tact-lang/tact/pull/626)
- Allowed range of FunC function identifiers in `grammar.ohm`: PR [#628](https://github.com/tact-lang/tact/pull/628)

## [1.4.0] - 2024-06-21

### Added

- The bitwise NOT operation (`~`): PR [#337](https://github.com/tact-lang/tact/pull/337)
- Augmented assignment bitwise operators `|=`, `&=`, `^=`: PR [#350](https://github.com/tact-lang/tact/pull/350)
- Traversing maps from contract storage and structs is now allowed: PR [#389](https://github.com/tact-lang/tact/pull/389)
- The `loadBool` method for `Slice` type: PR [#412](https://github.com/tact-lang/tact/pull/412)
- CLI flag `--with-decompilation` to turn on decompilation of BoC files at the end of the compilation pipeline: PR [#417](https://github.com/tact-lang/tact/pull/417)
- Support more Tact expressions in the constant evaluator: conditional expressions, struct instances, struct field accesses, `emptyMap()`: PR [#432](https://github.com/tact-lang/tact/pull/432) and PR [#445](https://github.com/tact-lang/tact/pull/445)
- The `fromCell` and `fromSlice` methods for struct and message parsing: PR [#418](https://github.com/tact-lang/tact/pull/418) and PR [#454](https://github.com/tact-lang/tact/pull/454)
- The `return`-statement reachability analysis now takes into account the `throw` and `nativeThrow` functions: PR [#447](https://github.com/tact-lang/tact/pull/447)

### Changed

- Trailing semicolons in struct and message declarations are optional now: PR [#395](https://github.com/tact-lang/tact/pull/395)
- Tests are refactored and renamed to convey the sense of what is being tested and to reduce the amount of merge conflicts during development: PR [#402](https://github.com/tact-lang/tact/pull/402)
- `let`-statements can now be used without an explicit type declaration and determine the type automatically if it was not specified: PR [#198](https://github.com/tact-lang/tact/pull/198) and PR [#438](https://github.com/tact-lang/tact/pull/438)
- The outdated TextMate-style grammar files for text editors have been removed (the most recent grammar files can be found in the [tact-sublime](https://github.com/tact-lang/tact-sublime) repo): PR [#404](https://github.com/tact-lang/tact/pull/404)
- The JSON schema for `tact.config.json` has been moved to the `schemas` project folder: PR [#404](https://github.com/tact-lang/tact/pull/404)
- Allow underscores as unused variable identifiers: PR [#338](https://github.com/tact-lang/tact/pull/338)
- The default compilation mode does not decompile BoC files anymore, to additionally perform decompilation at the end of the pipeline, set the `fullWithDecompilation` mode in the `mode` project properties of `tact.config.json`: PR [#417](https://github.com/tact-lang/tact/pull/417)
- Trait lists, parameters and arguments in the Tact grammar were assigned their own names in the grammar for better readability and code deduplication: PR [#422](https://github.com/tact-lang/tact/pull/422)
- The semicolon (`;`) terminating a statement is optional if the statement is the last one in the statement block: PR [#434](https://github.com/tact-lang/tact/pull/434)

### Fixed

- Return type of `skipBits` now matches FunC and does not lead to compilation errors: PR [#388](https://github.com/tact-lang/tact/pull/388)
- Typechecking of conditional expressions when one branch's type is a subtype of another, i.e. for optionals and maps/`null`: PR [#394](https://github.com/tact-lang/tact/pull/394)
- Typechecking of conditional expressions when the types of their branches can be generalized, i.e. for non-optionals and `null` can be inferred an optional type: PR [#429](https://github.com/tact-lang/tact/pull/429)
- External fallback receivers now work properly: PR [#408](https://github.com/tact-lang/tact/pull/408)
- `Int as coins` as a value type of a map in persistent storage does not throw compilation error anymore: PR [#413](https://github.com/tact-lang/tact/pull/413)
- The semantics of the Tact arithmetic operations in the constant evaluator to perform rounding towards negative infinity: PR [#432](https://github.com/tact-lang/tact/pull/432)
- Better error messages for the `void` type: PR [#442](https://github.com/tact-lang/tact/pull/442)
- Fixed the native function binding for the stdlib function `nativeThrowWhen` (it needed to be `throw_if` instead of `throw_when`) and also renamed it to `nativeThrowIf` for consistency with FunC: PR [#451](https://github.com/tact-lang/tact/pull/451)

## [1.3.1] - 2024-06-08

### Added

- Tests for recursive functions: PR [#359](https://github.com/tact-lang/tact/pull/359)
- API for AST traversal: PR [#368](https://github.com/tact-lang/tact/pull/368)
- Spell checking for the whole code base: PR [#372](https://github.com/tact-lang/tact/pull/372)

### Changed

- GitHub actions updated to use Node.js 20: PR [#360](https://github.com/tact-lang/tact/pull/360)
- Refactor AST types to simplify access to third-party tools: PR [#325](https://github.com/tact-lang/tact/pull/325)
- Refactor the compiler API used to access AST store: PR [#326](https://github.com/tact-lang/tact/pull/326)
- Update JSON Schema to inform about usage in Blueprint: PR [#330](https://github.com/tact-lang/tact/pull/330)
- All identifiers in error messages are now quoted for consistency: PR [#363](https://github.com/tact-lang/tact/pull/363)
- The Tact grammar has been refactored for better readability: PR [#365](https://github.com/tact-lang/tact/pull/365)
- Error messages now use relative file paths: PR [#456](https://github.com/tact-lang/tact/pull/456)
- Comparison between `null` and non-optionals now throws a compilation error: PR [#571](https://github.com/tact-lang/tact/pull/571)

### Fixed

- The `log2` and `log` math functions were adjusted for consistency in error throwing: PR [#342](https://github.com/tact-lang/tact/pull/342)
- Shadowing built-in static functions is now forbidden: PR [#351](https://github.com/tact-lang/tact/pull/351)
- Augmented assignment now throws compilation error for non-integer types: PR [#356](https://github.com/tact-lang/tact/pull/356)
- Built-in function `address()` now handles parse errors correctly: PR [#357](https://github.com/tact-lang/tact/pull/357)
- The grammar of the unary operators has been fixed, constant and function declarations are prohibited for contracts and at the top level of Tact modules: PR [#365](https://github.com/tact-lang/tact/pull/365)
- Typos in ABI generation: PR [#372](https://github.com/tact-lang/tact/pull/372)
- `__tact_load_address_opt` code generation: PR [#373](https://github.com/tact-lang/tact/pull/373)
- Empty messages are now correctly converted into cells: PR [#380](https://github.com/tact-lang/tact/pull/380)
- All integer and boolean expressions are now being attempted to be evaluated as constants. Additionally, compile-time errors are thrown for errors encountered during the evaluation of actual constants: PR [#352](https://github.com/tact-lang/tact/pull/352)
- Chaining mutable extension functions now does not throw compilation errors: PR [#384](https://github.com/tact-lang/tact/pull/384)
- Removed unused `ton-compiler` dependency: PR [#452](https://github.com/tact-lang/tact/pull/452)

## [1.3.0] - 2024-05-03

### Added

- `log2` and `log` math functions in `@stdlib/math`: PR [#166](https://github.com/tact-lang/tact/pull/166)
- Reserve mode constants in `@stdlib/reserve`, namely `ReserveExact`, `ReserveAllExcept`, `ReserveAtMost`, `ReserveAddOriginalBalance`, `ReserveInvertSign`, `ReserveBounceIfActionFail`: PR [#173](https://github.com/tact-lang/tact/pull/173)
- Support for string escape sequences (`\\`, `\"`, `\n`, `\r`, `\t`, `\v`, `\b`, `\f`, `\u{0}` through `\u{FFFFFF}`, `\u0000` through `\uFFFF`, `\x00` through `\xFF`): PR [#192](https://github.com/tact-lang/tact/pull/192)
- JSON Schema for `tact.config.json`: PR [#194](https://github.com/tact-lang/tact/pull/194)
- Struct fields punning, i.e. `{foo, bar}` is syntactic sugar for `{ foo: foo, bar: bar }`: PR [#272](https://github.com/tact-lang/tact/pull/272)
- The ability to use `dump` function on the values of the `Address` type: PR [#175](https://github.com/tact-lang/tact/pull/175)
- The non-modifying `StringBuilder`'s `concat` extension function for chained string concatenations: PR [#217](https://github.com/tact-lang/tact/pull/217)
- The `toString` extension function for `Address` type: PR [#224](https://github.com/tact-lang/tact/pull/224)
- The bitwise XOR operation (`^`): PR [#238](https://github.com/tact-lang/tact/pull/238)
- The `isEmpty` extension function for the `Map` type: PR [#266](https://github.com/tact-lang/tact/pull/266)
- The `pow2` power function with base 2: PR [#267](https://github.com/tact-lang/tact/pull/267)
- The `try` and `try-catch` statements: PR [#212](https://github.com/tact-lang/tact/pull/212)
- The `del` method for the `Map` type: PR [#95](https://github.com/tact-lang/tact/pull/95)
- The `-h`/`--help`, `-v` (short for `--version`), `-p` (short for `--project`), `--func` (for only outputting FunC code) and `--check` (for only doing the syntax and type checking) command-line flags: PR [#287](https://github.com/tact-lang/tact/pull/287)
- The `mode` enum in project properties of `tact.config.json` for specifying compilation mode: `full` (default), `funcOnly` (only outputs FunC code and exits), or `checkOnly` (only does the syntax and type checking, then exits): PR [#287](https://github.com/tact-lang/tact/pull/287)
- The `foreach` loop for the `Map` type: PR [#106](https://github.com/tact-lang/tact/pull/106)

### Changed

- The implicit empty `init` function is now present by default in the contract if not declared: PR [#167](https://github.com/tact-lang/tact/pull/167)
- Support trailing commas in all comma-separated lists (struct instantiations, `initOf` arguments, `init()` parameters, inherited traits via `with`, function arguments and parameters): PR [#179](https://github.com/tact-lang/tact/pull/179) and PR [#246](https://github.com/tact-lang/tact/pull/246)
- `@stdlib/stoppable` now imports `@stdlib/ownable` so the programmer does not have to do it separately: PR [#193](https://github.com/tact-lang/tact/pull/193)
- The `newAddress` function now evaluates to a constant value if possible: PR [#237](https://github.com/tact-lang/tact/pull/237)
- The `pow` power function could only be used at compile-time, but now it is available in the standard library and can be called both at runtime and compile-time: PR [#267](https://github.com/tact-lang/tact/pull/267)
- The `dump()` and `dumpStack()` functions now print the file path, line number, and column number in addition to the data: PR [#271](https://github.com/tact-lang/tact/pull/271)
- Use `|` instead of `+` for send mode flags because the bitwise OR operation is idempotent and hence safer: PR [#274](https://github.com/tact-lang/tact/pull/274)
- Bumped the versions of `@ton/core` and `ohm-js` to the most recent ones: PR [#276](https://github.com/tact-lang/tact/pull/276)
- Generated `.pkg`-files always use POSIX file paths (even on Windows): PR [# 300](https://github.com/tact-lang/tact/pull/300)
- The `-p`/`--project` flags now allow specifying more than one project name. Additionally, they also require a `--config` flag to be specified: PR [#287](https://github.com/tact-lang/tact/pull/287)
- Command-line interface now allows compiling a single Tact file directly, without specifying a config: PR [#287](https://github.com/tact-lang/tact/pull/287)

### Fixed

- Escape backticks in error messages for generated TypeScript code: PR [#192](https://github.com/tact-lang/tact/pull/192)
- Integer overflows during compile-time constant evaluation are properly propagated as a compilation error: PR [#200](https://github.com/tact-lang/tact/pull/200)
- Incorrect "already exists" errors when using the `toString` and `valueOf` identifiers: PR [#208](https://github.com/tact-lang/tact/pull/208)
- Empty inherited trait lists after `with` keyword are now disallowed: PR [#246](https://github.com/tact-lang/tact/pull/246)
- Allow chaining method calls with `!!`, for instance, `map.asCell()!!.hash()` is grammatically correct now: PR [#257](https://github.com/tact-lang/tact/pull/257)
- Precedence levels for bitwise operators, equality and comparisons now matches common languages, like JavaScript: PR [#265](https://github.com/tact-lang/tact/pull/265)
- Incorrect variable scoping in the `repeat`, `while` and `until` loops: PR [#269](https://github.com/tact-lang/tact/pull/269)
- FunC compilation errors when trying to `dump()` values of the `Cell`, `Slice`, `Builder` and `StringBuilder` types: PR [#271](https://github.com/tact-lang/tact/pull/271)
- Tact's CLI returns a non-zero exit code if compilation fails: PR [#278](https://github.com/tact-lang/tact/pull/278)
- Use the most recent version of the FunC standard library [`stdlib.fc`](https://github.com/ton-blockchain/ton/blob/4cfe1d1a96acf956e28e2bbc696a143489e23631/crypto/smartcont/stdlib.fc): PR [#283](https://github.com/tact-lang/tact/pull/283)
- The WASM version of the FunC compiler has been updated to 0.4.4 and patched to work on larger contracts: PR [#297](https://github.com/tact-lang/tact/pull/297)
- The `return`-statement reachability analysis: PR [#302](https://github.com/tact-lang/tact/pull/302)

## [1.2.0] - 2024-02-29

### Added

- Augmented assignment operators (`+=`, `-=`, `*=`, `/=` and `%=`): PR [#87](https://github.com/tact-lang/tact/pull/87)
- Binary and octal literals with underscores as numerical separators: PR [#99](https://github.com/tact-lang/tact/pull/99)
- Ternary conditional operator (`condition ? then : else`): PR [#97](https://github.com/tact-lang/tact/pull/97)
- The `--version` command-line flag for the Tact executable: PR [#137](https://github.com/tact-lang/tact/pull/137)
- The `SendBounceIfActionFail` send mode constant to the standard library: PR [#122](https://github.com/tact-lang/tact/pull/122)

### Changed

- Decimal and hexadecimal literals now allow underscores as numerical separators: PR [#99](https://github.com/tact-lang/tact/pull/99)
- The equality and non-equality operators (`==` and `!=`) now support slices and strings by comparing the hashes of the left-hand and right-hand sides : PR [#105](https://github.com/tact-lang/tact/pull/105)
- Continuous integration now tests the dev [tact-template](https://github.com/tact-lang/tact-template)'s version with the dev version of Tact: PR [#111](https://github.com/tact-lang/tact/pull/111)
- Continuous integration now tests the latest [Blueprint](https://github.com/ton-org/blueprint)'s version with the dev version of Tact: PR [#152](https://github.com/tact-lang/tact/pull/152)
- Continuous integration now checks there are no ESLint warnings: PR [#157](https://github.com/tact-lang/tact/pull/157)

### Fixed

- Relative imports from parent directories: PR [#125](https://github.com/tact-lang/tact/pull/125)
- The typechecker failed to identify different types when using the `==` and `!=` operators: PR [#127](https://github.com/tact-lang/tact/pull/127)
- ESLint warnings for the whole Tact codebase: PR [#157](https://github.com/tact-lang/tact/pull/157)
- The versions of some vulnerable dependencies were bumped in `package.json` and `yarn.lock`: PR [#158](https://github.com/tact-lang/tact/pull/158) and PR [#160](https://github.com/tact-lang/tact/pull/160)

## [1.1.5] - 2023-12-01

### Added

- Continuous integration to run Tact tests on Linux, macOS and Windows: PR [#96](https://github.com/tact-lang/tact/pull/96)

### Changed

- Migration to `@ton` NPM packages: PR [#89](https://github.com/tact-lang/tact/pull/89)

### Fixed

- Struct and message identifiers need to be capitalized: PRs [#81](https://github.com/tact-lang/tact/pull/81) and [#83](https://github.com/tact-lang/tact/pull/83)
- Fixed the signature of the `checkDataSignature` function in `stdlib/std/crypto.tact`: PR [#50](https://github.com/tact-lang/tact/pull/50)
- Show location info for the internal compiler error 'Invalid types for binary operation': PR [#63](https://github.com/tact-lang/tact/pull/63)

## [1.1.4] - 2023-09-27

### Changed

- Hacked paths to support builds on Windows

## [1.1.3] - 2023-06-27

### Added

- bitwise and and or operations
- statically compile expressions with bitwise operations if possible

## [1.1.2] - 2023-04-27

### Added

- Add full ABI in bindings

## [1.1.1] - 2023-04-20

### Fixed

- Fix typescript bindings generation for custom key and value serialization formats
- Fix missing external messages in bindings

## [1.1.0] - 2023-04-19

### ⚡️ Breaking changes

- `reply` is now a method of `Contract` instead of global context and changed it's behavior if storage reserve is non-zero in contract.
- Logical expressions are now calculated differently: `&&` now does not execute right expression if left is `false` and `||` does not execute right expression if left is `true`. Before it was executed in any case. This change is made in attempt to reduce unexpected behavior.
- `OwnableTransferable` is now sends response to the sender.
- `overwrites` was renamed to `override`
- `Deployable` trait now sends non-bounceable notifications instead of bounceable ones.

### Features

- `Address` to `Address` maps
- Ability to define key and value serializations for maps
- `sha256` hashing
- `forward` and `notify` functions that can be used to send messages to other contracts using remaining value of incoming message
- `virtual` and `abstract` constants that can be shared between traits
- `storageReserve` constant in every contract that can be used to reserve some storage space by any trait
- `abstract` functions that can be implemented in contracts
- `FactoryDeployable` trait for deploying from factory contract
- `@stdlib/dns` for easier DNS resolution
- Opt-in `external` message support
- Typed `bounce` receiver and `bounce<T>` type modifier
- `commit` for committing state changes
- `inline` modifier for functions for inlining them into the caller
- Ability to define empty messages (but not structs)
- Some string-related operations are now computed at compile time if possible

### Fixed

- Signature of `preloadBits` function
- Fixed `readForwardFee` function

## [1.1.0-beta.28] - 2023-04-19

### Fixed

- Fix `func` invocation

## [1.1.0-beta.27] - 2023-04-14

### Fixed

- Remove tact-bindings binary reference

## [1.1.0-beta.26] - 2023-04-14

### Added

- Ability to define empty messages (but not structs)

## [1.1.0-beta.25] - 2023-04-14

### Added

- Support for bounced receivers for message structs

## [1.1.0-beta.24] - 2023-04-13

### Changed

- Bounced messages now skipped first 32 bits before passing it to receivers

### Fixed

- Passing optional structs as arguments

## [1.1.0-beta.23] - 2023-04-13

### Changed

- deploy trait now sends non-bounceable notifications
- changed `forward` and added bounceable and init arguments

### Added

- `Contract.notify()` non-bounceable alternative to reply

## [1.1.0-beta.22] - 2023-04-13

### Added

- `commit` function to commit state changes

## [1.1.0-beta.21] - 2023-04-13

### Fixed

- Work-around func `0.4.3` bug with pragma processing
- Fix external messages with arguments type checking

## [1.1.0-beta.20] - 2023-04-11

### Changed

- Upgrade `func` to `0.4.3`

## [1.1.0-beta.19] - 2023-04-10

### Fixed

- Fix bouncing unknown messages

## [1.1.0-beta.18] - 2023-04-10

### Added

- `FactoryDeployable` trait for deploying from factory contract

## [1.1.0-beta.17] - 2023-04-10

### Added

- Abstract functions
- Abstract and virtual constants in traits

### Changed

- Rename `overrides` to `override`
- Updated ownership transferring methods

### Removed

- Unused `public` modifier

## [1.1.0-beta.16] - 2023-04-09

### Changed

- `reply` now in contract instead of global context

## [1.1.0-beta.15] - 2023-04-09

### Added

- `asCell` to maps

## [1.1.0-beta.14] - 2023-04-09

### Fixed

- Fix `dnsResolveWallet` compilation error

## [1.1.0-beta.13] - 2023-04-09

### Added

- `dns` library
- map key and value serialization formats

## [1.1.0-beta.12] - 2023-04-08

### Fixed

- Upgrade decompiler to a `@tact-lang/opcodes@0.0.13`

## [1.1.0-beta.11] - 2023-04-08

### Fixed

- Signature of `preloadBits` function

## [1.1.0-beta.10] - 2023-04-08

### Added

- `sha256` function to compute sha256 hash of a text or byte string

## [1.1.0-beta.9] - 2023-04-02

### Added

- Opt-in external messages support

## [1.1.0-beta.8] - 2023-04-02

### Fixed

- Missing implementation of `Address` to `Address` maps

## [1.1.0-beta.7] - 2023-03-28

### Added

- `inline` modifier for functions to inline them into the caller

### Fixed

- Fix missing `method_id` in `get_abi_ipfs` and `lazy_deployment_completed`

## [1.1.0-beta.6] - 2023-03-27

### Changed

- Optimization of gas usage of low level primitives

## [1.1.0-beta.5] - 2023-03-25

### Changed

- Optimization of `String.asComment()` that tries to compute it compile time if possible

## [1.1.0-beta.4] - 2023-03-23

### Added

- Ability to compare cells

### Fixed

- Fixed contract crash when equality check involving nullable variables

### Changed

- Change logic of `&&` and `||`. Now second argument is not calculated when first argument is `false` or `true` respectively.

## [1.1.0-beta.3] - 2023-03-22

### Added

- `emit` function to emit events

### Fixed

- Fixed possible inconsistent behavior when calling mutating get methods from inside of the contract
- Fixed regression of order of functions in generated files

## [1.1.0-beta.2] - 2023-03-22

### Changed

- Tact now emits func in multiple files, optimized not only for blockchain, but also for human

## [1.1.0-beta.1] - 2023-03-20

### Fixed

- Some functions for deep structures with optionals not emitted
- Crash in bindings generator on boolean value in dictionary

## [1.1.0-beta.0] - 2023-03-14

### Fixed

- `overwrites` -> `override`
- Invalid `check` function error generation
- Error message for `address(0)`

## [1.0.0] - 2023-03-08

### Added

- `sender()` function to get message sender address

## [1.0.0-rc.13] - 2023-03-08

### Changed

- Upgrade `func` to `0.4.2`

### Fixed

- Windows paths support

## [1.0.0-rc.12] - 2023-03-03

### Fixed

- `pow` is now compile-only function

### Changed

- Use new FunC wasm bundle

## [1.0.0-rc.11] - 2023-03-02

### Added

- exported `check` function for language server support

## [1.0.0-rc.10] - 2023-03-02

### Changed

- Contracts now can be deployed only to the basic workchain unless `masterchain` set `true`
- Checking field initialization in init function

## [1.0.0-rc.9] - 2023-03-01

### Changed

- Contracts now work only with basic workchain. To enable masterchain support set `masterchain: true` in `tact.conf.json`

### Added

- `pow` function for exponentiation
- `address()` compile-time function for creating addresses from strings
- `cell()` compile-time function for creating cells from base64 strings
- `interfaces` field to ABI
- report workchain support in interfaces

## [1.0.0-rc.8] - 2023-02-27

### Added

- `logger` interface to programmatic API

## [1.0.0-rc.7] - 2023-02-27

### Added

- `verify` function to verify compiled package

## [1.0.0-rc.6] - 2023-02-26

### Fixed

- Fixing npm exports

## [1.0.0-rc.5] - 2023-02-26

### Fixed

- Fixing npm exports for typescript

## [1.0.0-rc.4] - 2023-02-26

### Fixed

- Fixing npm exports for typescript

## [1.0.0-rc.3] - 2023-02-26

### Fixed

- Fixed browser/node typings and exports
- Fixed browser environment execution

## [1.0.0-rc.2] - 2023-02-26

### Fixed

- Fixed missing `mkdirp` dependency

## [1.0.0-rc.1] - 2023-02-26

### Fixed

- Fixed cli command

## [1.0.0-rc.0] - 2023-02-26

### Added

- `@ton-lang/compiler/node` to invoke compiler from node similar how cli works
- `@ton-lang/compiler/browser` to invoke compiler from browser

### Removed

- Removed jetton library from stdlib. It would be re-introduced after 1.0 version with more thought put into it.

## [0.10.1] - 2023-02-23

### Added

- Display line and column numbers in error messages to be able to navigate to the error in the editor

### Fixed

- Execution order of struct and message fields
- `initOf` argument type checks

## [0.10.0] - 2023-02-23

### Changed

- Tact contracts are now [Argument-addressable](https://docs.tact-lang.org/ref/evolution/otp-005) meaning that they depend on init arguments and code hash only. Init function is now called when first valid message is received.
- Refactoring of allocator
- Moving contract's load function to the beginning of the execution
- Moving contract's save function to the end of the execution
- moving `debug` flag from `experimental` to `parameters` in `tact.config.json`
- Unknown fields in config are now considered an error
- Allow contracts without fields
- Typescript bindings are now working in browser and doesn't have `ton-emulator` dependency
- `map` syntax now uses `<>` instead of `[]` for future compatibility with generics

### Added

- Allow `Builder` type as a field type similar to `Cell` and `Slice`
- Allow `String` type as a field type

## [0.9.3] - 2023-02-19

### Added

- Error codes in reports
- Client-friendly typescript bindings

### Changed

- Change repository locations

## [0.9.2] - 2023-02-05

### Added

- `emptyMap()` for creating empty maps
- Allowing assigning `null` value to a map variable (same as calling `emptyMap()`)

## [0.9.1] - 2023-02-03

### Changed

- Update `dump` function to handle booleans and strings, better type checking or arguments
- Report `org.ton.debug.v0` interface if debug mode is enabled
- Update bindings generator to support `ton-emulator >= v2.1.0`

## [0.9.0] - 2023-02-02

### Added

- Importing `func` files

### Changed

- Upgrade `func` to `0.4.1`
- Enforce `func` version in generated files
- Enable critical pragmas by default
- Enable inlining in a lot of places thanks to fixed crashes in `func`

## [0.8.11] - 2023-01-28

### Fixed

- Optional `Address` fields in typescript bindings

### Added

- `Address.asSlice` for manual address parsing
- `@stdlib/content` library with `createOffchainContent` functions

### [0.8.10] - 2023-01-27

## Fixed

- `>>` and `<<` operations
- Type checking of struct constructors

## [0.8.9] - 2023-01-25

### Fixed

- Fix missing func compiler in distributive

## [0.8.8] - 2023-01-25

### Added

- TextMate Grammar for syntax highlighting

### Changed

- Embed `func` compiler to package
- Better builder types
- Moved docs to `ton-docs` repository

## [0.8.7] - 2023-01-13

### Added

- `beginTailString` and `beginStringFromBuilder` for starting a `StringBuilder`
- `Slice.asString` for converting slice to a `String` (without checks of contents)

## [0.8.6] - 2023-01-10

### Fixed

- Fixing passing non-nullable type as second argument to map's `set` operation

### Changed

- New `2022.v12` func compiler

## [0.8.5] - 2023-01-09

### Changed

- Improve gas usage in `storeBool`

## [0.8.4] - 2023-01-09

### Added

-`newAddress` function to create a new address from chain and hash -`getConfigParam` to get system configuration

## [0.8.3] - 2023-01-09

### Fixed

- Deep contract dependencies

## [0.8.2] - 2023-01-08

### Added

- `loadAddress` in `Slice`

## [0.8.1] - 2023-01-07

Fixing missing NPM release

## [0.8.0] - 2023-01-07

### Changed

- Changed message id algorithm to the one based on type signatures instead of tlb

### Added

- Dictionaries in typescript bindings
- Introduced packaging compilation step that packages a contract to a single package that can be deployed in predictable way.
- `tact-bindings` to build bindings to non-tact contracts

## [0.7.1] - 2023-01-04

### Fixed

- Assignability type checks

## [0.7.0] - 2023-01-04

### Added

- `toCell` to all structs and messages
- restored disassembler as part of a compilation flow
- `typescript` bindings parser of structs and messages

### Removed

- `abi.pack_cell` and `abi.pack_slice`

### Changed

- Updated codegen to prefix function names with a `$` to avoid clashing with system functions
- `random` and `randomInt` that are correctly initialized on first use unlike native one
- Changed the way get and init methods expect their arguments and return values to match func-like primitives

### Fixed

- non-nullable value could break the nullable variable memory representation

## [0.6.0] - 2023-01-03

### Changed

- Large bindings generator refactoring to match new `ton-core` and `ton-emulator` packages

### Added

- `Deployable` trait in `@stdlib/deploy`

## [0.5.0] - 2022-12-23

### Added

- Constants in contracts
- Global constants
- Added `SendRemainingBalance`, `SendRemainingValue`, `SendIgnoreErrors`, `SendPayGasSeparately`, `SendDestroyIfZero` constants in stdlib
- Added `emptyCell` and `emptySlice` helpers
- Added jettons example

### Changed

- `require` now accepts two arguments, second one must be a string literal that has error message. This error message then will be exported to ABI
- Optional `Address` fields are not encoded using native representation

## [0.4.0] - 2022-12-22

### Changed

- Renamed Map's `get2` to `get` and removing `get` from keywords list.

### Fixed

- Fixed missing call arguments verification

## [0.3.0] - 2022-12-22

### Added

- `String` literals and variables
- `Int.toString()` and `Int.toFloatString()`
- `StringBuilder` for gas-efficient string building
- Global compile-time `ton` function that converts string to Int during compile time.
- `checkDataSignature` similar to func `check_data_signature`
- `String.asComment` for conversion text to a comment payload
- `Resumable` trait, allows to resume contract operations once it was stopped
- Comment receiver that allows to receive arbitrary comment
- `String.asSlice` cast string to a slice for parsing
- Binary shift operators `>>` and `<<`
- `Slice.fromBase64` that converts text slice that has base64 to binary representation (both classic and url)
- `Slice.asCell`, `Builder.asCell`, `Cell.asSlice`, `Builder.asCell` convenience functions
- `Slice.loadCoins` that reads coins from slice
- `myBalance` that returns current balance of a contract before execution phase

### Changed

- `contractAddress` now accepts single argument of type `StateInit` and always produces address for workchain. Old method is renamed to `contractAddressExt`.
- `hashCell` and `hashSlice` are now extension function `hash` on `Slice` and `Cell`
- Removed some keywords such as `message`, `contract`, `init` to allow use this names as variable names
- Renamed `receiveBounced` to `bounced`

### Fixed

- Fixing importing tact with providing extension, now `import "./lib";` and `import "./lib.tact";` are equivalent.
- Fixing extension function generation
- Fixing clashing of variable names with func primitives and global functions
- Fix fallback and bounce argument type resolving
- Fixed `loadUint`/`preloadUint`
- Fixed invalid generation of `>=` and `>` operators

## [0.2.0]

### Added

- `supported_interfaces` TEP support. TACT now automatically builds a list of supported interfaces of a contract
- `IPFS`-based ABI reporting. TACT now automatically calculates and embeds ABI hash into smart contract and prepares a file to upload to IPFS.<|MERGE_RESOLUTION|>--- conflicted
+++ resolved
@@ -5,7 +5,8 @@
 The format is based on [Keep a Changelog](https://keepachangelog.com/en/1.0.0/),
 and this project adheres to [Semantic Versioning](https://semver.org/spec/v2.0.0.html).
 
-<<<<<<< HEAD
+The documentation changelog is kept separately: [CHANGELOG-DOCS](./CHANGELOG-DOCS.md).
+
 ## [Unreleased]
 
 ### Code generation
@@ -13,11 +14,9 @@
 - Reordered arguments of the `__tact_store_address_opt` function to optimize gas consumption: PR [#3333](https://github.com/tact-lang/tact/pull/3333)
 
 ### Docs
-=======
-The documentation changelog is kept separately: [CHANGELOG-DOCS](./CHANGELOG-DOCS.md).
->>>>>>> a81dd98a
-
-## [Unreleased]
+
+- Described off-chain calls and mention exit code 11 for getters: PR [#3314](https://github.com/tact-lang/tact/pull/3314)
+- Remarked the futility of synchronous on-chain data retrieval patterns for getters: PR [#3316](https://github.com/tact-lang/tact/pull/3316)
 
 ## [1.6.13] - 2025-05-29
 
