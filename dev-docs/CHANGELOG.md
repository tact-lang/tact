--- conflicted
+++ resolved
@@ -7,15 +7,13 @@
 
 ## [Unreleased]
 
-<<<<<<< HEAD
+### Language features
+
+- [fix] The `toCell()` method called in a receiver on a contract field that is a struct is now handled correctly: PR [#2186](https://github.com/tact-lang/tact/pull/2186)
+
 ### Standard Library
 
 - Add `StateInit.hasSameBasechainAddress` function: PR [#2187](https://github.com/tact-lang/tact/pull/2187)
-=======
-### Language features
-
-- [fix] The `toCell()` method called in a receiver on a contract field that is a struct is now handled correctly: PR [#2186](https://github.com/tact-lang/tact/pull/2186)
->>>>>>> 55672dbe
 
 ### Code generation
 
