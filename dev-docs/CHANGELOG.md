# Changelog

All notable changes to this project will be documented in this file.

The format is based on [Keep a Changelog](https://keepachangelog.com/en/1.0.0/),
and this project adheres to [Semantic Versioning](https://semver.org/spec/v2.0.0.html).

## [Unreleased]

<<<<<<< HEAD
### Language features

- Compiler now generates message loading in place for better performance: PR [#2993](https://github.com/tact-lang/tact/pull/2993)
=======
### Tooling

- [fix] Formatter now correctly handles floating comments: PR [#2995](https://github.com/tact-lang/tact/pull/2995)
>>>>>>> ce83790a

### Docs

- Enabled format checking across the Cookbook: PR [#2980](https://github.com/tact-lang/tact/pull/2980)
- Added references to https://github.com/tact-lang/defi-cookbook: PR [#2985](https://github.com/tact-lang/tact/pull/2985)

### Release contributors

- [Novus Nota](https://github.com/novusnota)
- [Petr Makhnev](https://github.com/i582)

## [1.6.7] - 2025-04-24

### Language features

- Fixed incorrect error message for bounced messages: PR [#2932](https://github.com/tact-lang/tact/pull/2932)
- Added compile-time map literals: PR [#2881](https://github.com/tact-lang/tact/pull/2881)
- Added the `inMsg()` built-in function as an optimized version of `msg.toSlice()`: PR [#2850](https://github.com/tact-lang/tact/pull/2850)
- Compiler now generates more efficient code for structure fields serialization: PR [#2836](https://github.com/tact-lang/tact/pull/2836)
- Compiler now generates more efficient code for `Address?` fields deserialization: PR [#2834](https://github.com/tact-lang/tact/pull/2834)
- Optimized `self.notify`, `self.reply`, and `self.forward` in `BaseTrait` by using the `message` function directly where possible and avoiding unnecessary use of alias: PR [#2515](https://github.com/tact-lang/tact/pull/2515)
- Compiler now generates more efficient code for `if` statements: PR [#2844](https://github.com/tact-lang/tact/pull/2844)
- Any message now has an `opcode()` method to obtain its opcode: PR [#2886](https://github.com/tact-lang/tact/pull/2886)
- Contract `init` function now can have parameters with `as` annotations: PR [#2890](https://github.com/tact-lang/tact/pull/2890)
- [fix] Compiler now correctly handles get functions with an empty message parameter: PR [#2892](https://github.com/tact-lang/tact/pull/2892)

### Standard Library

- Improved gas consumption of the `cashback` function: PR [#2882](https://github.com/tact-lang/tact/pull/2882)
- Improved gas efficiency for the `BaseTrait` functions: PR [#2913](https://github.com/tact-lang/tact/pull/2913)

### Tooling

- Formatter now shortens `Foo { value: value }` to `Foo { value }`: PR [#2884](https://github.com/tact-lang/tact/pull/2884)
- Formatter now supports formatting several files and directories: PR [#2906](https://github.com/tact-lang/tact/pull/2906)
- [fix] Formatter now correctly formats trailing comments after the last field: PR [#2912](https://github.com/tact-lang/tact/pull/2912)

### Docs

- Added `inMsg()` function to the gas best practices page: PR [#2850](https://github.com/tact-lang/tact/pull/2850)
- Fixed the description of `StateInit.hasSameBasechainAddress()` function: PR [#2848](https://github.com/tact-lang/tact/pull/2848)

### Release contributors

- [Petr Makhnev](https://github.com/i582)
- [Novus Nota](https://github.com/novusnota)
- [skywardboundd](https://github.com/skywardboundd)
- [verytactical](https://github.com/verytactical)
- [Anton Trunov](https://github.com/anton-trunov)

## [1.6.6] - 2025-04-16

### Language features

- Optimized message deserialization with native loading of `Maybe Cell` fields: PR [#2661](https://github.com/tact-lang/tact/pull/2661)
- Optimized message serialization with native stores of `Maybe Cell` fields: PR [#2647](https://github.com/tact-lang/tact/pull/2647)
- Zero inequality comparison optimization: PR [#2655](https://github.com/tact-lang/tact/pull/2655)
- Compiler now generates more readable code for augmented assignment operators: PR [#2710](https://github.com/tact-lang/tact/pull/2710)
- [fix] Compiler now disallows `ton()` with empty or blank string: PR [#2681](https://github.com/tact-lang/tact/pull/2681)
- [fix] Compiler now disallows `ton()` with invalid number value or negative numbers: PR [#2684](https://github.com/tact-lang/tact/pull/2684)
- [fix] Compiler now shows a more informative error message for abstract functions and constants without a body: PR [#2688](https://github.com/tact-lang/tact/pull/2688)
- [fix] Compiler now correctly processes nested structs with default values in the interpreter: PR [#2687](https://github.com/tact-lang/tact/pull/2687)
- [fix] Compiler now correctly compiles contracts with optional struct fields with default values: PR [#2683](https://github.com/tact-lang/tact/pull/2683)
- [fix] Compiler now shows a more informative error message for unsupported assembly functions inside traits and contracts: PR [#2689](https://github.com/tact-lang/tact/pull/2689)
- [fix] Compiler now shows a more informative error message for `Slice? as remaining` fields: PR [#2694](https://github.com/tact-lang/tact/pull/2694)
- [fix] Compiler now shows a more informative error message for fields with unsupported trait types: PR [#2695](https://github.com/tact-lang/tact/pull/2695)
- [fix] Compiler now correctly generates code for functions with several wildcard parameters: PR [#2703](https://github.com/tact-lang/tact/pull/2703)
- [fix] Compiler now checks that "override" functions and constants have a virtual or abstract modifier in the parent trait: PR [#2700](https://github.com/tact-lang/tact/pull/2700)
- [fix] Compiler now throws an error if a non-optional method is called on an optional type: PR [#2770](https://github.com/tact-lang/tact/pull/2770)
- [fix] Compiler now throws an error when inheriting from two traits that have methods with the same name: PR [#2773](https://github.com/tact-lang/tact/pull/2773)
- [fix] Compiler now correctly generates code for the unary plus operator: PR [#2807](https://github.com/tact-lang/tact/pull/2807)
- [fix] Compiler now shows a full error message for maps with optional value: PR [#2810](https://github.com/tact-lang/tact/pull/2810)
- [fix] Compiler now correctly detects mutually recursive types: PR [#2814](https://github.com/tact-lang/tact/pull/2814)
- [fix] Generated TypeScript wrappers now export all functions for serialization/deserialization: PR [#2706](https://github.com/tact-lang/tact/pull/2706)
- [fix] Processing of `null` values of optional types in the `dump` builtin: PR [#2730](https://github.com/tact-lang/tact/pull/2730)
- [fix] Support constants as the second parameter of the `require()` function: PR [#2808](https://github.com/tact-lang/tact/pull/2808)

### Standard Library

- Added compute phase exit code constants reserved by the Tact compiler: `TactExitCodeNullReferenceException`, `TactExitCodeInvalidSerializationPrefix`, `TactExitCodeInvalidIncomingMessage`, `TactExitCodeConstraintsError`, `TactExitCodeAccessDenied`, `TactExitCodeContractStopped`, `TactExitCodeInvalidArgument`, `TactExitCodeContractCodeNotFound`, `TactExitCodeInvalidStandardAddress`, `TactExitCodeNotBasechainAddress`: PR [#2527](https://github.com/tact-lang/tact/pull/2527)
- Added the `SignedBundle` struct and the corresponding `verifySignature` method: PR [#2627](https://github.com/tact-lang/tact/pull/2627)
- Added the `sendRawMessage` and `sendRawMessageReturnForwardFee` functions instead of the deprecated `nativeSendMessage` and `nativeSendMessageReturnForwardFee` functions correspondingly: PR [#2755](https://github.com/tact-lang/tact/pull/2755)
- Optimized the `sha256()` function to about ~270 less gas used per call and added the `keccak256()` function: PR [#2775](https://github.com/tact-lang/tact/pull/2775)

### Tooling

- Added source code formatter: PR [#2768](https://github.com/tact-lang/tact/pull/2768)
  - Show a better error if a file cannot be parsed by the formatter: PR [#2796](https://github.com/tact-lang/tact/pull/2796)
  - Added `--check` flag to formatter: PR [#2788](https://github.com/tact-lang/tact/pull/2788)
  - Support directory formatting: PR [#2787](https://github.com/tact-lang/tact/pull/2787)

### TypeScript third-party API

- Support contract parameters in the AST printer: PR [#2658](https://github.com/tact-lang/tact/pull/2658)

### Docs

- Fixed code example of the `initOf` expression to highlight support for contract parameters: PR [#2550](https://github.com/tact-lang/tact/pull/2550)
- Fixed the description of the Tact-reserved exit code 129 and expanded descriptions of functions that can throw it, such as `Message.fromCell()` and `Message.fromSlice()`: PR [#2604](https://github.com/tact-lang/tact/pull/2604)
- Added "Learn Tact in Y minutes" page to the Book: PR [#2375](https://github.com/tact-lang/tact/pull/2375)
- Ensured that variables are always shown declared with immediate initialization, and made it clear in the descriptions of the `let` statement: PR [#2742](https://github.com/tact-lang/tact/pull/2742)
- Fixed the description of the Unicode escape upper bound (U+10FFFF): PR [#2752](https://github.com/tact-lang/tact/pull/2752)
- Added generation of `llms.txt`, `llms-full.txt` (full version), and `llms-small.txt` (compact version, with non-essential content removed): PR [#2763](https://github.com/tact-lang/tact/pull/2763)
- Added description of the specialized math functions, such as `pow2()` and `log2()`, to the gas best practices page: PR [#2771](https://github.com/tact-lang/tact/pull/2771)
- Added `BasechainAddress` to the gas best practices page: PR [#2802](https://github.com/tact-lang/tact/pull/2802)
- Applied suggestions from the gas best practices page to the security best practices page: PR [#2811](https://github.com/tact-lang/tact/pull/2811)

### Release contributors

- [Novus Nota](https://github.com/novusnota)
- [skywardboundd](https://github.com/skywardboundd)
- [Petr Makhnev](https://github.com/i582)
- [Anton Trunov](https://github.com/anton-trunov)
- [verytactical](https://github.com/verytactical)

## [1.6.5] - 2025-03-28

### Language features

- Optimized `Context().sender` to use `sender()` function for better gas efficiency: PR [#2427](https://github.com/tact-lang/tact/pull/2427)
- [fix] Ternary operator with struct and null: PR [#2432](https://github.com/tact-lang/tact/pull/2432)
- [fix] Show an error message for assembly functions with the `get` attribute: PR [#2484](https://github.com/tact-lang/tact/pull/2484)
- [fix] The parser does not throw an internal compiler error if the error is reported after the end of the file: PR [#2485](https://github.com/tact-lang/tact/pull/2485)
- [fix] Always show an error when calling the `dump()` function with an argument of the unsupported `StringBuilder` type: PR [#2491](https://github.com/tact-lang/tact/pull/2491)
- [fix] The grammar now disallows the augmented assignment operators with whitespace between the operator and the equals sign: PR [#2492](https://github.com/tact-lang/tact/pull/2492)
- [fix] Generated code now short-circuits `&&=` and `||=` operators: PR [#2494](https://github.com/tact-lang/tact/pull/2494)
- [fix] Get methods that return optional contract state now work correctly: PR [#2512](https://github.com/tact-lang/tact/pull/2512)
- [fix] Get methods that return contract state for empty contracts now work correctly: PR [#2517](https://github.com/tact-lang/tact/pull/2517)
- [fix] Skip checking if the slice has been parsed completely when parsing a message (`Message.fromSlice()`) with the last field of the type `Slice as remaining`: PR [#2524](https://github.com/tact-lang/tact/pull/2524)
- [fix] The wildcard symbol (`_`) cannot be used as an identifier in any context, including struct/message fields or contract names: PR [#2519](https://github.com/tact-lang/tact/pull/2519)

### Standard Library

- Deprecated the `SendPayGasSeparately` constant in favor of `SendPayFwdFeesSeparately`: PR [#2483](https://github.com/tact-lang/tact/pull/2483)
- Time-related functions are now located in the `std/internal/time.tact` file: PR [#2507](https://github.com/tact-lang/tact/pull/2507)
- [fix] The `Stoppable` trait now uses `throwUnless` with exit code 133 instead of `require` with "Contract stopped" message: PR [#2503](https://github.com/tact-lang/tact/pull/2503)

### Code generation

- [fix] Save the contract state on early `return` from receivers: PR [#2482](https://github.com/tact-lang/tact/pull/2482)

### Internal infrastructure

- `internalExternalReceiversOutsideMethodsMap` has been reworked to ensure compatibility with explorers: PR [#2398](https://github.com/tact-lang/tact/pull/2398)

### Docs

- Fixed description of the `dump()` function, which does not support values of `StringBuilder` type: PR [#2463](https://github.com/tact-lang/tact/pull/2463)
- Explicitly stated that structs cannot be empty, while message structs can: PR [#2464](https://github.com/tact-lang/tact/pull/2464)
- Fixed description of the `contractAddressExt()` function, which currently does not resolve constant values at compile-time and allows specifying arbitrary `chain` IDs: PR [#2497](https://github.com/tact-lang/tact/pull/2497)
- Fixed description of `getOriginalFwdFee()` and `Context.readForwardFee()` functions, where the latter calls the former at the end of its execution: PR [#2521](https://github.com/tact-lang/tact/pull/2521)

### Release contributors

- [Shvetc Andrei](https://github.com/Shvandre)
- [Daniil Sedov](https://github.com/Gusarich)
- [Novus Nota](https://github.com/novusnota)
- [Petr Makhnev](https://github.com/i582)
- [skywardboundd](https://github.com/skywardboundd)
- [Anton Trunov](https://github.com/anton-trunov)

### Special thanks

- [Ilya Aksakov](https://github.com/ilyaAksakov) and the [RSquad](https://github.com/rsquad) team

## [1.6.4] - 2025-03-18

### Language features

- Applied parameters rearrangement only for ASM methods with a single parameter to avoid confusion: PR [#2410](https://github.com/tact-lang/tact/pull/2410)
- Reduced gas usage for contracts with some special cases of binary and fallback receivers: PR [#2396](https://github.com/tact-lang/tact/pull/2396)

### Standard Library

- Added `forceWorkchain()` function: PR [#2387](https://github.com/tact-lang/tact/pull/2387)

#### Compilation report

- [fix] TL-B for `Address?` is not `Maybe Address`, but plain `Address`: PR [#2386](https://github.com/tact-lang/tact/pull/2386)

### Internal infrastructure

- Removed `postinstall` from `package.json` to not run scripts with dev dependencies on the user side: PR [#2382](https://github.com/tact-lang/tact/pull/2382)

### Docs

- Removed the "gas-expensive" badge from `checkSignature()` and `checkDataSignature()` functions and added a caution note when they do become expensive (from 11th call): PR [#2380](https://github.com/tact-lang/tact/pull/2380)
- Fixed descriptions of `Slice.asString()` and `String.asSlice()` functions: PR [#2391](https://github.com/tact-lang/tact/pull/2391)
- Split Core libraries in the reference: `core-common` and `core-advanced` were removed, and their contents were distributed across other libraries; `core-crypto`, `core-contextstate`, `core-send`, `core-gas`, and `core-addresses` were introduced: PR [#2391](https://github.com/tact-lang/tact/pull/2391)
- Added documentation for `BasechainAddress`, `emptyBasechainAddress`, `newBasechainAddress`, `contractBasechainAddress`, `Builder.storeBasechainAddress`: PR [#2411](https://github.com/tact-lang/tact/pull/2411)

### Release contributors

- [Novus Nota](https://github.com/novusnota)
- [Anton Trunov](https://github.com/anton-trunov)
- [Maksim Lagus](https://github.com/Kaladin13)
- [Petr Makhnev](https://github.com/i582)
- [verytactical](https://github.com/verytactical)

## [1.6.3] - 2025-03-12

### Compiler configuration

- Added `internalExternalReceiversOutsideMethodsMap` config option as part of optimization options to protect potentially unwanted optimization: PR [#2370](https://github.com/tact-lang/tact/pull/2370)

### Standard Library

- Added `forceBasechain()` function: PR [#2330](https://github.com/tact-lang/tact/pull/2330)

### Internal infrastructure

- Removed old parser: PR [#2365](https://github.com/tact-lang/tact/pull/2365)

### Docs

- Added descriptions for `&&=`, `||=`, `>>=` and `<<=` augmented assignment operators: PR [#2328](https://github.com/tact-lang/tact/pull/2328)
- Added gas best practices page: PR [#2342](https://github.com/tact-lang/tact/pull/2342)
- Documented semantics of empty contract parameters: PR [#2346](https://github.com/tact-lang/tact/pull/2346)
- Deprecated `Deployable` and `FactoryDeployable` traits in favor of `null` message body `receive()` and a `cashback()` function: PR [#2354](https://github.com/tact-lang/tact/pull/2354)
- Documented new exit code and opcode records in TypeScript wrappers: PR [#2348](https://github.com/tact-lang/tact/pull/2348)

### Release contributors

- [Novus Nota](https://github.com/novusnota)
- [Maksim Lagus](https://github.com/Kaladin13)
- [verytactical](https://github.com/verytactical)
- [Shvetc Andrei](https://github.com/Shvandre)
- [Petr Makhnev](https://github.com/i582)

## [1.6.2] - 2025-03-06

### Language features

- [fix] Empty `init()` is not implicitly inserted when empty contract parameters are present: PR [#2314](https://github.com/tact-lang/tact/pull/2314)

### Standard Library

- Add doc comments for the functions and structs in `/libs`: PR [#2308](https://github.com/tact-lang/tact/pull/2308)
- Add the `Slice.skipRef`, `Slice.skipMaybeRef`, `Slice.skipBool`, `Slice.skipCoins`, `Slice.skipVarUint16`, `Slice.skipVarInt16`, `Slice.skipVarUint32`, `Slice.skipVarInt32`, `Slice.skipAddress` functions: PR [#2305](https://github.com/tact-lang/tact/pull/2305)

### Error reporting

- [fix] Don't give an error for a small enough type for bounce receiver: PR [#2300](https://github.com/tact-lang/tact/pull/2300)

### TypeScript wrappers

- [fix] Getters are called by their named and not method_id if it is not explicitly set: PR [#2299](https://github.com/tact-lang/tact/issues/2299)
- Contract constructors are public now: PR [#2290](https://github.com/tact-lang/tact/issues/2290)

### Release contributors

- [Petr Makhnev](https://github.com/i582)
- [verytactical](https://github.com/verytactical)
- [Maksim Lagus](https://github.com/Kaladin13)
- [Shvetc Andrei](https://github.com/Shvandre)
- [Daniil Sedov](https://github.com/Gusarich)
- [Novus Nota](https://github.com/novusnota)

## [1.6.1] - 2025-03-04

### Language features

- [fix] The `toCell()` method called in a receiver on a contract field that is a struct is now handled correctly: PR [#2186](https://github.com/tact-lang/tact/pull/2186)
- [fix] Support for multiple wildcard function parameters: PR [#2188](https://github.com/tact-lang/tact/pull/2188)

### Standard Library

- Add the `StateInit.hasSameBasechainAddress` function: PR [#2187](https://github.com/tact-lang/tact/pull/2187)
- Add doc comments for most functions and structs: PR [#2267](https://github.com/tact-lang/tact/pull/2267)
- Add the `cashback` function: PR [#2241](https://github.com/tact-lang/tact/pull/2241)

### TypeScript wrappers

- Export message opcodes and exit codes: PR [#2081](https://github.com/tact-lang/tact/issues/2081)

### Code generation

- Contract load function is inlined: PR [#2101](https://github.com/tact-lang/tact/pull/2101)

### TypeScript third-party API

- Export more API from `index.ts`, including AST, context, parser, build pipeline, and typechecker functions: PR [#2196](https://github.com/tact-lang/tact/pull/2196)

### Internal infrastructure

- Do not add `.code` to the file names of the generated FunC, Fift, and disassembled Fift: PR [#2103](https://github.com/tact-lang/tact/pull/2103)
- Moved `benchmarks` to separate folder from tests, added CLI utilities for them: PR [#2234](https://github.com/tact-lang/tact/pull/2234)

### Release contributors

- [Anton Trunov](https://github.com/anton-trunov)
- [Daniil Sedov](https://github.com/Gusarich)
- [Petr Makhnev](https://github.com/i582)
- [Jesús Héctor Domínguez Sánchez](https://github.com/jeshecdom)
- [verytactical](https://github.com/verytactical)
- [Shvetc Andrei](https://github.com/Shvandre)
- [Maksim Lagus](https://github.com/Kaladin13)
- [Novus Nota](https://github.com/novusnota)

## [1.6.0] - 2025-02-28

### Language features

- Added `&&=`, `||=`, `>>=` and `<<=` augmented assignment operators: PR [#853](https://github.com/tact-lang/tact/pull/853)
- Added non-nested `let`-destructuring of structs and messages: PR [#856](https://github.com/tact-lang/tact/pull/856), PR [#964](https://github.com/tact-lang/tact/pull/964), PR [#969](https://github.com/tact-lang/tact/pull/969)
- Introduced the ability to specify a compile-time _method ID_ expression for getters: PR [#922](https://github.com/tact-lang/tact/pull/922) and PR [#932](https://github.com/tact-lang/tact/pull/932)
- Ability to specify a compile-time message opcode _expression_: PR [#1188](https://github.com/tact-lang/tact/pull/1188)
- The maps methods have been extended with the new `replace` and `replaceGet`: PR [#941](https://github.com/tact-lang/tact/pull/941)
- Added support for block statements: PR [#1334](https://github.com/tact-lang/tact/pull/1334)
- Added the new `codeOf` expression to get the code of child contracts: PR [#1948](https://github.com/tact-lang/tact/pull/1948)
- Optional types for `self` argument in `extends mutates` functions are now allowed: PR [#854](https://github.com/tact-lang/tact/pull/854)
- Stop automatically validates all addresses when receiving/sending messages or using address manipulating functions: PR [#1207](https://github.com/tact-lang/tact/pull/1207)
- Removed `org.ton.chain.any.v0` interface: PR [#1207](https://github.com/tact-lang/tact/pull/1207)
- Don't generate the `lazy_deployment_completed` getter by default: PR [#1717](https://github.com/tact-lang/tact/pull/1717)
- To reduce gas usage, Tact no longer stores the parent contract code in the system cell that holds all the child contract codes used in `initOf`. Instead, the `MYCODE` instruction is used: PR [#1213](https://github.com/tact-lang/tact/pull/1213)
- Trait fields can now have serialization specifiers: PR [#1303](https://github.com/tact-lang/tact/pull/1303)
- Calling methods on `null` when `self` is of an optional type is now allowed: PR [#1567](https://github.com/tact-lang/tact/pull/1567)
- Constants and trait constants can now depend on each other: PR [#1622](https://github.com/tact-lang/tact/pull/1622)
- Support overriding constants and methods of the `BaseTrait` trait: PR [#1591](https://github.com/tact-lang/tact/pull/1591)
- Introduced contract parameters as a replacement for the lazy initialization via the `init()` function: PR [#1985](https://github.com/tact-lang/tact/pull/1985), PR [#2071](https://github.com/tact-lang/tact/pull/2071)
- [fix] Collisions in getter method IDs are now handled and reported correctly: PR [#875](https://github.com/tact-lang/tact/pull/875), PR [#1052](https://github.com/tact-lang/tact/pull/1052)
- [fix] The `as coins` map value serialization type is now handled correctly: PR [#987](https://github.com/tact-lang/tact/pull/987)
- [fix] Fixed type checking of `foreach` loops in trait methods: PR [#1017](https://github.com/tact-lang/tact/pull/1017)
- [fix] The `sha256()` function no longer throws on statically known strings of any length: PR [#907](https://github.com/tact-lang/tact/pull/907)
- [fix] The `foreach` loop now correctly handles the `as coins` map value serialization type: PR [#1186](https://github.com/tact-lang/tact/pull/1186)
- [fix] The typechecker now rejects integer map key types with variable width (`coins`, `varint16`, `varint32`, `varuint16`, `varuint32`): PR [#1276](https://github.com/tact-lang/tact/pull/1276)
- [fix] The typechecker now rejects `as remaining` fields in the middle of contract storage: PR [#1301](https://github.com/tact-lang/tact/pull/1301)
- [fix] The `override` modifier for functions without the corresponding super-function is not allowed: PR [#1302](https://github.com/tact-lang/tact/pull/1302)
- [fix] The `override` modifier for constants without the corresponding super-constant is not allowed: PR [#1591](https://github.com/tact-lang/tact/pull/1591)
- [fix] Allowed importing FunC files with `.func` extension: PR [#1451](https://github.com/tact-lang/tact/pull/1451)
- [fix] Bit shift FunC compilation errors for incorrect bit widths: PR [#1453](https://github.com/tact-lang/tact/pull/1453)
- [fix] Process `else if` statements during constant evaluation: PR [#1500](https://github.com/tact-lang/tact/pull/1500)
- [fix] Incorrect arithmetic bit shift operations optimizations: PR [#1501](https://github.com/tact-lang/tact/pull/1501)
- [fix] Throwing from functions with non-trivial branching in the `try` statement: PR [#1501](https://github.com/tact-lang/tact/pull/1501)
- [fix] Forbid reading and writing to self in contract init function: PR [#1482](https://github.com/tact-lang/tact/pull/1482)
- [fix] Support for using a constant within another constant and for the default value of a struct field before constant declaration: PR [#1478](https://github.com/tact-lang/tact/pull/1478)
- [fix] Incorrect call generation to a mutation function: PR [#1608](https://github.com/tact-lang/tact/pull/1608)
- [fix] Runtime calls to `sha256()` now work for arbitrary _strings_ with length >= 128: PR [#1626](https://github.com/tact-lang/tact/pull/1626)
- [fix] Runtime calls to `sha256()` now work for arbitrary _slices_ with length >= 128: PR [#1936](https://github.com/tact-lang/tact/pull/1936)
- [fix] Forbid traits inherit implicitly from `BaseTrait`: PR [#1591](https://github.com/tact-lang/tact/pull/1591)
- [fix] Check map types for the `deepEquals` method: PR [#1718](https://github.com/tact-lang/tact/pull/1718)
- [fix] Generate the fallback receiver for external messages: PR [#1926](https://github.com/tact-lang/tact/pull/1926)
- [fix] Destruct statement for struct with nested struct fields: PR [#2084](https://github.com/tact-lang/tact/pull/2084)

### Standard Library

- **BREAKING CHANGE:** `Context.bounced` field was replaced with the `Context.bounceable` field: PR [#1934](https://github.com/tact-lang/tact/pull/1934)
- Added the `message()` function to optimize message sending without deploying a contract: PR [#1999](https://github.com/tact-lang/tact/pull/1999)
- Added the `deploy()` function to optimize the deployment of a child contract: PR [#1832](https://github.com/tact-lang/tact/pull/1832)
- Introduced the new `SendDefaultMode` send mode constant: PR [#1010](https://github.com/tact-lang/tact/pull/1010)
- Added the `VarInt16`, `VarInt32`, `VarUint16`, `VarUint32` integer serialization types and the corresponding `storeVarInt16`, `storeVarUint16`, `storeVarInt32`, `storeVarUint32` methods for the `Builder` type: PR [#1186](https://github.com/tact-lang/tact/pull/1186), PR [#1274](https://github.com/tact-lang/tact/pull/1274)
- Added `loadVarInt16`, `loadVarUint16`, `loadVarInt32`, and `loadVarUint32` methods for the `Slice` type: PR [#1667](https://github.com/tact-lang/tact/pull/1667)
- Added new functions in stdlib: `Builder.depth`, `Slice.skipLastBits`, `Slice.firstBits`, `Slice.lastBits`, `Slice.depth`, `Cell.computeDataSize`, `Slice.computeDataSize`, `Cell.depth`, `curLt`, `blockLt`, `setGasLimit`, `getSeed`, `setSeed`, `myCode`, `sign`, `divc`, `muldivc`, `mulShiftRight`, `mulShiftRightRound`, `mulShiftRightCeil`, `sqrt`, `Slice.loadMaybeRef`, `Slice.preloadMaybeRef`: PR [#986](https://github.com/tact-lang/tact/pull/986), PR [#2040](https://github.com/tact-lang/tact/pull/2040)
- Added new functions `Slice.asAddress`, `Slice.asAddressUnsafe` and `contractHash`: PR [#1766](https://github.com/tact-lang/tact/pull/1766)
- Added new functions `throwIf` and `throwUnless` and deprecated their aliases `nativeThrowIf` and `nativeThrowUnless`: PR [#1974](https://github.com/tact-lang/tact/pull/1974)
- Added the `BasechainAddress` type as a more optimized version of the `Address` type. And also the `emptyBasechainAddress`, `newBasechainAddress`, `contractBasechainAddress`, `Builder.storeBasechainAddress` functions: PR [#2035](https://github.com/tact-lang/tact/pull/2035)
- Added the `Slice.hashData()` and `String.hashData()` functions: PR [#2039](https://github.com/tact-lang/tact/pull/2039)
- Optimized the `emptyCell()` and `emptySlice()` functions: PR [#1696](https://github.com/tact-lang/tact/pull/1696)
- The `Int.toString` function now consumes up to 64% less gas: PR [#1837](https://github.com/tact-lang/tact/pull/1837)
- The `Int.toFloatString` now consumes up to 62% less gas: PR [#1956](https://github.com/tact-lang/tact/pull/1956)

### Error reporting

- Removed duplicate line and column info from error messages: PR [#1362](https://github.com/tact-lang/tact/pull/1362)
- Improved the error message for the missing message field error message for bounced types: PR [#1111](https://github.com/tact-lang/tact/pull/1111)
- Improved the error message for the `unresolved name` error: PR [#1595](https://github.com/tact-lang/tact/pull/1595)
- Improved the error message for the `unresolved global function` error: PR [#1610](https://github.com/tact-lang/tact/pull/1610)
- Improved the error message for the `extend function without parameters` error: PR [#1624](https://github.com/tact-lang/tact/pull/1624)
- The error message for invalid type for function argument now shows the expected type: PR [#1738](https://github.com/tact-lang/tact/pull/1738)
- The error message for the reserved `self` function parameter now suggests using the `extends` function modifier: PR [#1737](https://github.com/tact-lang/tact/pull/1737)
- Improved the error message for the undefined type error: PR [#2005](https://github.com/tact-lang/tact/pull/2005)
- 'The "remainder" field can only be the last field:' inspection now shows location: PR [#1300](https://github.com/tact-lang/tact/pull/1300)
- Remove "remainder" from error messages: PR [#1699](https://github.com/tact-lang/tact/pull/1699)
- Show better error for fields with a contract type: PR [#2011](https://github.com/tact-lang/tact/pull/2011)
- Show stack trace of a compiler error only in verbose mode: PR [#1375](https://github.com/tact-lang/tact/pull/1375)
- Improved error messages for empty `bounced()` and `bounced("string")` receivers which are both not allowed: PR [#1998](https://github.com/tact-lang/tact/pull/1998)
- [fix] Show error on circular trait dependencies: PR [#1452](https://github.com/tact-lang/tact/pull/1452)
- [fix] Error message for comment (text) receivers with 124 bytes or more: PR [#1711](https://github.com/tact-lang/tact/pull/1711)

### TypeScript wrappers

- Module- and contract-level Tact constants get their counter-parts in the generated TS wrappers: PR [#2043](https://github.com/tact-lang/tact/pull/2043)
- TS wrappers now use `const` where possible for variable declarations: PR [#1292](https://github.com/tact-lang/tact/pull/1292)
- [fix] Non-null struct fields after null ones are treated correctly in Sandbox tests after updating `@ton/core` to 0.59.0: PR [#933](https://github.com/tact-lang/tact/pull/933)
- [fix] Messages with single quote are treated correctly: PR [#1106](https://github.com/tact-lang/tact/pull/1106)
- [fix] The name clash for init-functions of the form `init(init: Init)`: PR [#1709](https://github.com/tact-lang/tact/pull/1709)

### Compiler configuration

- **BREAKING CHANGE:** Removed the `enabledMasterchain` compiler config option from `tact.config.json`: PR [#1207](https://github.com/tact-lang/tact/pull/1207)
- Added `nullChecks` config option to disable run-time null checks for the `!!` operator to save gas: PR [#1660](https://github.com/tact-lang/tact/pull/1660)

### Tooling

#### `tact` CLI

- The new `--output` CLI flag for specifying custom output directory in the single-contract compilation: PR [#1793](https://github.com/tact-lang/tact/pull/1793)
- The new `-w` / `--watch` CLI flags to watch for changes in the project and automatically recompile it: PR [#1844](https://github.com/tact-lang/tact/pull/1844)
- [fix] Fix the `--help` output (`--project` to `--projects`): PR [#1419](https://github.com/tact-lang/tact/pull/1419)

#### `unboc` CLI

- Introduced `unboc`: a standalone CLI utility to expose Tact's TVM disassembler: PR [#1259](https://github.com/tact-lang/tact/pull/1259)
- Bump used `@tact-lang/opcode` version to `0.3`, which fixes many issues in CI runs: PR [#1922](https://github.com/tact-lang/tact/pull/1922)

#### Compilation report

- The generated error codes are now formatted as a list: PR [#1051](https://github.com/tact-lang/tact/pull/1051)
- [fix] Contract data types in compilation reports are now generated correctly: PR [#2004](https://github.com/tact-lang/tact/pull/2004)

### TypeScript third-party API

- The `parseImports` function now returns AST import nodes instead of raw strings: PR [#966](https://github.com/tact-lang/tact/pull/966)
- Unified `StatementTry` and `StatementTryCatch` AST nodes: PR [#1418](https://github.com/tact-lang/tact/pull/1418)
- [fix] AST printer: format empty blocks without extra empty line: PR [#1346](https://github.com/tact-lang/tact/pull/1346)
- [fix] AST printer: support `AstTypedParameter` AST node: PR [#1347](https://github.com/tact-lang/tact/pull/1347)

### Internal infrastructure

- Added alternative parser: PR [#1258](https://github.com/tact-lang/tact/pull/1258)
- New CSpell dictionaries: TVM instructions and adjusted list of Fift words: PR [#881](https://github.com/tact-lang/tact/pull/881)
- Utility for logging errors in code that was supposed to be unreachable: PR [#991](https://github.com/tact-lang/tact/pull/991)
- Remove unused typechecker wrapper with the file `check.ts` it is contained in: PR [#1313](https://github.com/tact-lang/tact/pull/1313)
- The internal `crc16` function is now verifiable and covered with tests: PR [#1739](https://github.com/tact-lang/tact/pull/1739)
- All generated FunC code is combined into a single file: PR [#1698](https://github.com/tact-lang/tact/pull/1698)

### Code generation

- Make `msg_bounced` last parameter of `*_contract_router_internal` for better code generation: PR [#1585](https://github.com/tact-lang/tact/pull/1585)
- Inline `*_contract_init` function: PR [#1589](https://github.com/tact-lang/tact/pull/1589)
- Rearrange parameters of some `asm` methods in the order described in `AsmShuffle`: PR [#1702](https://github.com/tact-lang/tact/pull/1702)
- Struct serialization and parsing functions are now inlined more aggressively to save gas: PR [#2016](https://github.com/tact-lang/tact/pull/2016)
- `NOP` instructions and empty asm functions are now optimized: PR [#1959](https://github.com/tact-lang/tact/pull/1959)
- Contracts are now compiled with custom optimized function selector with a shortcut for `recv_internal` and `recv_external`: PR [#2038](https://github.com/tact-lang/tact/pull/2038)
- Contract receivers do not update the contract data cell at the end of execution if the receiver does not modify the contract storage: PR [#2067](https://github.com/tact-lang/tact/pull/2067), PR [#2077](https://github.com/tact-lang/tact/pull/2077)
- [fix] Fixed code generation for `self` argument in optional struct methods: PR [#1284](https://github.com/tact-lang/tact/pull/1284)
- [fix] Fixed `initOf` with dependency in a global function used inside `init()`: PR [#2027](https://github.com/tact-lang/tact/pull/2027)

### Docs

- Prevent inline code snippets from changing their background color: PR [#935](https://github.com/tact-lang/tact/pull/935)
- Added the `description` property to the frontmatter of each page for better SEO: PR [#916](https://github.com/tact-lang/tact/pull/916)
- Added Google Analytics tags per every page: PR [#921](https://github.com/tact-lang/tact/pull/921)
- Added Ston.fi cookbook: PR [#956](https://github.com/tact-lang/tact/pull/956)
- Added NFTs cookbook: PR [#958](https://github.com/tact-lang/tact/pull/958), PR [#1747](https://github.com/tact-lang/tact/pull/1747)
- Added security best practices: PR [#1070](https://github.com/tact-lang/tact/pull/1070)
- Added automatic links to Web IDE from all code blocks: PR [#994](https://github.com/tact-lang/tact/pull/994)
- Added initial semi-automated Chinese translation of the documentation: PR [#942](https://github.com/tact-lang/tact/pull/942)
- Documented `preloadRef` method for the `Slice` type: PR [#1044](https://github.com/tact-lang/tact/pull/1044)
- Added DeDust cookbook: PR [#954](https://github.com/tact-lang/tact/pull/954)
- Described the limit for deeply nested expressions: PR [#1101](https://github.com/tact-lang/tact/pull/1101)
- Completely overhauled the exit codes page: PR [#978](https://github.com/tact-lang/tact/pull/978)
- Enhanced Jettons Cookbook page: PR [#944](https://github.com/tact-lang/tact/pull/944)
- Added a note that `compilables/` can sometimes be used over `wrappers/` in Blueprint projects: PR [#1112](https://github.com/tact-lang/tact/pull/1112)
- Changed the layout of tables, updated syntax highlighting, and added Chinese translations of sidebar separators: PR [#916](https://github.com/tact-lang/tact/pull/916)
- Fixed handling of next and previous page links at the bottom of the pages when there's a separator item in the sidebar: PR [#949](https://github.com/tact-lang/tact/pull/949)
- Enabled compilation of examples in `data-structures.mdx` and across Cookbook: PR [#917](https://github.com/tact-lang/tact/pull/917)
- Removed the Programmatic API page due to frequent changes. To use the API, please refer to the compiler sources: PR [#1184](https://github.com/tact-lang/tact/pull/1184)
- Added a link to the article by CertiK to the Security best practices page: PR [#1185](https://github.com/tact-lang/tact/pull/1185)
- Added a note on `dump()` being computationally expensive: PR [#1189](https://github.com/tact-lang/tact/pull/1189)
- Fixed links in Chinese translation: PR [#1206](https://github.com/tact-lang/tact/pull/1206)
- Added a note on 255 being the maximum number of messages that can be sent during the action phase: PR [#1237](https://github.com/tact-lang/tact/pull/1237)
- Added on-chain metadata creation for NFTs and Jettons to the cookbook: PR [#1236](https://github.com/tact-lang/tact/pull/1236)
- Documented that identifiers cannot start with `__gen` or `__tact`, and cannot contain Unicode characters apart from the small subset `a-zA-Z0-9_`: PR [#1312](https://github.com/tact-lang/tact/pull/1312)
- Added signatures for map methods, such as `.get()`, `.exists()`, `.set()`, `.replace()`, `.replaceGet()`, `.del()`, `.isEmpty()`, `.deepEquals()`, `.asCell()`: PR [#1352](https://github.com/tact-lang/tact/pull/1352)
- Added a compilation-related page with the description of the compilation report: PR [#1309](https://github.com/tact-lang/tact/pull/1309), PR [#1387](https://github.com/tact-lang/tact/pull/1387)
- Documented `BaseTrait` and methods in stdlib code: PR [#1296](https://github.com/tact-lang/tact/pull/1296)
- Documented how storage variables get updated in relation to the `init()` function: PR [#1311](https://github.com/tact-lang/tact/pull/1311)
- Documented compiler upgrades in Blueprint and other Tact projects: PR [#1560](https://github.com/tact-lang/tact/pull/1560)
- Illustrated how nested maps can be created: PR [#1593](https://github.com/tact-lang/tact/pull/1593)
- Improved Chinese localization of the documentation: PR [#1642](https://github.com/tact-lang/tact/pull/1642)
- Removed the notion of the non-standard TL-B syntax `remainder<X>`: PR [#1599](https://github.com/tact-lang/tact/pull/1599)
- Added description of `.boc`, `.ts`, `.abi`, and `.pkg` files and completed Compilation page: PR [#1676](https://github.com/tact-lang/tact/pull/1676)
- Marked gas-expensive functions and expressions: PR [#1703](https://github.com/tact-lang/tact/pull/1703)
- Added a Security audits page, with the first assessment from the Trail of Bits: PR [#1791](https://github.com/tact-lang/tact/pull/1791)
- Listed functions with implicit mode and further clarified the interactions of message-sending functions and their modes: PR [#1634](https://github.com/tact-lang/tact/pull/1634)
- Added `Deployable` trait to all contracts in the Cookbook: PR [#1906](https://github.com/tact-lang/tact/pull/1906)
- Added a note on the Debug page about high gas use of functions enabled with debug mode: PR [#1938](https://github.com/tact-lang/tact/pull/1938)
- Added a note on the Assembly functions page regarding the ordering of fields in stdlib structures: PR [#1976](https://github.com/tact-lang/tact/pull/1976)
- Added a link to Awesome Tact after the Ecosystem section: PR [#2015](https://github.com/tact-lang/tact/pull/2015)
- Updated VSCode page in the Ecosystem with the new extension and language server: PR [#2031](https://github.com/tact-lang/tact/pull/2031)
- Updated contracts in `./examples`: PR [#2008](https://github.com/tact-lang/tact/pull/2008)
- Added `Upgradable` and `DelayedUpgradable` traits to the Cookbook: PR [#1896](https://github.com/tact-lang/tact/pull/1896), PR [#2079](https://github.com/tact-lang/tact/pull/2079)

### Release contributors

- [Aliaksandr Bahdanau](https://github.com/a-bahdanau)
- [Anton Trunov](https://github.com/anton-trunov)
- [Daniil Sedov](https://github.com/Gusarich)
- [Danil Ovchinnikov](https://github.com/Danil42Russia)
- [Esorat](https://github.com/Esorat)
- [Georgiy Komarov](https://github.com/jubnzv)
- [Ikko Eltociear Ashimine](https://github.com/eltociear)
- [Jesús Héctor Domínguez Sánchez](https://github.com/jeshecdom)
- [Maksim Lagus](https://github.com/Kaladin13)
- [Novus Nota](https://github.com/novusnota)
- [Petr Makhnev](https://github.com/i582)
- [Shvetc Andrei](https://github.com/Shvandre)
- [Vodka2134156](https://github.com/Vodka2134156)
- [Vsevolod](https://github.com/sraibaby)
- [sansx](https://github.com/sansx)
- [verytactical](https://github.com/verytactical)
- [xpyctumo](https://github.com/xpyctumo)

## [1.5.4] - 2025-02-04

### Fixed

- Allowed importing FunC files with `.func` extension. Resolves the `TOB-TACT-1` issue
- Issue understandable error on circular trait dependencies. Resolves the `TOB-TACT-2` issue
- Forbade accessing files via symlinks. Resolves the `TOB-TACT-3` issue
- Bit shift FunC compilation errors for incorrect bit widths. Partially resolves the `TOB-TACT-5` issue
- Streamlined `renameModuleItems` function. Resolves the `TOB-TACT-6` issue
- Documented the parser limitations for nested expressions. Alleviates the `TOB-TACT-7` issue
- Bit shift FunC compilation errors for incorrect bit widths
- Throwing from functions with non-trivial branching in the `try` statement

### Notes

Handling the Unicode in the Tact grammar as per the `TOB-TACT-4` issue has been left unchanged and will be addressed in the future Tact releases.

### Release contributors

- [Anton Trunov](https://github.com/anton-trunov): security audit fixes
- [@verytactical](https://github.com/verytactical): internal review of the security audit fixes
- [Trail of Bits](https://www.trailofbits.com): the security audit of the Tact compiler v1.5.0 (commit 0106ea14857bcf3c40dd10135243d0de96012871) and the audit of the fixes

## [1.5.3] - 2024-11-28

### Changed

- Replaced `Set.isSubsetOf()` with `isSubsetOf()` to support Node.js ≥18 and <22: PR [#1009](https://github.com/tact-lang/tact/pull/1009)

### Release contributors

- [Novus Nota](https://github.com/novusnota)

## [1.5.2] - 2024-09-25

### Fixed

- `asm` functions now support full range of Fift-asm syntax: PR [#855](https://github.com/tact-lang/tact/pull/855), PR [#1061](https://github.com/tact-lang/tact/pull/1061)

- Fix `npm` installations of Tact compiler or any of the packages depending on it by hiding unnecessary post-install runs of `husky`: PR [#870](https://github.com/tact-lang/tact/pull/870)

### Release contributors

- [Novus Nota](https://github.com/novusnota)

## [1.5.1] - 2024-09-18

### Added

- The `engines` property in `package.json` and its strict checking to ensure minimal required Node.js version is 22: PR [#847](https://github.com/tact-lang/tact/pull/847)

### Changed

- CI now does matrix tests with [Blueprint](https://github.com/ton-org/blueprint) and `npm`, `yarn`, `pnpm`, and `bun` package managers: PR [#848](https://github.com/tact-lang/tact/pull/848)

### Release contributors

- [Jesús Héctor Domínguez Sánchez](https://github.com/jeshecdom)
- [Novus Nota](https://github.com/novusnota)

## [1.5.0] - 2024-09-15

### Added

- The `exists` method for the `Map` type: PR [#581](https://github.com/tact-lang/tact/pull/581), PR [#938](https://github.com/tact-lang/tact/pull/938)
- The `storeBit` method for `Builder` type and the `loadBit` method for `Slice` type: PR [#699](https://github.com/tact-lang/tact/pull/699), PR [#936](https://github.com/tact-lang/tact/pull/936)
- The `toSlice` method for structs and messages: PR [#630](https://github.com/tact-lang/tact/pull/630), PR [#936](https://github.com/tact-lang/tact/pull/936)
- Wider range of serialization options for integers — `uint1` through `uint256` and `int1` through `int257`: PR [#558](https://github.com/tact-lang/tact/pull/558), PR [#937](https://github.com/tact-lang/tact/pull/937)
- The `deepEquals` method for the `Map` type: PR [#637](https://github.com/tact-lang/tact/pull/637), PR [#939](https://github.com/tact-lang/tact/pull/939)
- `asm` bodies for module-level functions: PR [#769](https://github.com/tact-lang/tact/pull/769), PR [#825](https://github.com/tact-lang/tact/pull/825)
- Corresponding stdlib functions for new TVM instructions from 2023.07 and 2024.04 upgrades: PR [#331](https://github.com/tact-lang/tact/pull/331), PR [#1062](https://github.com/tact-lang/tact/pull/1062). Added the `storeBuilder` extension function and `gasConsumed`, `getComputeFee`, `getStorageFee`, `getForwardFee`, `getSimpleComputeFee`, `getSimpleForwardFee`, `getOriginalFwdFee`, `myStorageDue` functions.
- `slice`, `rawSlice`, `ascii` and `crc32` built-in functions: PR [#787](https://github.com/tact-lang/tact/pull/787), PR [#799](https://github.com/tact-lang/tact/pull/799), PR [#951](https://github.com/tact-lang/tact/pull/951)
- `Builder.storeMaybeRef`, `parseStdAddress` and `parseVarAddress` stdlib functions: PR [#793](https://github.com/tact-lang/tact/pull/793), PR [#950](https://github.com/tact-lang/tact/pull/950)
- The compiler development guide: PR [#833](https://github.com/tact-lang/tact/pull/833)
- Constant evaluator now uses an interpreter: PR [#664](https://github.com/tact-lang/tact/pull/664). This allows calls to user-defined functions and references to declared global constants.

### Changed

- Allow omitting semicolons in contract/trait declarations and definitions: PR [#718](https://github.com/tact-lang/tact/pull/718)
- Compiler Tests are now using `@ton/sandbox` instead of `@tact-lang/emulator`: PR [#651](https://github.com/tact-lang/tact/pull/651)
- The minimal required Node.js version is bumped to 22: PR [#769](https://github.com/tact-lang/tact/pull/769)

### Fixed

- Traits can override inherited abstract functions: PR [#724](https://github.com/tact-lang/tact/pull/724)
- Fix code generation bug for maps from unsigned integers to Boolean values: PR [#725](https://github.com/tact-lang/tact/pull/725)
- Compiler failure when `toString` gets called as a static function and not a method: PR [#745](https://github.com/tact-lang/tact/pull/745)
- Tact AST keeps the original format of integer literals (hex/dec/oct/bin): PR [#771](https://github.com/tact-lang/tact/pull/771)
- Message opcodes are now checked if they fit into 32 bits: PR [#771](https://github.com/tact-lang/tact/pull/771)
- Disallow zero binary message opcodes as those are reserved for text messages: PR [#786](https://github.com/tact-lang/tact/pull/786)
- Return-statements in `init()` function do not cause FunC compilation error anymore: PR [#794](https://github.com/tact-lang/tact/pull/794)
- `emptyMap()` in equality comparison expressions does not cause code generation failures: PR [#814](https://github.com/tact-lang/tact/pull/814)
- Maps with `coins` as value type are now correctly handled in structs: PR [#821](https://github.com/tact-lang/tact/pull/821)
- Contract method calls in return statements: PR [#829](https://github.com/tact-lang/tact/pull/829)
- Disallow initializers for trait storage fields: PR [#831](https://github.com/tact-lang/tact/pull/831)
- Fix `dnsInternalNormalize()` in `@stdlib/dns` to throw on slices with references as expected: PR [#834](https://github.com/tact-lang/tact/pull/834)

### Release contributors

- [Jesús Héctor Domínguez Sánchez](https://github.com/jeshecdom)
- [Novus Nota](https://github.com/novusnota)
- [Daniil Sedov](https://github.com/Gusarich)
- [Anton Trunov](https://github.com/anton-trunov)

### Special thanks

- [Georgiy Komarov](https://github.com/jubnzv)

## [1.4.4] - 2024-08-18

### Added

- Initial version of the API providing AST equivalence check: PR [#689](https://github.com/tact-lang/tact/pull/689)

### Fixed

- Returning `self` from getters is now allowed: PR [#666](https://github.com/tact-lang/tact/pull/666)
- Remainder fields in the middle of a struct are now forbidden: PR [#697](https://github.com/tact-lang/tact/pull/697)
- Defining two native functions from the same FunC function now does not fail compilation: PR [#699](https://github.com/tact-lang/tact/pull/699)
- Map types are checked for well-formedness in all type ascriptions: PR [#704](https://github.com/tact-lang/tact/pull/704)

## [1.4.3] - 2024-08-16

### Fixed

- Parsing of optional nested struct fields does not cause the `Not a tuple` error anymore: PR [#692](https://github.com/tact-lang/tact/pull/692)
- Disallow shadowing of recursive function names: PR [#693](https://github.com/tact-lang/tact/pull/693)
- Better error message for the case when a constant shadows an stdlib identifier: PR [#694](https://github.com/tact-lang/tact/pull/694)

## [1.4.2] - 2024-08-13

### Changed

- Removed unsupported iterators API: PR [#633](https://github.com/tact-lang/tact/pull/633)
- Created a separate API function to enable compiler features: PR [#647](https://github.com/tact-lang/tact/pull/647)
- Use the `ILogger` interface to enable API users implement their own loggers: PR [#668](https://github.com/tact-lang/tact/pull/668)
- Use specific Internal or Compiler errors when throwing exceptions: PR [#669](https://github.com/tact-lang/tact/pull/669)

### Fixed

- FunC function identifiers with characters from hexadecimal set: PR [#636](https://github.com/tact-lang/tact/pull/636)
- Throw syntax error for module-level (top-level) constants with attributes: PR [#644](https://github.com/tact-lang/tact/pull/644)
- Typechecking for optional types when the argument type is not an equality type: PR [#650](https://github.com/tact-lang/tact/pull/650)
- Getters now return flattened types for structs as before: PR [#679](https://github.com/tact-lang/tact/pull/679)
- New bindings cannot shadow global constants: PR [#680](https://github.com/tact-lang/tact/pull/680)
- Disallow using assignment operators on constants: PR [#682](https://github.com/tact-lang/tact/pull/682)
- Fix code generation for some non-Lvalues that weren't turned into Lvalues by wrapping them in a function call: PR [#683](https://github.com/tact-lang/tact/pull/683)

## [1.4.1] - 2024-07-26

### Added

- `-e` / `--eval` CLI flags to evaluate constant Tact expressions: PR [#462](https://github.com/tact-lang/tact/pull/462)
- `-q` / `--quiet` CLI flags to suppress compiler log output: PR [#509](https://github.com/tact-lang/tact/pull/509)
- Markdown report for compiled contracts now includes Mermaid diagrams for trait inheritance and contract dependencies: PR [#560](https://github.com/tact-lang/tact/pull/560)
- Documentation comments to Zod schema of `tact.config.json` for descriptive hover pop-ups in editors: PR [#575](https://github.com/tact-lang/tact/pull/575)

### Changed

- Removed the `LValue` grammatical category and replaced it with `Expression`: PR [#479](https://github.com/tact-lang/tact/pull/479)
- Compilation results are placed into the source file directory when compiling without `tact.config.json` file: PR [#495](https://github.com/tact-lang/tact/pull/495)
- External receivers are enabled for single file compilation: PR [#495](https://github.com/tact-lang/tact/pull/495)
- `[DEBUG]` prefix was removed from debug prints because a similar prefix was already present: PR [#506](https://github.com/tact-lang/tact/pull/506)
- File paths in debug prints always use POSIX file paths (even on Windows): PR [#523](https://github.com/tact-lang/tact/pull/523)
- The IPFS ABI and supported interfaces getters are not generated by default; to generate those, set to `true` the two newly introduced per-project options in `tact.config.json`: `ipfsAbiGetter` and `interfacesGetter`: PR [#534](https://github.com/tact-lang/tact/pull/534)
- Values of `Slice` and `Builder` types are not converted to `Cell` in Typescript bindings anymore: PR [#562](https://github.com/tact-lang/tact/pull/562)
- Debug prints now include line content for better debugging experience: PR [#563](https://github.com/tact-lang/tact/pull/563)
- Error messages now suggest to add the `self` prefix if there is an attempt to access a missing variable when the contract storage has a variable with the same name: PR [#568](https://github.com/tact-lang/tact/pull/568)
- Error messages now suggest to add or remove parentheses if there is an attempt to access a missing field when there is a method with the same name (and vice versa): PR [#622](https://github.com/tact-lang/tact/pull/622)

### Fixed

- Name clashes with FunC keywords in struct constructor function parameters: PR [#467](https://github.com/tact-lang/tact/issues/467)
- Error messages for traversing non-path-expressions in `foreach`-loops : PR [#479](https://github.com/tact-lang/tact/pull/479)
- Shadowing of trait constants by contract storage variables: PR [#480](https://github.com/tact-lang/tact/pull/480)
- Parsing of non-decimal message opcodes: PR [#481](https://github.com/tact-lang/tact/pull/481)
- Detection of multiple receivers of the same message: PR [#491](https://github.com/tact-lang/tact/pull/491)
- Detection of non-unique message opcodes: PR [#493](https://github.com/tact-lang/tact/pull/493)
- Error messages for non-abstract constants in traits: PR [#483](https://github.com/tact-lang/tact/pull/483)
- All immediately inherited traits must be unique: PR [#500](https://github.com/tact-lang/tact/pull/500)
- Do not throw error when overriding abstract and virtual getters: PR [#503](https://github.com/tact-lang/tact/pull/503)
- Error message for non-existent storage variables: PR [#519](https://github.com/tact-lang/tact/issues/519)
- Error message for duplicate receiver definitions inherited from traits: PR [#519](https://github.com/tact-lang/tact/issues/519)
- Usage of `initOf` inside of `init()` does not cause error `135` anymore: PR [#521](https://github.com/tact-lang/tact/issues/521)
- Usage of `newAddress` with hash parts shorter than 64 hexadecimal digits does not cause constant evaluation error `Invalid address hash length` anymore: PR [#525](https://github.com/tact-lang/tact/pull/525)
- Introduced a streamlined error logger for compilation pipeline to support third-party tools: PR [#509](https://github.com/tact-lang/tact/pull/509)
- Collisions of PascalCase getter names in generated wrappers are now checked: PR [#556](https://github.com/tact-lang/tact/pull/556)
- Display a clearer error in case the source code file is missing when using the Tact CLI: PR [#561](https://github.com/tact-lang/tact/pull/561)
- Error messages for unicode code points outside of valid range: PR [#535](https://github.com/tact-lang/tact/pull/535)
- Correct regex for unicode code points and escaping of control codes in generated comments: PR [#535](https://github.com/tact-lang/tact/pull/535)
- Add `impure` specifier to some stdlib functions that are expected to throw errors: PR [#565](https://github.com/tact-lang/tact/pull/565)
- Defining non-existing native FunC functions now throws an understandable compilation error: PR [#585](https://github.com/tact-lang/tact/pull/585)
- Bump used `@tact-lang/opcode` version to `0.0.16` which fixes the issue with `DIV` instructions: PR [#589](https://github.com/tact-lang/tact/pull/589)
- Code generation for `recv_external` now correctly throws exit code `130` when processing an unexpected message: PR [#604](https://github.com/tact-lang/tact/pull/604)
- Allocator bug resulting in cell overflows for some contract data layouts: PR [#615](https://github.com/tact-lang/tact/pull/615)
- Structs with more than 15 fields do not cause a FunC compilation error anymore: PR [#590](https://github.com/tact-lang/tact/pull/590)
- Typechecking for constant and struct field initializers: PR [#621](https://github.com/tact-lang/tact/pull/621)
- Constant evaluation for structures with default and optional fields: PR [#621](https://github.com/tact-lang/tact/pull/621)
- Report error for self-referencing and mutually-recursive types: PR [#624](https://github.com/tact-lang/tact/pull/624)
- Error reporting for bounced receivers with missing parameter types: PR [#626](https://github.com/tact-lang/tact/pull/626)
- Allowed range of FunC function identifiers in `grammar.ohm`: PR [#628](https://github.com/tact-lang/tact/pull/628)

## [1.4.0] - 2024-06-21

### Added

- The bitwise NOT operation (`~`): PR [#337](https://github.com/tact-lang/tact/pull/337)
- Augmented assignment bitwise operators `|=`, `&=`, `^=`: PR [#350](https://github.com/tact-lang/tact/pull/350)
- Traversing maps from contract storage and structs is now allowed: PR [#389](https://github.com/tact-lang/tact/pull/389)
- The `loadBool` method for `Slice` type: PR [#412](https://github.com/tact-lang/tact/pull/412)
- CLI flag `--with-decompilation` to turn on decompilation of BoC files at the end of the compilation pipeline: PR [#417](https://github.com/tact-lang/tact/pull/417)
- Support more Tact expressions in the constant evaluator: conditional expressions, struct instances, struct field accesses, `emptyMap()`: PR [#432](https://github.com/tact-lang/tact/pull/432) and PR [#445](https://github.com/tact-lang/tact/pull/445)
- The `fromCell` and `fromSlice` methods for struct and message parsing: PR [#418](https://github.com/tact-lang/tact/pull/418) and PR [#454](https://github.com/tact-lang/tact/pull/454)
- The `return`-statement reachability analysis now takes into account the `throw` and `nativeThrow` functions: PR [#447](https://github.com/tact-lang/tact/pull/447)

### Changed

- Trailing semicolons in struct and message declarations are optional now: PR [#395](https://github.com/tact-lang/tact/pull/395)
- Tests are refactored and renamed to convey the sense of what is being tested and to reduce the amount of merge conflicts during development: PR [#402](https://github.com/tact-lang/tact/pull/402)
- `let`-statements can now be used without an explicit type declaration and determine the type automatically if it was not specified: PR [#198](https://github.com/tact-lang/tact/pull/198) and PR [#438](https://github.com/tact-lang/tact/pull/438)
- The outdated TextMate-style grammar files for text editors have been removed (the most recent grammar files can be found in the [tact-sublime](https://github.com/tact-lang/tact-sublime) repo): PR [#404](https://github.com/tact-lang/tact/pull/404)
- The JSON schema for `tact.config.json` has been moved to the `schemas` project folder: PR [#404](https://github.com/tact-lang/tact/pull/404)
- Allow underscores as unused variable identifiers: PR [#338](https://github.com/tact-lang/tact/pull/338)
- The default compilation mode does not decompile BoC files anymore, to additionally perform decompilation at the end of the pipeline, set the `fullWithDecompilation` mode in the `mode` project properties of `tact.config.json`: PR [#417](https://github.com/tact-lang/tact/pull/417)
- Trait lists, parameters and arguments in the Tact grammar were assigned their own names in the grammar for better readability and code deduplication: PR [#422](https://github.com/tact-lang/tact/pull/422)
- The semicolon (`;`) terminating a statement is optional if the statement is the last one in the statement block: PR [#434](https://github.com/tact-lang/tact/pull/434)

### Fixed

- Return type of `skipBits` now matches FunC and does not lead to compilation errors: PR [#388](https://github.com/tact-lang/tact/pull/388)
- Typechecking of conditional expressions when one branch's type is a subtype of another, i.e. for optionals and maps/`null`: PR [#394](https://github.com/tact-lang/tact/pull/394)
- Typechecking of conditional expressions when the types of their branches can be generalized, i.e. for non-optionals and `null` can be inferred an optional type: PR [#429](https://github.com/tact-lang/tact/pull/429)
- External fallback receivers now work properly: PR [#408](https://github.com/tact-lang/tact/pull/408)
- `Int as coins` as a value type of a map in persistent storage does not throw compilation error anymore: PR [#413](https://github.com/tact-lang/tact/pull/413)
- The semantics of the Tact arithmetic operations in the constant evaluator to perform rounding towards negative infinity: PR [#432](https://github.com/tact-lang/tact/pull/432)
- Better error messages for the `void` type: PR [#442](https://github.com/tact-lang/tact/pull/442)
- Fixed the native function binding for the stdlib function `nativeThrowWhen` (it needed to be `throw_if` instead of `throw_when`) and also renamed it to `nativeThrowIf` for consistency with FunC: PR [#451](https://github.com/tact-lang/tact/pull/451)

## [1.3.1] - 2024-06-08

### Added

- Tests for recursive functions: PR [#359](https://github.com/tact-lang/tact/pull/359)
- API for AST traversal: PR [#368](https://github.com/tact-lang/tact/pull/368)
- Spell checking for the whole code base: PR [#372](https://github.com/tact-lang/tact/pull/372)

### Changed

- GitHub actions updated to use Node.js 20: PR [#360](https://github.com/tact-lang/tact/pull/360)
- Refactor AST types to simplify access to third-party tools: PR [#325](https://github.com/tact-lang/tact/pull/325)
- Refactor the compiler API used to access AST store: PR [#326](https://github.com/tact-lang/tact/pull/326)
- Update JSON Schema to inform about usage in Blueprint: PR [#330](https://github.com/tact-lang/tact/pull/330)
- All identifiers in error messages are now quoted for consistency: PR [#363](https://github.com/tact-lang/tact/pull/363)
- The Tact grammar has been refactored for better readability: PR [#365](https://github.com/tact-lang/tact/pull/365)
- Error messages now use relative file paths: PR [#456](https://github.com/tact-lang/tact/pull/456)
- Comparison between `null` and non-optionals now throws a compilation error: PR [#571](https://github.com/tact-lang/tact/pull/571)

### Fixed

- The `log2` and `log` math functions were adjusted for consistency in error throwing: PR [#342](https://github.com/tact-lang/tact/pull/342)
- Shadowing built-in static functions is now forbidden: PR [#351](https://github.com/tact-lang/tact/pull/351)
- Augmented assignment now throws compilation error for non-integer types: PR [#356](https://github.com/tact-lang/tact/pull/356)
- Built-in function `address()` now handles parse errors correctly: PR [#357](https://github.com/tact-lang/tact/pull/357)
- The grammar of the unary operators has been fixed, constant and function declarations are prohibited for contracts and at the top level of Tact modules: PR [#365](https://github.com/tact-lang/tact/pull/365)
- Typos in ABI generation: PR [#372](https://github.com/tact-lang/tact/pull/372)
- `__tact_load_address_opt` code generation: PR [#373](https://github.com/tact-lang/tact/pull/373)
- Empty messages are now correctly converted into cells: PR [#380](https://github.com/tact-lang/tact/pull/380)
- All integer and boolean expressions are now being attempted to be evaluated as constants. Additionally, compile-time errors are thrown for errors encountered during the evaluation of actual constants: PR [#352](https://github.com/tact-lang/tact/pull/352)
- Chaining mutable extension functions now does not throw compilation errors: PR [#384](https://github.com/tact-lang/tact/pull/384)
- Removed unused `ton-compiler` dependency: PR [#452](https://github.com/tact-lang/tact/pull/452)

## [1.3.0] - 2024-05-03

### Added

- `log2` and `log` math functions in `@stdlib/math`: PR [#166](https://github.com/tact-lang/tact/pull/166)
- Reserve mode constants in `@stdlib/reserve`, namely `ReserveExact`, `ReserveAllExcept`, `ReserveAtMost`, `ReserveAddOriginalBalance`, `ReserveInvertSign`, `ReserveBounceIfActionFail`: PR [#173](https://github.com/tact-lang/tact/pull/173)
- Support for string escape sequences (`\\`, `\"`, `\n`, `\r`, `\t`, `\v`, `\b`, `\f`, `\u{0}` through `\u{FFFFFF}`, `\u0000` through `\uFFFF`, `\x00` through `\xFF`): PR [#192](https://github.com/tact-lang/tact/pull/192)
- JSON Schema for `tact.config.json`: PR [#194](https://github.com/tact-lang/tact/pull/194)
- Struct fields punning, i.e. `{foo, bar}` is syntactic sugar for `{ foo: foo, bar: bar }`: PR [#272](https://github.com/tact-lang/tact/pull/272)
- The ability to use `dump` function on the values of the `Address` type: PR [#175](https://github.com/tact-lang/tact/pull/175)
- The non-modifying `StringBuilder`'s `concat` extension function for chained string concatenations: PR [#217](https://github.com/tact-lang/tact/pull/217)
- The `toString` extension function for `Address` type: PR [#224](https://github.com/tact-lang/tact/pull/224)
- The bitwise XOR operation (`^`): PR [#238](https://github.com/tact-lang/tact/pull/238)
- The `isEmpty` extension function for the `Map` type: PR [#266](https://github.com/tact-lang/tact/pull/266)
- The `pow2` power function with base 2: PR [#267](https://github.com/tact-lang/tact/pull/267)
- The `try` and `try-catch` statements: PR [#212](https://github.com/tact-lang/tact/pull/212)
- The `del` method for the `Map` type: PR [#95](https://github.com/tact-lang/tact/pull/95)
- The `-h`/`--help`, `-v` (short for `--version`), `-p` (short for `--project`), `--func` (for only outputting FunC code) and `--check` (for only doing the syntax and type checking) command-line flags: PR [#287](https://github.com/tact-lang/tact/pull/287)
- The `mode` enum in project properties of `tact.config.json` for specifying compilation mode: `full` (default), `funcOnly` (only outputs FunC code and exits), or `checkOnly` (only does the syntax and type checking, then exits): PR [#287](https://github.com/tact-lang/tact/pull/287)
- The `foreach` loop for the `Map` type: PR [#106](https://github.com/tact-lang/tact/pull/106)

### Changed

- The implicit empty `init` function is now present by default in the contract if not declared: PR [#167](https://github.com/tact-lang/tact/pull/167)
- Support trailing commas in all comma-separated lists (struct instantiations, `initOf` arguments, `init()` parameters, inherited traits via `with`, function arguments and parameters): PR [#179](https://github.com/tact-lang/tact/pull/179) and PR [#246](https://github.com/tact-lang/tact/pull/246)
- `@stdlib/stoppable` now imports `@stdlib/ownable` so the programmer does not have to do it separately: PR [#193](https://github.com/tact-lang/tact/pull/193)
- The `newAddress` function now evaluates to a constant value if possible: PR [#237](https://github.com/tact-lang/tact/pull/237)
- The `pow` power function could only be used at compile-time, but now it is available in the standard library and can be called both at runtime and compile-time: PR [#267](https://github.com/tact-lang/tact/pull/267)
- The `dump()` and `dumpStack()` functions now print the file path, line number, and column number in addition to the data: PR [#271](https://github.com/tact-lang/tact/pull/271)
- Use `|` instead of `+` for send mode flags because the bitwise OR operation is idempotent and hence safer: PR [#274](https://github.com/tact-lang/tact/pull/274)
- Bumped the versions of `@ton/core` and `ohm-js` to the most recent ones: PR [#276](https://github.com/tact-lang/tact/pull/276)
- Generated `.pkg`-files always use POSIX file paths (even on Windows): PR [# 300](https://github.com/tact-lang/tact/pull/300)
- The `-p`/`--project` flags now allow specifying more than one project name. Additionally, they also require a `--config` flag to be specified: PR [#287](https://github.com/tact-lang/tact/pull/287)
- Command-line interface now allows compiling a single Tact file directly, without specifying a config: PR [#287](https://github.com/tact-lang/tact/pull/287)

### Fixed

- Escape backticks in error messages for generated TypeScript code: PR [#192](https://github.com/tact-lang/tact/pull/192)
- Integer overflows during compile-time constant evaluation are properly propagated as a compilation error: PR [#200](https://github.com/tact-lang/tact/pull/200)
- Incorrect "already exists" errors when using the `toString` and `valueOf` identifiers: PR [#208](https://github.com/tact-lang/tact/pull/208)
- Empty inherited trait lists after `with` keyword are now disallowed: PR [#246](https://github.com/tact-lang/tact/pull/246)
- Allow chaining method calls with `!!`, for instance, `map.asCell()!!.hash()` is grammatically correct now: PR [#257](https://github.com/tact-lang/tact/pull/257)
- Precedence levels for bitwise operators, equality and comparisons now matches common languages, like JavaScript: PR [#265](https://github.com/tact-lang/tact/pull/265)
- Incorrect variable scoping in the `repeat`, `while` and `until` loops: PR [#269](https://github.com/tact-lang/tact/pull/269)
- FunC compilation errors when trying to `dump()` values of the `Cell`, `Slice`, `Builder` and `StringBuilder` types: PR [#271](https://github.com/tact-lang/tact/pull/271)
- Tact's CLI returns a non-zero exit code if compilation fails: PR [#278](https://github.com/tact-lang/tact/pull/278)
- Use the most recent version of the FunC standard library [`stdlib.fc`](https://github.com/ton-blockchain/ton/blob/4cfe1d1a96acf956e28e2bbc696a143489e23631/crypto/smartcont/stdlib.fc): PR [#283](https://github.com/tact-lang/tact/pull/283)
- The WASM version of the FunC compiler has been updated to 0.4.4 and patched to work on larger contracts: PR [#297](https://github.com/tact-lang/tact/pull/297)
- The `return`-statement reachability analysis: PR [#302](https://github.com/tact-lang/tact/pull/302)

## [1.2.0] - 2024-02-29

### Added

- Augmented assignment operators (`+=`, `-=`, `*=`, `/=` and `%=`): PR [#87](https://github.com/tact-lang/tact/pull/87)
- Binary and octal literals with underscores as numerical separators: PR [#99](https://github.com/tact-lang/tact/pull/99)
- Ternary conditional operator (`condition ? then : else`): PR [#97](https://github.com/tact-lang/tact/pull/97)
- The `--version` command-line flag for the Tact executable: PR [#137](https://github.com/tact-lang/tact/pull/137)
- The `SendBounceIfActionFail` send mode constant to the standard library: PR [#122](https://github.com/tact-lang/tact/pull/122)

### Changed

- Decimal and hexadecimal literals now allow underscores as numerical separators: PR [#99](https://github.com/tact-lang/tact/pull/99)
- The equality and non-equality operators (`==` and `!=`) now support slices and strings by comparing the hashes of the left-hand and right-hand sides : PR [#105](https://github.com/tact-lang/tact/pull/105)
- Continuous integration now tests the dev [tact-template](https://github.com/tact-lang/tact-template)'s version with the dev version of Tact: PR [#111](https://github.com/tact-lang/tact/pull/111)
- Continuous integration now tests the latest [Blueprint](https://github.com/ton-org/blueprint)'s version with the dev version of Tact: PR [#152](https://github.com/tact-lang/tact/pull/152)
- Continuous integration now checks there are no ESLint warnings: PR [#157](https://github.com/tact-lang/tact/pull/157)

### Fixed

- Relative imports from parent directories: PR [#125](https://github.com/tact-lang/tact/pull/125)
- The typechecker failed to identify different types when using the `==` and `!=` operators: PR [#127](https://github.com/tact-lang/tact/pull/127)
- ESLint warnings for the whole Tact codebase: PR [#157](https://github.com/tact-lang/tact/pull/157)
- The versions of some vulnerable dependencies were bumped in `package.json` and `yarn.lock`: PR [#158](https://github.com/tact-lang/tact/pull/158) and PR [#160](https://github.com/tact-lang/tact/pull/160)

## [1.1.5] - 2023-12-01

### Added

- Continuous integration to run Tact tests on Linux, macOS and Windows: PR [#96](https://github.com/tact-lang/tact/pull/96)

### Changed

- Migration to `@ton` NPM packages: PR [#89](https://github.com/tact-lang/tact/pull/89)

### Fixed

- Struct and message identifiers need to be capitalized: PRs [#81](https://github.com/tact-lang/tact/pull/81) and [#83](https://github.com/tact-lang/tact/pull/83)
- Fixed the signature of the `checkDataSignature` function in `stdlib/std/crypto.tact`: PR [#50](https://github.com/tact-lang/tact/pull/50)
- Show location info for the internal compiler error 'Invalid types for binary operation': PR [#63](https://github.com/tact-lang/tact/pull/63)

## [1.1.4] - 2023-09-27

### Changed

- Hacked paths to support builds on Windows

## [1.1.3] - 2023-06-27

### Added

- bitwise and and or operations
- statically compile expressions with bitwise operations if possible

## [1.1.2] - 2023-04-27

### Added

- Add full ABI in bindings

## [1.1.1] - 2023-04-20

### Fixed

- Fix typescript bindings generation for custom key and value serialization formats
- Fix missing external messages in bindings

## [1.1.0] - 2023-04-19

### ⚡️ Breaking changes

- `reply` is now a method of `Contract` instead of global context and changed it's behavior if storage reserve is non-zero in contract.
- Logical expressions are now calculated differently: `&&` now does not execute right expression if left is `false` and `||` does not execute right expression if left is `true`. Before it was executed in any case. This change is made in attempt to reduce unexpected behavior.
- `OwnableTransferable` is now sends response to the sender.
- `overwrites` was renamed to `override`
- `Deployable` trait now sends non-bounceable notifications instead of bounceable ones.

### Features

- `Address` to `Address` maps
- Ability to define key and value serializations for maps
- `sha256` hashing
- `forward` and `notify` functions that can be used to send messages to other contracts using remaining value of incoming message
- `virtual` and `abstract` constants that can be shared between traits
- `storageReserve` constant in every contract that can be used to reserve some storage space by any trait
- `abstract` functions that can be implemented in contracts
- `FactoryDeployable` trait for deploying from factory contract
- `@stdlib/dns` for easier DNS resolution
- Opt-in `external` message support
- Typed `bounce` receiver and `bounce<T>` type modifier
- `commit` for committing state changes
- `inline` modifier for functions for inlining them into the caller
- Ability to define empty messages (but not structs)
- Some string-related operations are now computed at compile time if possible

### Fixed

- Signature of `preloadBits` function
- Fixed `readForwardFee` function

## [1.1.0-beta.28] - 2023-04-19

### Fixed

- Fix `func` invocation

## [1.1.0-beta.27] - 2023-04-14

### Fixed

- Remove tact-bindings binary reference

## [1.1.0-beta.26] - 2023-04-14

### Added

- Ability to define empty messages (but not structs)

## [1.1.0-beta.25] - 2023-04-14

### Added

- Support for bounced receivers for message structs

## [1.1.0-beta.24] - 2023-04-13

### Changed

- Bounced messages now skipped first 32 bits before passing it to receivers

### Fixed

- Passing optional structs as arguments

## [1.1.0-beta.23] - 2023-04-13

### Changed

- deploy trait now sends non-bounceable notifications
- changed `forward` and added bounceable and init arguments

### Added

- `Contract.notify()` non-bounceable alternative to reply

## [1.1.0-beta.22] - 2023-04-13

### Added

- `commit` function to commit state changes

## [1.1.0-beta.21] - 2023-04-13

### Fixed

- Work-around func `0.4.3` bug with pragma processing
- Fix external messages with arguments type checking

## [1.1.0-beta.20] - 2023-04-11

### Changed

- Upgrade `func` to `0.4.3`

## [1.1.0-beta.19] - 2023-04-10

### Fixed

- Fix bouncing unknown messages

## [1.1.0-beta.18] - 2023-04-10

### Added

- `FactoryDeployable` trait for deploying from factory contract

## [1.1.0-beta.17] - 2023-04-10

### Added

- Abstract functions
- Abstract and virtual constants in traits

### Changed

- Rename `overrides` to `override`
- Updated ownership transferring methods

### Removed

- Unused `public` modifier

## [1.1.0-beta.16] - 2023-04-09

### Changed

- `reply` now in contract instead of global context

## [1.1.0-beta.15] - 2023-04-09

### Added

- `asCell` to maps

## [1.1.0-beta.14] - 2023-04-09

### Fixed

- Fix `dnsResolveWallet` compilation error

## [1.1.0-beta.13] - 2023-04-09

### Added

- `dns` library
- map key and value serialization formats

## [1.1.0-beta.12] - 2023-04-08

### Fixed

- Upgrade decompiler to a `@tact-lang/opcodes@0.0.13`

## [1.1.0-beta.11] - 2023-04-08

### Fixed

- Signature of `preloadBits` function

## [1.1.0-beta.10] - 2023-04-08

### Added

- `sha256` function to compute sha256 hash of a text or byte string

## [1.1.0-beta.9] - 2023-04-02

### Added

- Opt-in external messages support

## [1.1.0-beta.8] - 2023-04-02

### Fixed

- Missing implementation of `Address` to `Address` maps

## [1.1.0-beta.7] - 2023-03-28

### Added

- `inline` modifier for functions to inline them into the caller

### Fixed

- Fix missing `method_id` in `get_abi_ipfs` and `lazy_deployment_completed`

## [1.1.0-beta.6] - 2023-03-27

### Changed

- Optimization of gas usage of low level primitives

## [1.1.0-beta.5] - 2023-03-25

### Changed

- Optimization of `String.asComment()` that tries to compute it compile time if possible

## [1.1.0-beta.4] - 2023-03-23

### Added

- Ability to compare cells

### Fixed

- Fixed contract crash when equality check involving nullable variables

### Changed

- Change logic of `&&` and `||`. Now second argument is not calculated when first argument is `false` or `true` respectively.

## [1.1.0-beta.3] - 2023-03-22

### Added

- `emit` function to emit events

### Fixed

- Fixed possible inconsistent behavior when calling mutating get methods from inside of the contract
- Fixed regression of order of functions in generated files

## [1.1.0-beta.2] - 2023-03-22

### Changed

- Tact now emits func in multiple files, optimized not only for blockchain, but also for human

## [1.1.0-beta.1] - 2023-03-20

### Fixed

- Some functions for deep structures with optionals not emitted
- Crash in bindings generator on boolean value in dictionary

## [1.1.0-beta.0] - 2023-03-14

### Fixed

- `overwrites` -> `override`
- Invalid `check` function error generation
- Error message for `address(0)`

## [1.0.0] - 2023-03-08

### Added

- `sender()` function to get message sender address

## [1.0.0-rc.13] - 2023-03-08

### Changed

- Upgrade `func` to `0.4.2`

### Fixed

- Windows paths support

## [1.0.0-rc.12] - 2023-03-03

### Fixed

- `pow` is now compile-only function

### Changed

- Use new FunC wasm bundle

## [1.0.0-rc.11] - 2023-03-02

### Added

- exported `check` function for language server support

## [1.0.0-rc.10] - 2023-03-02

### Changed

- Contracts now can be deployed only to the basic workchain unless `masterchain` set `true`
- Checking field initialization in init function

## [1.0.0-rc.9] - 2023-03-01

### Changed

- Contracts now work only with basic workchain. To enable masterchain support set `masterchain: true` in `tact.conf.json`

### Added

- `pow` function for exponentiation
- `address()` compile-time function for creating addresses from strings
- `cell()` compile-time function for creating cells from base64 strings
- `interfaces` field to ABI
- report workchain support in interfaces

## [1.0.0-rc.8] - 2023-02-27

### Added

- `logger` interface to programmatic API

## [1.0.0-rc.7] - 2023-02-27

### Added

- `verify` function to verify compiled package

## [1.0.0-rc.6] - 2023-02-26

### Fixed

- Fixing npm exports

## [1.0.0-rc.5] - 2023-02-26

### Fixed

- Fixing npm exports for typescript

## [1.0.0-rc.4] - 2023-02-26

### Fixed

- Fixing npm exports for typescript

## [1.0.0-rc.3] - 2023-02-26

### Fixed

- Fixed browser/node typings and exports
- Fixed browser environment execution

## [1.0.0-rc.2] - 2023-02-26

### Fixed

- Fixed missing `mkdirp` dependency

## [1.0.0-rc.1] - 2023-02-26

### Fixed

- Fixed cli command

## [1.0.0-rc.0] - 2023-02-26

### Added

- `@ton-lang/compiler/node` to invoke compiler from node similar how cli works
- `@ton-lang/compiler/browser` to invoke compiler from browser

### Removed

- Removed jetton library from stdlib. It would be re-introduced after 1.0 version with more thought put into it.

## [0.10.1] - 2023-02-23

### Added

- Display line and column numbers in error messages to be able to navigate to the error in the editor

### Fixed

- Execution order of struct and message fields
- `initOf` argument type checks

## [0.10.0] - 2023-02-23

### Changed

- Tact contracts are now [Argument-addressable](https://docs.tact-lang.org/ref/evolution/otp-005) meaning that they depend on init arguments and code hash only. Init function is now called when first valid message is received.
- Refactoring of allocator
- Moving contract's load function to the beginning of the execution
- Moving contract's save function to the end of the execution
- moving `debug` flag from `experimental` to `parameters` in `tact.config.json`
- Unknown fields in config are now considered an error
- Allow contracts without fields
- Typescript bindings are now working in browser and doesn't have `ton-emulator` dependency
- `map` syntax now uses `<>` instead of `[]` for future compatibility with generics

### Added

- Allow `Builder` type as a field type similar to `Cell` and `Slice`
- Allow `String` type as a field type

## [0.9.3] - 2023-02-19

### Added

- Error codes in reports
- Client-friendly typescript bindings

### Changed

- Change repository locations

## [0.9.2] - 2023-02-05

### Added

- `emptyMap()` for creating empty maps
- Allowing assigning `null` value to a map variable (same as calling `emptyMap()`)

## [0.9.1] - 2023-02-03

### Changed

- Update `dump` function to handle booleans and strings, better type checking or arguments
- Report `org.ton.debug.v0` interface if debug mode is enabled
- Update bindings generator to support `ton-emulator >= v2.1.0`

## [0.9.0] - 2023-02-02

### Added

- Importing `func` files

### Changed

- Upgrade `func` to `0.4.1`
- Enforce `func` version in generated files
- Enable critical pragmas by default
- Enable inlining in a lot of places thanks to fixed crashes in `func`

## [0.8.11] - 2023-01-28

### Fixed

- Optional `Address` fields in typescript bindings

### Added

- `Address.asSlice` for manual address parsing
- `@stdlib/content` library with `createOffchainContent` functions

### [0.8.10] - 2023-01-27

## Fixed

- `>>` and `<<` operations
- Type checking of struct constructors

## [0.8.9] - 2023-01-25

### Fixed

- Fix missing func compiler in distributive

## [0.8.8] - 2023-01-25

### Added

- TextMate Grammar for syntax highlighting

### Changed

- Embed `func` compiler to package
- Better builder types
- Moved docs to `ton-docs` repository

## [0.8.7] - 2023-01-13

### Added

- `beginTailString` and `beginStringFromBuilder` for starting a `StringBuilder`
- `Slice.asString` for converting slice to a `String` (without checks of contents)

## [0.8.6] - 2023-01-10

### Fixed

- Fixing passing non-nullable type as second argument to map's `set` operation

### Changed

- New `2022.v12` func compiler

## [0.8.5] - 2023-01-09

### Changed

- Improve gas usage in `storeBool`

## [0.8.4] - 2023-01-09

### Added

-`newAddress` function to create a new address from chain and hash -`getConfigParam` to get system configuration

## [0.8.3] - 2023-01-09

### Fixed

- Deep contract dependencies

## [0.8.2] - 2023-01-08

### Added

- `loadAddress` in `Slice`

## [0.8.1] - 2023-01-07

Fixing missing NPM release

## [0.8.0] - 2023-01-07

### Changed

- Changed message id algorithm to the one based on type signatures instead of tlb

### Added

- Dictionaries in typescript bindings
- Introduced packaging compilation step that packages a contract to a single package that can be deployed in predictable way.
- `tact-bindings` to build bindings to non-tact contracts

## [0.7.1] - 2023-01-04

### Fixed

- Assignability type checks

## [0.7.0] - 2023-01-04

### Added

- `toCell` to all structs and messages
- restored disassembler as part of a compilation flow
- `typescript` bindings parser of structs and messages

### Removed

- `abi.pack_cell` and `abi.pack_slice`

### Changed

- Updated codegen to prefix function names with a `$` to avoid clashing with system functions
- `random` and `randomInt` that are correctly initialized on first use unlike native one
- Changed the way get and init methods expect their arguments and return values to match func-like primitives

### Fixed

- non-nullable value could break the nullable variable memory representation

## [0.6.0] - 2023-01-03

### Changed

- Large bindings generator refactoring to match new `ton-core` and `ton-emulator` packages

### Added

- `Deployable` trait in `@stdlib/deploy`

## [0.5.0] - 2022-12-23

### Added

- Constants in contracts
- Global constants
- Added `SendRemainingBalance`, `SendRemainingValue`, `SendIgnoreErrors`, `SendPayGasSeparately`, `SendDestroyIfZero` constants in stdlib
- Added `emptyCell` and `emptySlice` helpers
- Added jettons example

### Changed

- `require` now accepts two arguments, second one must be a string literal that has error message. This error message then will be exported to ABI
- Optional `Address` fields are not encoded using native representation

## [0.4.0] - 2022-12-22

### Changed

- Renamed Map's `get2` to `get` and removing `get` from keywords list.

### Fixed

- Fixed missing call arguments verification

## [0.3.0] - 2022-12-22

### Added

- `String` literals and variables
- `Int.toString()` and `Int.toFloatString()`
- `StringBuilder` for gas-efficient string building
- Global compile-time `ton` function that converts string to Int during compile time.
- `checkDataSignature` similar to func `check_data_signature`
- `String.asComment` for conversion text to a comment payload
- `Resumable` trait, allows to resume contract operations once it was stopped
- Comment receiver that allows to receive arbitrary comment
- `String.asSlice` cast string to a slice for parsing
- Binary shift operators `>>` and `<<`
- `Slice.fromBase64` that converts text slice that has base64 to binary representation (both classic and url)
- `Slice.asCell`, `Builder.asCell`, `Cell.asSlice`, `Builder.asCell` convenience functions
- `Slice.loadCoins` that reads coins from slice
- `myBalance` that returns current balance of a contract before execution phase

### Changed

- `contractAddress` now accepts single argument of type `StateInit` and always produces address for workchain. Old method is renamed to `contractAddressExt`.
- `hashCell` and `hashSlice` are now extension function `hash` on `Slice` and `Cell`
- Removed some keywords such as `message`, `contract`, `init` to allow use this names as variable names
- Renamed `receiveBounced` to `bounced`

### Fixed

- Fixing importing tact with providing extension, now `import "./lib";` and `import "./lib.tact";` are equivalent.
- Fixing extension function generation
- Fixing clashing of variable names with func primitives and global functions
- Fix fallback and bounce argument type resolving
- Fixed `loadUint`/`preloadUint`
- Fixed invalid generation of `>=` and `>` operators

## [0.2.0]

### Added

- `supported_interfaces` TEP support. TACT now automatically builds a list of supported interfaces of a contract
- `IPFS`-based ABI reporting. TACT now automatically calculates and embeds ABI hash into smart contract and prepares a file to upload to IPFS.<|MERGE_RESOLUTION|>--- conflicted
+++ resolved
@@ -7,15 +7,13 @@
 
 ## [Unreleased]
 
-<<<<<<< HEAD
 ### Language features
 
 - Compiler now generates message loading in place for better performance: PR [#2993](https://github.com/tact-lang/tact/pull/2993)
-=======
+
 ### Tooling
 
 - [fix] Formatter now correctly handles floating comments: PR [#2995](https://github.com/tact-lang/tact/pull/2995)
->>>>>>> ce83790a
 
 ### Docs
 
