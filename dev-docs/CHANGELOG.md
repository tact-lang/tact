# Changelog

All notable changes to this project will be documented in this file.

The format is based on [Keep a Changelog](https://keepachangelog.com/en/1.0.0/),
and this project adheres to [Semantic Versioning](https://semver.org/spec/v2.0.0.html).

## [Unreleased]

<<<<<<< HEAD
### Docs

- Added "Learn Tact in Y minutes" and "Learn TON in Y minutes" pages to the Book: PR [#2375](https://github.com/tact-lang/tact/pull/2375)
=======
### Language features

- [fix] Ternary operator with struct and null: PR [#2432](https://github.com/tact-lang/tact/pull/2432)

### Internal infrastructure

- `internalExternalReceiversOutsideMethodsMap` have been reworked to ensure compatibility with explorers: PR [#2398](https://github.com/tact-lang/tact/pull/2398)

### Release contributors

- [Shvetc Andrei](https://github.com/Shvandre)
- [Daniil Sedov](https://github.com/Gusarich)
>>>>>>> 564eb719

## [1.6.4] - 2025-03-18

### Language features

- Applied parameters rearrangement only for ASM methods with a single parameter to avoid confusion: PR [#2410](https://github.com/tact-lang/tact/pull/2410)
- Reduced gas usage for contracts with some special cases of binary and fallback receivers: PR [#2396](https://github.com/tact-lang/tact/pull/2396)

### Standard Library

- Added `forceWorkchain()` function: PR [#2387](https://github.com/tact-lang/tact/pull/2387)

#### Compilation report

- [fix] TL-B for `Address?` is not `Maybe Address`, but plain `Address`: PR [#2386](https://github.com/tact-lang/tact/pull/2386)

### Internal infrastructure

- Removed `postinstall` from `package.json` to not run scripts with dev dependencies on the user side: PR [#2382](https://github.com/tact-lang/tact/pull/2382)

### Internal infrastructure

- Removed `postinstall` from `package.json` to not run scripts with dev dependencies on the user side: PR [#2382](https://github.com/tact-lang/tact/pull/2382)

### Docs

- Removed the "gas-expensive" badge from `checkSignature()` and `checkDataSignature()` functions and added a caution note when they do become expensive (from 11th call): PR [#2380](https://github.com/tact-lang/tact/pull/2380)
- Fixed descriptions of `Slice.asString()` and `String.asSlice()` functions: PR [#2391](https://github.com/tact-lang/tact/pull/2391)
- Split Core libraries in the reference: `core-common` and `core-advanced` were removed, and their contents were distributed across other libraries; `core-crypto`, `core-contextstate`, `core-send`, `core-gas`, and `core-addresses` were introduced: PR [#2391](https://github.com/tact-lang/tact/pull/2391)
- Added documentation for `BasechainAddress`, `emptyBasechainAddress`, `newBasechainAddress`, `contractBasechainAddress`, `Builder.storeBasechainAddress`: PR [#2411](https://github.com/tact-lang/tact/pull/2411)

### Release contributors

- [Novus Nota](https://github.com/novusnota)
- [Anton Trunov](https://github.com/anton-trunov)
- [Maksim Lagus](https://github.com/Kaladin13)
- [Petr Makhnev](https://github.com/i582)
- [verytactical](https://github.com/verytactical)

## [1.6.3] - 2025-03-12

### Compiler configuration

- Added `internalExternalReceiversOutsideMethodsMap` config option as part of optimization options to protect potentially unwanted optimization: PR [#2370](https://github.com/tact-lang/tact/pull/2370)

### Standard Library

- Added `forceBasechain()` function: PR [#2330](https://github.com/tact-lang/tact/pull/2330)

### Internal infrastructure

- Removed old parser: PR [#2365](https://github.com/tact-lang/tact/pull/2365)

### Docs

- Added descriptions for `&&=`, `||=`, `>>=` and `<<=` augmented assignment operators: PR [#2328](https://github.com/tact-lang/tact/pull/2328)
- Added gas best practices page: PR [#2342](https://github.com/tact-lang/tact/pull/2342)
- Documented semantics of empty contract parameters: PR [#2346](https://github.com/tact-lang/tact/pull/2346)
- Deprecated `Deployable` and `FactoryDeployable` traits in favor of `null` message body `receive()` and a `cashback()` function: PR [#2354](https://github.com/tact-lang/tact/pull/2354)
- Documented new exit code and opcode records in TypeScript wrappers: PR [#2348](https://github.com/tact-lang/tact/pull/2348)

### Release contributors

- [Novus Nota](https://github.com/novusnota)
- [Maksim Lagus](https://github.com/Kaladin13)
- [verytactical](https://github.com/verytactical)
- [Shvetc Andrei](https://github.com/Shvandre)
- [Petr Makhnev](https://github.com/i582)

## [1.6.2] - 2025-03-06

### Language features

- [fix] Empty `init()` is not implicitly inserted when empty contract parameters are present: PR [#2314](https://github.com/tact-lang/tact/pull/2314)

### Standard Library

- Add doc comments for the functions and structs in `/libs`: PR [#2308](https://github.com/tact-lang/tact/pull/2308)
- Add the `Slice.skipRef`, `Slice.skipMaybeRef`, `Slice.skipBool`, `Slice.skipCoins`, `Slice.skipVarUint16`, `Slice.skipVarInt16`, `Slice.skipVarUint32`, `Slice.skipVarInt32`, `Slice.skipAddress` functions: PR [#2305](https://github.com/tact-lang/tact/pull/2305)

### Error reporting

- [fix] Don't give an error for a small enough type for bounce receiver: PR [#2300](https://github.com/tact-lang/tact/pull/2300)

### TypeScript wrappers

- [fix] Getters are called by their named and not method_id if it is not explicitly set: PR [#2299](https://github.com/tact-lang/tact/issues/2299)
- Contract constructors are public now: PR [#2290](https://github.com/tact-lang/tact/issues/2290)

### Release contributors

- [Petr Makhnev](https://github.com/i582)
- [verytactical](https://github.com/verytactical)
- [Maksim Lagus](https://github.com/Kaladin13)
- [Shvetc Andrei](https://github.com/Shvandre)
- [Daniil Sedov](https://github.com/Gusarich)
- [Novus Nota](https://github.com/novusnota)

## [1.6.1] - 2025-03-04

### Language features

- [fix] The `toCell()` method called in a receiver on a contract field that is a struct is now handled correctly: PR [#2186](https://github.com/tact-lang/tact/pull/2186)
- [fix] Support for multiple wildcard function parameters: PR [#2188](https://github.com/tact-lang/tact/pull/2188)

### Standard Library

- Add the `StateInit.hasSameBasechainAddress` function: PR [#2187](https://github.com/tact-lang/tact/pull/2187)
- Add doc comments for most functions and structs: PR [#2267](https://github.com/tact-lang/tact/pull/2267)
- Add the `cashback` function: PR [#2241](https://github.com/tact-lang/tact/pull/2241)

### TypeScript wrappers

- Export message opcodes and exit codes: PR [#2081](https://github.com/tact-lang/tact/issues/2081)

### Code generation

- Contract load function is inlined: PR [#2101](https://github.com/tact-lang/tact/pull/2101)

### TypeScript third-party API

- Export more API from `index.ts`, including AST, context, parser, build pipeline, and typechecker functions: PR [#2196](https://github.com/tact-lang/tact/pull/2196)

### Internal infrastructure

- Do not add `.code` to the file names of the generated FunC, Fift, and disassembled Fift: PR [#2103](https://github.com/tact-lang/tact/pull/2103)
- Moved `benchmarks` to separate folder from tests, added CLI utilities for them: PR [#2234](https://github.com/tact-lang/tact/pull/2234)

### Release contributors

- [Anton Trunov](https://github.com/anton-trunov)
- [Daniil Sedov](https://github.com/Gusarich)
- [Petr Makhnev](https://github.com/i582)
- [Jesús Héctor Domínguez Sánchez](https://github.com/jeshecdom)
- [verytactical](https://github.com/verytactical)
- [Shvetc Andrei](https://github.com/Shvandre)
- [Maksim Lagus](https://github.com/Kaladin13)
- [Novus Nota](https://github.com/novusnota)

## [1.6.0] - 2025-02-28

### Language features

- Added `&&=`, `||=`, `>>=` and `<<=` augmented assignment operators: PR [#853](https://github.com/tact-lang/tact/pull/853)
- Added non-nested `let`-destructuring of structs and messages: PR [#856](https://github.com/tact-lang/tact/pull/856), PR [#964](https://github.com/tact-lang/tact/pull/964), PR [#969](https://github.com/tact-lang/tact/pull/969)
- Introduced the ability to specify a compile-time _method ID_ expression for getters: PR [#922](https://github.com/tact-lang/tact/pull/922) and PR [#932](https://github.com/tact-lang/tact/pull/932)
- Ability to specify a compile-time message opcode _expression_: PR [#1188](https://github.com/tact-lang/tact/pull/1188)
- The maps methods have been extended with the new `replace` and `replaceGet`: PR [#941](https://github.com/tact-lang/tact/pull/941)
- Added support for block statements: PR [#1334](https://github.com/tact-lang/tact/pull/1334)
- Added the new `codeOf` expression to get the code of child contracts: PR [#1948](https://github.com/tact-lang/tact/pull/1948)
- Optional types for `self` argument in `extends mutates` functions are now allowed: PR [#854](https://github.com/tact-lang/tact/pull/854)
- Stop automatically validates all addresses when receiving/sending messages or using address manipulating functions: PR [#1207](https://github.com/tact-lang/tact/pull/1207)
- Removed `org.ton.chain.any.v0` interface: PR [#1207](https://github.com/tact-lang/tact/pull/1207)
- Don't generate the `lazy_deployment_completed` getter by default: PR [#1717](https://github.com/tact-lang/tact/pull/1717)
- To reduce gas usage, Tact no longer stores the parent contract code in the system cell that holds all the child contract codes used in `initOf`. Instead, the `MYCODE` instruction is used: PR [#1213](https://github.com/tact-lang/tact/pull/1213)
- Trait fields can now have serialization specifiers: PR [#1303](https://github.com/tact-lang/tact/pull/1303)
- Calling methods on `null` when `self` is of an optional type is now allowed: PR [#1567](https://github.com/tact-lang/tact/pull/1567)
- Constants and trait constants can now depend on each other: PR [#1622](https://github.com/tact-lang/tact/pull/1622)
- Support overriding constants and methods of the `BaseTrait` trait: PR [#1591](https://github.com/tact-lang/tact/pull/1591)
- Introduced contract parameters as a replacement for the lazy initialization via the `init()` function: PR [#1985](https://github.com/tact-lang/tact/pull/1985), PR [#2071](https://github.com/tact-lang/tact/pull/2071)
- [fix] Collisions in getter method IDs are now handled and reported correctly: PR [#875](https://github.com/tact-lang/tact/pull/875), PR [#1052](https://github.com/tact-lang/tact/pull/1052)
- [fix] The `as coins` map value serialization type is now handled correctly: PR [#987](https://github.com/tact-lang/tact/pull/987)
- [fix] Fixed type checking of `foreach` loops in trait methods: PR [#1017](https://github.com/tact-lang/tact/pull/1017)
- [fix] The `sha256()` function no longer throws on statically known strings of any length: PR [#907](https://github.com/tact-lang/tact/pull/907)
- [fix] The `foreach` loop now correctly handles the `as coins` map value serialization type: PR [#1186](https://github.com/tact-lang/tact/pull/1186)
- [fix] The typechecker now rejects integer map key types with variable width (`coins`, `varint16`, `varint32`, `varuint16`, `varuint32`): PR [#1276](https://github.com/tact-lang/tact/pull/1276)
- [fix] The typechecker now rejects `as remaining` fields in the middle of contract storage: PR [#1301](https://github.com/tact-lang/tact/pull/1301)
- [fix] The `override` modifier for functions without the corresponding super-function is not allowed: PR [#1302](https://github.com/tact-lang/tact/pull/1302)
- [fix] The `override` modifier for constants without the corresponding super-constant is not allowed: PR [#1591](https://github.com/tact-lang/tact/pull/1591)
- [fix] Allowed importing FunC files with `.func` extension: PR [#1451](https://github.com/tact-lang/tact/pull/1451)
- [fix] Bit shift FunC compilation errors for incorrect bit widths: PR [#1453](https://github.com/tact-lang/tact/pull/1453)
- [fix] Process `else if` statements during constant evaluation: PR [#1500](https://github.com/tact-lang/tact/pull/1500)
- [fix] Incorrect arithmetic bit shift operations optimizations: PR [#1501](https://github.com/tact-lang/tact/pull/1501)
- [fix] Throwing from functions with non-trivial branching in the `try` statement: PR [#1501](https://github.com/tact-lang/tact/pull/1501)
- [fix] Forbid reading and writing to self in contract init function: PR [#1482](https://github.com/tact-lang/tact/pull/1482)
- [fix] Support for using a constant within another constant and for the default value of a struct field before constant declaration: PR [#1478](https://github.com/tact-lang/tact/pull/1478)
- [fix] Incorrect call generation to a mutation function: PR [#1608](https://github.com/tact-lang/tact/pull/1608)
- [fix] Runtime calls to `sha256()` now work for arbitrary _strings_ with length >= 128: PR [#1626](https://github.com/tact-lang/tact/pull/1626)
- [fix] Runtime calls to `sha256()` now work for arbitrary _slices_ with length >= 128: PR [#1936](https://github.com/tact-lang/tact/pull/1936)
- [fix] Forbid traits inherit implicitly from `BaseTrait`: PR [#1591](https://github.com/tact-lang/tact/pull/1591)
- [fix] Check map types for the `deepEquals` method: PR [#1718](https://github.com/tact-lang/tact/pull/1718)
- [fix] Generate the fallback receiver for external messages: PR [#1926](https://github.com/tact-lang/tact/pull/1926)
- [fix] Destruct statement for struct with nested struct fields: PR [#2084](https://github.com/tact-lang/tact/pull/2084)

### Standard Library

- **BREAKING CHANGE:** `Context.bounced` field was replaced with the `Context.bounceable` field: PR [#1934](https://github.com/tact-lang/tact/pull/1934)
- Added the `message()` function to optimize message sending without deploying a contract: PR [#1999](https://github.com/tact-lang/tact/pull/1999)
- Added the `deploy()` function to optimize the deployment of a child contract: PR [#1832](https://github.com/tact-lang/tact/pull/1832)
- Introduced the new `SendDefaultMode` send mode constant: PR [#1010](https://github.com/tact-lang/tact/pull/1010)
- Added the `VarInt16`, `VarInt32`, `VarUint16`, `VarUint32` integer serialization types and the corresponding `storeVarInt16`, `storeVarUint16`, `storeVarInt32`, `storeVarUint32` methods for the `Builder` type: PR [#1186](https://github.com/tact-lang/tact/pull/1186), PR [#1274](https://github.com/tact-lang/tact/pull/1274)
- Added `loadVarInt16`, `loadVarUint16`, `loadVarInt32`, and `loadVarUint32` methods for the `Slice` type: PR [#1667](https://github.com/tact-lang/tact/pull/1667)
- Added new functions in stdlib: `Builder.depth`, `Slice.skipLastBits`, `Slice.firstBits`, `Slice.lastBits`, `Slice.depth`, `Cell.computeDataSize`, `Slice.computeDataSize`, `Cell.depth`, `curLt`, `blockLt`, `setGasLimit`, `getSeed`, `setSeed`, `myCode`, `sign`, `divc`, `muldivc`, `mulShiftRight`, `mulShiftRightRound`, `mulShiftRightCeil`, `sqrt`, `Slice.loadMaybeRef`, `Slice.preloadMaybeRef`: PR [#986](https://github.com/tact-lang/tact/pull/986), PR [#2040](https://github.com/tact-lang/tact/pull/2040)
- Added new functions `Slice.asAddress`, `Slice.asAddressUnsafe` and `contractHash`: PR [#1766](https://github.com/tact-lang/tact/pull/1766)
- Added new functions `throwIf` and `throwUnless` and deprecated their aliases `nativeThrowIf` and `nativeThrowUnless`: PR [#1974](https://github.com/tact-lang/tact/pull/1974)
- Added the `BasechainAddress` type as a more optimized version of the `Address` type. And also the `emptyBasechainAddress`, `newBasechainAddress`, `contractBasechainAddress`, `Builder.storeBasechainAddress` functions: PR [#2035](https://github.com/tact-lang/tact/pull/2035)
- Added the `Slice.hashData()` and `String.hashData()` functions: PR [#2039](https://github.com/tact-lang/tact/pull/2039)
- Optimized the `emptyCell()` and `emptySlice()` functions: PR [#1696](https://github.com/tact-lang/tact/pull/1696)
- The `Int.toString` function now consumes up to 64% less gas: PR [#1837](https://github.com/tact-lang/tact/pull/1837)
- The `Int.toFloatString` now consumes up to 62% less gas: PR [#1956](https://github.com/tact-lang/tact/pull/1956)

### Error reporting

- Removed duplicate line and column info from error messages: PR [#1362](https://github.com/tact-lang/tact/pull/1362)
- Improved the error message for the missing message field error message for bounced types: PR [#1111](https://github.com/tact-lang/tact/pull/1111)
- Improved the error message for the `unresolved name` error: PR [#1595](https://github.com/tact-lang/tact/pull/1595)
- Improved the error message for the `unresolved global function` error: PR [#1610](https://github.com/tact-lang/tact/pull/1610)
- Improved the error message for the `extend function without parameters` error: PR [#1624](https://github.com/tact-lang/tact/pull/1624)
- The error message for invalid type for function argument now shows the expected type: PR [#1738](https://github.com/tact-lang/tact/pull/1738)
- The error message for the reserved `self` function parameter now suggests using the `extends` function modifier: PR [#1737](https://github.com/tact-lang/tact/pull/1737)
- Improved the error message for the undefined type error: PR [#2005](https://github.com/tact-lang/tact/pull/2005)
- 'The "remainder" field can only be the last field:' inspection now shows location: PR [#1300](https://github.com/tact-lang/tact/pull/1300)
- Remove "remainder" from error messages: PR [#1699](https://github.com/tact-lang/tact/pull/1699)
- Show better error for fields with a contract type: PR [#2011](https://github.com/tact-lang/tact/pull/2011)
- Show stack trace of a compiler error only in verbose mode: PR [#1375](https://github.com/tact-lang/tact/pull/1375)
- Improved error messages for empty `bounced()` and `bounced("string")` receivers which are both not allowed: PR [#1998](https://github.com/tact-lang/tact/pull/1998)
- [fix] Show error on circular trait dependencies: PR [#1452](https://github.com/tact-lang/tact/pull/1452)
- [fix] Error message for comment (text) receivers with 124 bytes or more: PR [#1711](https://github.com/tact-lang/tact/pull/1711)

### TypeScript wrappers

- Module- and contract-level Tact constants get their counter-parts in the generated TS wrappers: PR [#2043](https://github.com/tact-lang/tact/pull/2043)
- TS wrappers now use `const` where possible for variable declarations: PR [#1292](https://github.com/tact-lang/tact/pull/1292)
- [fix] Non-null struct fields after null ones are treated correctly in Sandbox tests after updating `@ton/core` to 0.59.0: PR [#933](https://github.com/tact-lang/tact/pull/933)
- [fix] Messages with single quote are treated correctly: PR [#1106](https://github.com/tact-lang/tact/pull/1106)
- [fix] The name clash for init-functions of the form `init(init: Init)`: PR [#1709](https://github.com/tact-lang/tact/pull/1709)

### Compiler configuration

- **BREAKING CHANGE:** Removed the `enabledMasterchain` compiler config option from `tact.config.json`: PR [#1207](https://github.com/tact-lang/tact/pull/1207)
- Added `nullChecks` config option to disable run-time null checks for the `!!` operator to save gas: PR [#1660](https://github.com/tact-lang/tact/pull/1660)

### Tooling

#### `tact` CLI

- The new `--output` CLI flag for specifying custom output directory in the single-contract compilation: PR [#1793](https://github.com/tact-lang/tact/pull/1793)
- The new `-w` / `--watch` CLI flags to watch for changes in the project and automatically recompile it: PR [#1844](https://github.com/tact-lang/tact/pull/1844)
- [fix] Fix the `--help` output (`--project` to `--projects`): PR [#1419](https://github.com/tact-lang/tact/pull/1419)

#### `unboc` CLI

- Introduced `unboc`: a standalone CLI utility to expose Tact's TVM disassembler: PR [#1259](https://github.com/tact-lang/tact/pull/1259)
- Bump used `@tact-lang/opcode` version to `0.3`, which fixes many issues in CI runs: PR [#1922](https://github.com/tact-lang/tact/pull/1922)

#### Compilation report

- The generated error codes are now formatted as a list: PR [#1051](https://github.com/tact-lang/tact/pull/1051)
- [fix] Contract data types in compilation reports are now generated correctly: PR [#2004](https://github.com/tact-lang/tact/pull/2004)

### TypeScript third-party API

- The `parseImports` function now returns AST import nodes instead of raw strings: PR [#966](https://github.com/tact-lang/tact/pull/966)
- Unified `StatementTry` and `StatementTryCatch` AST nodes: PR [#1418](https://github.com/tact-lang/tact/pull/1418)
- [fix] AST printer: format empty blocks without extra empty line: PR [#1346](https://github.com/tact-lang/tact/pull/1346)
- [fix] AST printer: support `AstTypedParameter` AST node: PR [#1347](https://github.com/tact-lang/tact/pull/1347)

### Internal infrastructure

- Added alternative parser: PR [#1258](https://github.com/tact-lang/tact/pull/1258)
- New CSpell dictionaries: TVM instructions and adjusted list of Fift words: PR [#881](https://github.com/tact-lang/tact/pull/881)
- Utility for logging errors in code that was supposed to be unreachable: PR [#991](https://github.com/tact-lang/tact/pull/991)
- Remove unused typechecker wrapper with the file `check.ts` it is contained in: PR [#1313](https://github.com/tact-lang/tact/pull/1313)
- The internal `crc16` function is now verifiable and covered with tests: PR [#1739](https://github.com/tact-lang/tact/pull/1739)
- All generated FunC code is combined into a single file: PR [#1698](https://github.com/tact-lang/tact/pull/1698)

### Code generation

- Make `msg_bounced` last parameter of `*_contract_router_internal` for better code generation: PR [#1585](https://github.com/tact-lang/tact/pull/1585)
- Inline `*_contract_init` function: PR [#1589](https://github.com/tact-lang/tact/pull/1589)
- Rearrange parameters of some `asm` methods in the order described in `AsmShuffle`: PR [#1702](https://github.com/tact-lang/tact/pull/1702)
- Struct serialization and parsing functions are now inlined more aggressively to save gas: PR [#2016](https://github.com/tact-lang/tact/pull/2016)
- `NOP` instructions and empty asm functions are now optimized: PR [#1959](https://github.com/tact-lang/tact/pull/1959)
- Contracts are now compiled with custom optimized function selector with a shortcut for `recv_internal` and `recv_external`: PR [#2038](https://github.com/tact-lang/tact/pull/2038)
- Contract receivers do not update the contract data cell at the end of execution if the receiver does not modify the contract storage: PR [#2067](https://github.com/tact-lang/tact/pull/2067), PR [#2077](https://github.com/tact-lang/tact/pull/2077)
- [fix] Fixed code generation for `self` argument in optional struct methods: PR [#1284](https://github.com/tact-lang/tact/pull/1284)
- [fix] Fixed `initOf` with dependency in a global function used inside `init()`: PR [#2027](https://github.com/tact-lang/tact/pull/2027)

### Docs

- Prevent inline code snippets from changing their background color: PR [#935](https://github.com/tact-lang/tact/pull/935)
- Added the `description` property to the frontmatter of each page for better SEO: PR [#916](https://github.com/tact-lang/tact/pull/916)
- Added Google Analytics tags per every page: PR [#921](https://github.com/tact-lang/tact/pull/921)
- Added Ston.fi cookbook: PR [#956](https://github.com/tact-lang/tact/pull/956)
- Added NFTs cookbook: PR [#958](https://github.com/tact-lang/tact/pull/958), PR [#1747](https://github.com/tact-lang/tact/pull/1747)
- Added security best practices: PR [#1070](https://github.com/tact-lang/tact/pull/1070)
- Added automatic links to Web IDE from all code blocks: PR [#994](https://github.com/tact-lang/tact/pull/994)
- Added initial semi-automated Chinese translation of the documentation: PR [#942](https://github.com/tact-lang/tact/pull/942)
- Documented `preloadRef` method for the `Slice` type: PR [#1044](https://github.com/tact-lang/tact/pull/1044)
- Added DeDust cookbook: PR [#954](https://github.com/tact-lang/tact/pull/954)
- Described the limit for deeply nested expressions: PR [#1101](https://github.com/tact-lang/tact/pull/1101)
- Completely overhauled the exit codes page: PR [#978](https://github.com/tact-lang/tact/pull/978)
- Enhanced Jettons Cookbook page: PR [#944](https://github.com/tact-lang/tact/pull/944)
- Added a note that `compilables/` can sometimes be used over `wrappers/` in Blueprint projects: PR [#1112](https://github.com/tact-lang/tact/pull/1112)
- Changed the layout of tables, updated syntax highlighting, and added Chinese translations of sidebar separators: PR [#916](https://github.com/tact-lang/tact/pull/916)
- Fixed handling of next and previous page links at the bottom of the pages when there's a separator item in the sidebar: PR [#949](https://github.com/tact-lang/tact/pull/949)
- Enabled compilation of examples in `data-structures.mdx` and across Cookbook: PR [#917](https://github.com/tact-lang/tact/pull/917)
- Removed the Programmatic API page due to frequent changes. To use the API, please refer to the compiler sources: PR [#1184](https://github.com/tact-lang/tact/pull/1184)
- Added a link to the article by CertiK to the Security best practices page: PR [#1185](https://github.com/tact-lang/tact/pull/1185)
- Added a note on `dump()` being computationally expensive: PR [#1189](https://github.com/tact-lang/tact/pull/1189)
- Fixed links in Chinese translation: PR [#1206](https://github.com/tact-lang/tact/pull/1206)
- Added a note on 255 being the maximum number of messages that can be sent during the action phase: PR [#1237](https://github.com/tact-lang/tact/pull/1237)
- Added on-chain metadata creation for NFTs and Jettons to the cookbook: PR [#1236](https://github.com/tact-lang/tact/pull/1236)
- Documented that identifiers cannot start with `__gen` or `__tact`, and cannot contain Unicode characters apart from the small subset `a-zA-Z0-9_`: PR [#1312](https://github.com/tact-lang/tact/pull/1312)
- Added signatures for map methods, such as `.get()`, `.exists()`, `.set()`, `.replace()`, `.replaceGet()`, `.del()`, `.isEmpty()`, `.deepEquals()`, `.asCell()`: PR [#1352](https://github.com/tact-lang/tact/pull/1352)
- Added a compilation-related page with the description of the compilation report: PR [#1309](https://github.com/tact-lang/tact/pull/1309), PR [#1387](https://github.com/tact-lang/tact/pull/1387)
- Documented `BaseTrait` and methods in stdlib code: PR [#1296](https://github.com/tact-lang/tact/pull/1296)
- Documented how storage variables get updated in relation to the `init()` function: PR [#1311](https://github.com/tact-lang/tact/pull/1311)
- Documented compiler upgrades in Blueprint and other Tact projects: PR [#1560](https://github.com/tact-lang/tact/pull/1560)
- Illustrated how nested maps can be created: PR [#1593](https://github.com/tact-lang/tact/pull/1593)
- Improved Chinese localization of the documentation: PR [#1642](https://github.com/tact-lang/tact/pull/1642)
- Removed the notion of the non-standard TL-B syntax `remainder<X>`: PR [#1599](https://github.com/tact-lang/tact/pull/1599)
- Added description of `.boc`, `.ts`, `.abi`, and `.pkg` files and completed Compilation page: PR [#1676](https://github.com/tact-lang/tact/pull/1676)
- Marked gas-expensive functions and expressions: PR [#1703](https://github.com/tact-lang/tact/pull/1703)
- Added a Security audits page, with the first assessment from the Trail of Bits: PR [#1791](https://github.com/tact-lang/tact/pull/1791)
- Listed functions with implicit mode and further clarified the interactions of message-sending functions and their modes: PR [#1634](https://github.com/tact-lang/tact/pull/1634)
- Added `Deployable` trait to all contracts in the Cookbook: PR [#1906](https://github.com/tact-lang/tact/pull/1906)
- Added a note on the Debug page about high gas use of functions enabled with debug mode: PR [#1938](https://github.com/tact-lang/tact/pull/1938)
- Added a note on the Assembly functions page regarding the ordering of fields in stdlib structures: PR [#1976](https://github.com/tact-lang/tact/pull/1976)
- Added a link to Awesome Tact after the Ecosystem section: PR [#2015](https://github.com/tact-lang/tact/pull/2015)
- Updated VSCode page in the Ecosystem with the new extension and language server: PR [#2031](https://github.com/tact-lang/tact/pull/2031)
- Updated contracts in `./examples`: PR [#2008](https://github.com/tact-lang/tact/pull/2008)
- Added `Upgradable` and `DelayedUpgradable` traits to the Cookbook: PR [#1896](https://github.com/tact-lang/tact/pull/1896), PR [#2079](https://github.com/tact-lang/tact/pull/2079)

### Release contributors

- [Aliaksandr Bahdanau](https://github.com/a-bahdanau)
- [Anton Trunov](https://github.com/anton-trunov)
- [Daniil Sedov](https://github.com/Gusarich)
- [Danil Ovchinnikov](https://github.com/Danil42Russia)
- [Esorat](https://github.com/Esorat)
- [Georgiy Komarov](https://github.com/jubnzv)
- [Ikko Eltociear Ashimine](https://github.com/eltociear)
- [Jesús Héctor Domínguez Sánchez](https://github.com/jeshecdom)
- [Maksim Lagus](https://github.com/Kaladin13)
- [Novus Nota](https://github.com/novusnota)
- [Petr Makhnev](https://github.com/i582)
- [Shvetc Andrei](https://github.com/Shvandre)
- [Vodka2134156](https://github.com/Vodka2134156)
- [Vsevolod](https://github.com/sraibaby)
- [sansx](https://github.com/sansx)
- [verytactical](https://github.com/verytactical)
- [xpyctumo](https://github.com/xpyctumo)

## [1.5.4] - 2025-02-04

### Fixed

- Allowed importing FunC files with `.func` extension. Resolves the `TOB-TACT-1` issue
- Issue understandable error on circular trait dependencies. Resolves the `TOB-TACT-2` issue
- Forbade accessing files via symlinks. Resolves the `TOB-TACT-3` issue
- Bit shift FunC compilation errors for incorrect bit widths. Partially resolves the `TOB-TACT-5` issue
- Streamlined `renameModuleItems` function. Resolves the `TOB-TACT-6` issue
- Documented the parser limitations for nested expressions. Alleviates the `TOB-TACT-7` issue
- Bit shift FunC compilation errors for incorrect bit widths
- Throwing from functions with non-trivial branching in the `try` statement

### Notes

Handling the Unicode in the Tact grammar as per the `TOB-TACT-4` issue has been left unchanged and will be addressed in the future Tact releases.

### Release contributors

- [Anton Trunov](https://github.com/anton-trunov): security audit fixes
- [@verytactical](https://github.com/verytactical): internal review of the security audit fixes
- [Trail of Bits](https://www.trailofbits.com): the security audit of the Tact compiler v1.5.0 (commit 0106ea14857bcf3c40dd10135243d0de96012871) and the audit of the fixes

## [1.5.3] - 2024-11-28

### Changed

- Replaced `Set.isSubsetOf()` with `isSubsetOf()` to support Node.js ≥18 and <22: PR [#1009](https://github.com/tact-lang/tact/pull/1009)

### Release contributors

- [Novus Nota](https://github.com/novusnota)

## [1.5.2] - 2024-09-25

### Fixed

- `asm` functions now support full range of Fift-asm syntax: PR [#855](https://github.com/tact-lang/tact/pull/855), PR [#1061](https://github.com/tact-lang/tact/pull/1061)

- Fix `npm` installations of Tact compiler or any of the packages depending on it by hiding unnecessary post-install runs of `husky`: PR [#870](https://github.com/tact-lang/tact/pull/870)

### Release contributors

- [Novus Nota](https://github.com/novusnota)

## [1.5.1] - 2024-09-18

### Added

- The `engines` property in `package.json` and its strict checking to ensure minimal required Node.js version is 22: PR [#847](https://github.com/tact-lang/tact/pull/847)

### Changed

- CI now does matrix tests with [Blueprint](https://github.com/ton-org/blueprint) and `npm`, `yarn`, `pnpm`, and `bun` package managers: PR [#848](https://github.com/tact-lang/tact/pull/848)

### Release contributors

- [Jesús Héctor Domínguez Sánchez](https://github.com/jeshecdom)
- [Novus Nota](https://github.com/novusnota)

## [1.5.0] - 2024-09-15

### Added

- The `exists` method for the `Map` type: PR [#581](https://github.com/tact-lang/tact/pull/581), PR [#938](https://github.com/tact-lang/tact/pull/938)
- The `storeBit` method for `Builder` type and the `loadBit` method for `Slice` type: PR [#699](https://github.com/tact-lang/tact/pull/699), PR [#936](https://github.com/tact-lang/tact/pull/936)
- The `toSlice` method for structs and messages: PR [#630](https://github.com/tact-lang/tact/pull/630), PR [#936](https://github.com/tact-lang/tact/pull/936)
- Wider range of serialization options for integers — `uint1` through `uint256` and `int1` through `int257`: PR [#558](https://github.com/tact-lang/tact/pull/558), PR [#937](https://github.com/tact-lang/tact/pull/937)
- The `deepEquals` method for the `Map` type: PR [#637](https://github.com/tact-lang/tact/pull/637), PR [#939](https://github.com/tact-lang/tact/pull/939)
- `asm` bodies for module-level functions: PR [#769](https://github.com/tact-lang/tact/pull/769), PR [#825](https://github.com/tact-lang/tact/pull/825)
- Corresponding stdlib functions for new TVM instructions from 2023.07 and 2024.04 upgrades: PR [#331](https://github.com/tact-lang/tact/pull/331), PR [#1062](https://github.com/tact-lang/tact/pull/1062). Added the `storeBuilder` extension function and `gasConsumed`, `getComputeFee`, `getStorageFee`, `getForwardFee`, `getSimpleComputeFee`, `getSimpleForwardFee`, `getOriginalFwdFee`, `myStorageDue` functions.
- `slice`, `rawSlice`, `ascii` and `crc32` built-in functions: PR [#787](https://github.com/tact-lang/tact/pull/787), PR [#799](https://github.com/tact-lang/tact/pull/799), PR [#951](https://github.com/tact-lang/tact/pull/951)
- `Builder.storeMaybeRef`, `parseStdAddress` and `parseVarAddress` stdlib functions: PR [#793](https://github.com/tact-lang/tact/pull/793), PR [#950](https://github.com/tact-lang/tact/pull/950)
- The compiler development guide: PR [#833](https://github.com/tact-lang/tact/pull/833)
- Constant evaluator now uses an interpreter: PR [#664](https://github.com/tact-lang/tact/pull/664). This allows calls to user-defined functions and references to declared global constants.

### Changed

- Allow omitting semicolons in contract/trait declarations and definitions: PR [#718](https://github.com/tact-lang/tact/pull/718)
- Compiler Tests are now using `@ton/sandbox` instead of `@tact-lang/emulator`: PR [#651](https://github.com/tact-lang/tact/pull/651)
- The minimal required Node.js version is bumped to 22: PR [#769](https://github.com/tact-lang/tact/pull/769)

### Fixed

- Traits can override inherited abstract functions: PR [#724](https://github.com/tact-lang/tact/pull/724)
- Fix code generation bug for maps from unsigned integers to Boolean values: PR [#725](https://github.com/tact-lang/tact/pull/725)
- Compiler failure when `toString` gets called as a static function and not a method: PR [#745](https://github.com/tact-lang/tact/pull/745)
- Tact AST keeps the original format of integer literals (hex/dec/oct/bin): PR [#771](https://github.com/tact-lang/tact/pull/771)
- Message opcodes are now checked if they fit into 32 bits: PR [#771](https://github.com/tact-lang/tact/pull/771)
- Disallow zero binary message opcodes as those are reserved for text messages: PR [#786](https://github.com/tact-lang/tact/pull/786)
- Return-statements in `init()` function do not cause FunC compilation error anymore: PR [#794](https://github.com/tact-lang/tact/pull/794)
- `emptyMap()` in equality comparison expressions does not cause code generation failures: PR [#814](https://github.com/tact-lang/tact/pull/814)
- Maps with `coins` as value type are now correctly handled in structs: PR [#821](https://github.com/tact-lang/tact/pull/821)
- Contract method calls in return statements: PR [#829](https://github.com/tact-lang/tact/pull/829)
- Disallow initializers for trait storage fields: PR [#831](https://github.com/tact-lang/tact/pull/831)
- Fix `dnsInternalNormalize()` in `@stdlib/dns` to throw on slices with references as expected: PR [#834](https://github.com/tact-lang/tact/pull/834)

### Release contributors

- [Jesús Héctor Domínguez Sánchez](https://github.com/jeshecdom)
- [Novus Nota](https://github.com/novusnota)
- [Daniil Sedov](https://github.com/Gusarich)
- [Anton Trunov](https://github.com/anton-trunov)

### Special thanks

- [Georgiy Komarov](https://github.com/jubnzv)

## [1.4.4] - 2024-08-18

### Added

- Initial version of the API providing AST equivalence check: PR [#689](https://github.com/tact-lang/tact/pull/689)

### Fixed

- Returning `self` from getters is now allowed: PR [#666](https://github.com/tact-lang/tact/pull/666)
- Remainder fields in the middle of a struct are now forbidden: PR [#697](https://github.com/tact-lang/tact/pull/697)
- Defining two native functions from the same FunC function now does not fail compilation: PR [#699](https://github.com/tact-lang/tact/pull/699)
- Map types are checked for well-formedness in all type ascriptions: PR [#704](https://github.com/tact-lang/tact/pull/704)

## [1.4.3] - 2024-08-16

### Fixed

- Parsing of optional nested struct fields does not cause the `Not a tuple` error anymore: PR [#692](https://github.com/tact-lang/tact/pull/692)
- Disallow shadowing of recursive function names: PR [#693](https://github.com/tact-lang/tact/pull/693)
- Better error message for the case when a constant shadows an stdlib identifier: PR [#694](https://github.com/tact-lang/tact/pull/694)

## [1.4.2] - 2024-08-13

### Changed

- Removed unsupported iterators API: PR [#633](https://github.com/tact-lang/tact/pull/633)
- Created a separate API function to enable compiler features: PR [#647](https://github.com/tact-lang/tact/pull/647)
- Use the `ILogger` interface to enable API users implement their own loggers: PR [#668](https://github.com/tact-lang/tact/pull/668)
- Use specific Internal or Compiler errors when throwing exceptions: PR [#669](https://github.com/tact-lang/tact/pull/669)

### Fixed

- FunC function identifiers with characters from hexadecimal set: PR [#636](https://github.com/tact-lang/tact/pull/636)
- Throw syntax error for module-level (top-level) constants with attributes: PR [#644](https://github.com/tact-lang/tact/pull/644)
- Typechecking for optional types when the argument type is not an equality type: PR [#650](https://github.com/tact-lang/tact/pull/650)
- Getters now return flattened types for structs as before: PR [#679](https://github.com/tact-lang/tact/pull/679)
- New bindings cannot shadow global constants: PR [#680](https://github.com/tact-lang/tact/pull/680)
- Disallow using assignment operators on constants: PR [#682](https://github.com/tact-lang/tact/pull/682)
- Fix code generation for some non-Lvalues that weren't turned into Lvalues by wrapping them in a function call: PR [#683](https://github.com/tact-lang/tact/pull/683)

## [1.4.1] - 2024-07-26

### Added

- `-e` / `--eval` CLI flags to evaluate constant Tact expressions: PR [#462](https://github.com/tact-lang/tact/pull/462)
- `-q` / `--quiet` CLI flags to suppress compiler log output: PR [#509](https://github.com/tact-lang/tact/pull/509)
- Markdown report for compiled contracts now includes Mermaid diagrams for trait inheritance and contract dependencies: PR [#560](https://github.com/tact-lang/tact/pull/560)
- Documentation comments to Zod schema of `tact.config.json` for descriptive hover pop-ups in editors: PR [#575](https://github.com/tact-lang/tact/pull/575)

### Changed

- Removed the `LValue` grammatical category and replaced it with `Expression`: PR [#479](https://github.com/tact-lang/tact/pull/479)
- Compilation results are placed into the source file directory when compiling without `tact.config.json` file: PR [#495](https://github.com/tact-lang/tact/pull/495)
- External receivers are enabled for single file compilation: PR [#495](https://github.com/tact-lang/tact/pull/495)
- `[DEBUG]` prefix was removed from debug prints because a similar prefix was already present: PR [#506](https://github.com/tact-lang/tact/pull/506)
- File paths in debug prints always use POSIX file paths (even on Windows): PR [#523](https://github.com/tact-lang/tact/pull/523)
- The IPFS ABI and supported interfaces getters are not generated by default; to generate those, set to `true` the two newly introduced per-project options in `tact.config.json`: `ipfsAbiGetter` and `interfacesGetter`: PR [#534](https://github.com/tact-lang/tact/pull/534)
- Values of `Slice` and `Builder` types are not converted to `Cell` in Typescript bindings anymore: PR [#562](https://github.com/tact-lang/tact/pull/562)
- Debug prints now include line content for better debugging experience: PR [#563](https://github.com/tact-lang/tact/pull/563)
- Error messages now suggest to add the `self` prefix if there is an attempt to access a missing variable when the contract storage has a variable with the same name: PR [#568](https://github.com/tact-lang/tact/pull/568)
- Error messages now suggest to add or remove parentheses if there is an attempt to access a missing field when there is a method with the same name (and vice versa): PR [#622](https://github.com/tact-lang/tact/pull/622)

### Fixed

- Name clashes with FunC keywords in struct constructor function parameters: PR [#467](https://github.com/tact-lang/tact/issues/467)
- Error messages for traversing non-path-expressions in `foreach`-loops : PR [#479](https://github.com/tact-lang/tact/pull/479)
- Shadowing of trait constants by contract storage variables: PR [#480](https://github.com/tact-lang/tact/pull/480)
- Parsing of non-decimal message opcodes: PR [#481](https://github.com/tact-lang/tact/pull/481)
- Detection of multiple receivers of the same message: PR [#491](https://github.com/tact-lang/tact/pull/491)
- Detection of non-unique message opcodes: PR [#493](https://github.com/tact-lang/tact/pull/493)
- Error messages for non-abstract constants in traits: PR [#483](https://github.com/tact-lang/tact/pull/483)
- All immediately inherited traits must be unique: PR [#500](https://github.com/tact-lang/tact/pull/500)
- Do not throw error when overriding abstract and virtual getters: PR [#503](https://github.com/tact-lang/tact/pull/503)
- Error message for non-existent storage variables: PR [#519](https://github.com/tact-lang/tact/issues/519)
- Error message for duplicate receiver definitions inherited from traits: PR [#519](https://github.com/tact-lang/tact/issues/519)
- Usage of `initOf` inside of `init()` does not cause error `135` anymore: PR [#521](https://github.com/tact-lang/tact/issues/521)
- Usage of `newAddress` with hash parts shorter than 64 hexadecimal digits does not cause constant evaluation error `Invalid address hash length` anymore: PR [#525](https://github.com/tact-lang/tact/pull/525)
- Introduced a streamlined error logger for compilation pipeline to support third-party tools: PR [#509](https://github.com/tact-lang/tact/pull/509)
- Collisions of PascalCase getter names in generated wrappers are now checked: PR [#556](https://github.com/tact-lang/tact/pull/556)
- Display a clearer error in case the source code file is missing when using the Tact CLI: PR [#561](https://github.com/tact-lang/tact/pull/561)
- Error messages for unicode code points outside of valid range: PR [#535](https://github.com/tact-lang/tact/pull/535)
- Correct regex for unicode code points and escaping of control codes in generated comments: PR [#535](https://github.com/tact-lang/tact/pull/535)
- Add `impure` specifier to some stdlib functions that are expected to throw errors: PR [#565](https://github.com/tact-lang/tact/pull/565)
- Defining non-existing native FunC functions now throws an understandable compilation error: PR [#585](https://github.com/tact-lang/tact/pull/585)
- Bump used `@tact-lang/opcode` version to `0.0.16` which fixes the issue with `DIV` instructions: PR [#589](https://github.com/tact-lang/tact/pull/589)
- Code generation for `recv_external` now correctly throws exit code `130` when processing an unexpected message: PR [#604](https://github.com/tact-lang/tact/pull/604)
- Allocator bug resulting in cell overflows for some contract data layouts: PR [#615](https://github.com/tact-lang/tact/pull/615)
- Structs with more than 15 fields do not cause a FunC compilation error anymore: PR [#590](https://github.com/tact-lang/tact/pull/590)
- Typechecking for constant and struct field initializers: PR [#621](https://github.com/tact-lang/tact/pull/621)
- Constant evaluation for structures with default and optional fields: PR [#621](https://github.com/tact-lang/tact/pull/621)
- Report error for self-referencing and mutually-recursive types: PR [#624](https://github.com/tact-lang/tact/pull/624)
- Error reporting for bounced receivers with missing parameter types: PR [#626](https://github.com/tact-lang/tact/pull/626)
- Allowed range of FunC function identifiers in `grammar.ohm`: PR [#628](https://github.com/tact-lang/tact/pull/628)

## [1.4.0] - 2024-06-21

### Added

- The bitwise NOT operation (`~`): PR [#337](https://github.com/tact-lang/tact/pull/337)
- Augmented assignment bitwise operators `|=`, `&=`, `^=`: PR [#350](https://github.com/tact-lang/tact/pull/350)
- Traversing maps from contract storage and structs is now allowed: PR [#389](https://github.com/tact-lang/tact/pull/389)
- The `loadBool` method for `Slice` type: PR [#412](https://github.com/tact-lang/tact/pull/412)
- CLI flag `--with-decompilation` to turn on decompilation of BoC files at the end of the compilation pipeline: PR [#417](https://github.com/tact-lang/tact/pull/417)
- Support more Tact expressions in the constant evaluator: conditional expressions, struct instances, struct field accesses, `emptyMap()`: PR [#432](https://github.com/tact-lang/tact/pull/432) and PR [#445](https://github.com/tact-lang/tact/pull/445)
- The `fromCell` and `fromSlice` methods for struct and message parsing: PR [#418](https://github.com/tact-lang/tact/pull/418) and PR [#454](https://github.com/tact-lang/tact/pull/454)
- The `return`-statement reachability analysis now takes into account the `throw` and `nativeThrow` functions: PR [#447](https://github.com/tact-lang/tact/pull/447)

### Changed

- Trailing semicolons in struct and message declarations are optional now: PR [#395](https://github.com/tact-lang/tact/pull/395)
- Tests are refactored and renamed to convey the sense of what is being tested and to reduce the amount of merge conflicts during development: PR [#402](https://github.com/tact-lang/tact/pull/402)
- `let`-statements can now be used without an explicit type declaration and determine the type automatically if it was not specified: PR [#198](https://github.com/tact-lang/tact/pull/198) and PR [#438](https://github.com/tact-lang/tact/pull/438)
- The outdated TextMate-style grammar files for text editors have been removed (the most recent grammar files can be found in the [tact-sublime](https://github.com/tact-lang/tact-sublime) repo): PR [#404](https://github.com/tact-lang/tact/pull/404)
- The JSON schema for `tact.config.json` has been moved to the `schemas` project folder: PR [#404](https://github.com/tact-lang/tact/pull/404)
- Allow underscores as unused variable identifiers: PR [#338](https://github.com/tact-lang/tact/pull/338)
- The default compilation mode does not decompile BoC files anymore, to additionally perform decompilation at the end of the pipeline, set the `fullWithDecompilation` mode in the `mode` project properties of `tact.config.json`: PR [#417](https://github.com/tact-lang/tact/pull/417)
- Trait lists, parameters and arguments in the Tact grammar were assigned their own names in the grammar for better readability and code deduplication: PR [#422](https://github.com/tact-lang/tact/pull/422)
- The semicolon (`;`) terminating a statement is optional if the statement is the last one in the statement block: PR [#434](https://github.com/tact-lang/tact/pull/434)

### Fixed

- Return type of `skipBits` now matches FunC and does not lead to compilation errors: PR [#388](https://github.com/tact-lang/tact/pull/388)
- Typechecking of conditional expressions when one branch's type is a subtype of another, i.e. for optionals and maps/`null`: PR [#394](https://github.com/tact-lang/tact/pull/394)
- Typechecking of conditional expressions when the types of their branches can be generalized, i.e. for non-optionals and `null` can be inferred an optional type: PR [#429](https://github.com/tact-lang/tact/pull/429)
- External fallback receivers now work properly: PR [#408](https://github.com/tact-lang/tact/pull/408)
- `Int as coins` as a value type of a map in persistent storage does not throw compilation error anymore: PR [#413](https://github.com/tact-lang/tact/pull/413)
- The semantics of the Tact arithmetic operations in the constant evaluator to perform rounding towards negative infinity: PR [#432](https://github.com/tact-lang/tact/pull/432)
- Better error messages for the `void` type: PR [#442](https://github.com/tact-lang/tact/pull/442)
- Fixed the native function binding for the stdlib function `nativeThrowWhen` (it needed to be `throw_if` instead of `throw_when`) and also renamed it to `nativeThrowIf` for consistency with FunC: PR [#451](https://github.com/tact-lang/tact/pull/451)

## [1.3.1] - 2024-06-08

### Added

- Tests for recursive functions: PR [#359](https://github.com/tact-lang/tact/pull/359)
- API for AST traversal: PR [#368](https://github.com/tact-lang/tact/pull/368)
- Spell checking for the whole code base: PR [#372](https://github.com/tact-lang/tact/pull/372)

### Changed

- GitHub actions updated to use Node.js 20: PR [#360](https://github.com/tact-lang/tact/pull/360)
- Refactor AST types to simplify access to third-party tools: PR [#325](https://github.com/tact-lang/tact/pull/325)
- Refactor the compiler API used to access AST store: PR [#326](https://github.com/tact-lang/tact/pull/326)
- Update JSON Schema to inform about usage in Blueprint: PR [#330](https://github.com/tact-lang/tact/pull/330)
- All identifiers in error messages are now quoted for consistency: PR [#363](https://github.com/tact-lang/tact/pull/363)
- The Tact grammar has been refactored for better readability: PR [#365](https://github.com/tact-lang/tact/pull/365)
- Error messages now use relative file paths: PR [#456](https://github.com/tact-lang/tact/pull/456)
- Comparison between `null` and non-optionals now throws a compilation error: PR [#571](https://github.com/tact-lang/tact/pull/571)

### Fixed

- The `log2` and `log` math functions were adjusted for consistency in error throwing: PR [#342](https://github.com/tact-lang/tact/pull/342)
- Shadowing built-in static functions is now forbidden: PR [#351](https://github.com/tact-lang/tact/pull/351)
- Augmented assignment now throws compilation error for non-integer types: PR [#356](https://github.com/tact-lang/tact/pull/356)
- Built-in function `address()` now handles parse errors correctly: PR [#357](https://github.com/tact-lang/tact/pull/357)
- The grammar of the unary operators has been fixed, constant and function declarations are prohibited for contracts and at the top level of Tact modules: PR [#365](https://github.com/tact-lang/tact/pull/365)
- Typos in ABI generation: PR [#372](https://github.com/tact-lang/tact/pull/372)
- `__tact_load_address_opt` code generation: PR [#373](https://github.com/tact-lang/tact/pull/373)
- Empty messages are now correctly converted into cells: PR [#380](https://github.com/tact-lang/tact/pull/380)
- All integer and boolean expressions are now being attempted to be evaluated as constants. Additionally, compile-time errors are thrown for errors encountered during the evaluation of actual constants: PR [#352](https://github.com/tact-lang/tact/pull/352)
- Chaining mutable extension functions now does not throw compilation errors: PR [#384](https://github.com/tact-lang/tact/pull/384)
- Removed unused `ton-compiler` dependency: PR [#452](https://github.com/tact-lang/tact/pull/452)

## [1.3.0] - 2024-05-03

### Added

- `log2` and `log` math functions in `@stdlib/math`: PR [#166](https://github.com/tact-lang/tact/pull/166)
- Reserve mode constants in `@stdlib/reserve`, namely `ReserveExact`, `ReserveAllExcept`, `ReserveAtMost`, `ReserveAddOriginalBalance`, `ReserveInvertSign`, `ReserveBounceIfActionFail`: PR [#173](https://github.com/tact-lang/tact/pull/173)
- Support for string escape sequences (`\\`, `\"`, `\n`, `\r`, `\t`, `\v`, `\b`, `\f`, `\u{0}` through `\u{FFFFFF}`, `\u0000` through `\uFFFF`, `\x00` through `\xFF`): PR [#192](https://github.com/tact-lang/tact/pull/192)
- JSON Schema for `tact.config.json`: PR [#194](https://github.com/tact-lang/tact/pull/194)
- Struct fields punning, i.e. `{foo, bar}` is syntactic sugar for `{ foo: foo, bar: bar }`: PR [#272](https://github.com/tact-lang/tact/pull/272)
- The ability to use `dump` function on the values of the `Address` type: PR [#175](https://github.com/tact-lang/tact/pull/175)
- The non-modifying `StringBuilder`'s `concat` extension function for chained string concatenations: PR [#217](https://github.com/tact-lang/tact/pull/217)
- The `toString` extension function for `Address` type: PR [#224](https://github.com/tact-lang/tact/pull/224)
- The bitwise XOR operation (`^`): PR [#238](https://github.com/tact-lang/tact/pull/238)
- The `isEmpty` extension function for the `Map` type: PR [#266](https://github.com/tact-lang/tact/pull/266)
- The `pow2` power function with base 2: PR [#267](https://github.com/tact-lang/tact/pull/267)
- The `try` and `try-catch` statements: PR [#212](https://github.com/tact-lang/tact/pull/212)
- The `del` method for the `Map` type: PR [#95](https://github.com/tact-lang/tact/pull/95)
- The `-h`/`--help`, `-v` (short for `--version`), `-p` (short for `--project`), `--func` (for only outputting FunC code) and `--check` (for only doing the syntax and type checking) command-line flags: PR [#287](https://github.com/tact-lang/tact/pull/287)
- The `mode` enum in project properties of `tact.config.json` for specifying compilation mode: `full` (default), `funcOnly` (only outputs FunC code and exits), or `checkOnly` (only does the syntax and type checking, then exits): PR [#287](https://github.com/tact-lang/tact/pull/287)
- The `foreach` loop for the `Map` type: PR [#106](https://github.com/tact-lang/tact/pull/106)

### Changed

- The implicit empty `init` function is now present by default in the contract if not declared: PR [#167](https://github.com/tact-lang/tact/pull/167)
- Support trailing commas in all comma-separated lists (struct instantiations, `initOf` arguments, `init()` parameters, inherited traits via `with`, function arguments and parameters): PR [#179](https://github.com/tact-lang/tact/pull/179) and PR [#246](https://github.com/tact-lang/tact/pull/246)
- `@stdlib/stoppable` now imports `@stdlib/ownable` so the programmer does not have to do it separately: PR [#193](https://github.com/tact-lang/tact/pull/193)
- The `newAddress` function now evaluates to a constant value if possible: PR [#237](https://github.com/tact-lang/tact/pull/237)
- The `pow` power function could only be used at compile-time, but now it is available in the standard library and can be called both at runtime and compile-time: PR [#267](https://github.com/tact-lang/tact/pull/267)
- The `dump()` and `dumpStack()` functions now print the file path, line number, and column number in addition to the data: PR [#271](https://github.com/tact-lang/tact/pull/271)
- Use `|` instead of `+` for send mode flags because the bitwise OR operation is idempotent and hence safer: PR [#274](https://github.com/tact-lang/tact/pull/274)
- Bumped the versions of `@ton/core` and `ohm-js` to the most recent ones: PR [#276](https://github.com/tact-lang/tact/pull/276)
- Generated `.pkg`-files always use POSIX file paths (even on Windows): PR [# 300](https://github.com/tact-lang/tact/pull/300)
- The `-p`/`--project` flags now allow specifying more than one project name. Additionally, they also require a `--config` flag to be specified: PR [#287](https://github.com/tact-lang/tact/pull/287)
- Command-line interface now allows compiling a single Tact file directly, without specifying a config: PR [#287](https://github.com/tact-lang/tact/pull/287)

### Fixed

- Escape backticks in error messages for generated TypeScript code: PR [#192](https://github.com/tact-lang/tact/pull/192)
- Integer overflows during compile-time constant evaluation are properly propagated as a compilation error: PR [#200](https://github.com/tact-lang/tact/pull/200)
- Incorrect "already exists" errors when using the `toString` and `valueOf` identifiers: PR [#208](https://github.com/tact-lang/tact/pull/208)
- Empty inherited trait lists after `with` keyword are now disallowed: PR [#246](https://github.com/tact-lang/tact/pull/246)
- Allow chaining method calls with `!!`, for instance, `map.asCell()!!.hash()` is grammatically correct now: PR [#257](https://github.com/tact-lang/tact/pull/257)
- Precedence levels for bitwise operators, equality and comparisons now matches common languages, like JavaScript: PR [#265](https://github.com/tact-lang/tact/pull/265)
- Incorrect variable scoping in the `repeat`, `while` and `until` loops: PR [#269](https://github.com/tact-lang/tact/pull/269)
- FunC compilation errors when trying to `dump()` values of the `Cell`, `Slice`, `Builder` and `StringBuilder` types: PR [#271](https://github.com/tact-lang/tact/pull/271)
- Tact's CLI returns a non-zero exit code if compilation fails: PR [#278](https://github.com/tact-lang/tact/pull/278)
- Use the most recent version of the FunC standard library [`stdlib.fc`](https://github.com/ton-blockchain/ton/blob/4cfe1d1a96acf956e28e2bbc696a143489e23631/crypto/smartcont/stdlib.fc): PR [#283](https://github.com/tact-lang/tact/pull/283)
- The WASM version of the FunC compiler has been updated to 0.4.4 and patched to work on larger contracts: PR [#297](https://github.com/tact-lang/tact/pull/297)
- The `return`-statement reachability analysis: PR [#302](https://github.com/tact-lang/tact/pull/302)

## [1.2.0] - 2024-02-29

### Added

- Augmented assignment operators (`+=`, `-=`, `*=`, `/=` and `%=`): PR [#87](https://github.com/tact-lang/tact/pull/87)
- Binary and octal literals with underscores as numerical separators: PR [#99](https://github.com/tact-lang/tact/pull/99)
- Ternary conditional operator (`condition ? then : else`): PR [#97](https://github.com/tact-lang/tact/pull/97)
- The `--version` command-line flag for the Tact executable: PR [#137](https://github.com/tact-lang/tact/pull/137)
- The `SendBounceIfActionFail` send mode constant to the standard library: PR [#122](https://github.com/tact-lang/tact/pull/122)

### Changed

- Decimal and hexadecimal literals now allow underscores as numerical separators: PR [#99](https://github.com/tact-lang/tact/pull/99)
- The equality and non-equality operators (`==` and `!=`) now support slices and strings by comparing the hashes of the left-hand and right-hand sides : PR [#105](https://github.com/tact-lang/tact/pull/105)
- Continuous integration now tests the dev [tact-template](https://github.com/tact-lang/tact-template)'s version with the dev version of Tact: PR [#111](https://github.com/tact-lang/tact/pull/111)
- Continuous integration now tests the latest [Blueprint](https://github.com/ton-org/blueprint)'s version with the dev version of Tact: PR [#152](https://github.com/tact-lang/tact/pull/152)
- Continuous integration now checks there are no ESLint warnings: PR [#157](https://github.com/tact-lang/tact/pull/157)

### Fixed

- Relative imports from parent directories: PR [#125](https://github.com/tact-lang/tact/pull/125)
- The typechecker failed to identify different types when using the `==` and `!=` operators: PR [#127](https://github.com/tact-lang/tact/pull/127)
- ESLint warnings for the whole Tact codebase: PR [#157](https://github.com/tact-lang/tact/pull/157)
- The versions of some vulnerable dependencies were bumped in `package.json` and `yarn.lock`: PR [#158](https://github.com/tact-lang/tact/pull/158) and PR [#160](https://github.com/tact-lang/tact/pull/160)

## [1.1.5] - 2023-12-01

### Added

- Continuous integration to run Tact tests on Linux, macOS and Windows: PR [#96](https://github.com/tact-lang/tact/pull/96)

### Changed

- Migration to `@ton` NPM packages: PR [#89](https://github.com/tact-lang/tact/pull/89)

### Fixed

- Struct and message identifiers need to be capitalized: PRs [#81](https://github.com/tact-lang/tact/pull/81) and [#83](https://github.com/tact-lang/tact/pull/83)
- Fixed the signature of the `checkDataSignature` function in `stdlib/std/crypto.tact`: PR [#50](https://github.com/tact-lang/tact/pull/50)
- Show location info for the internal compiler error 'Invalid types for binary operation': PR [#63](https://github.com/tact-lang/tact/pull/63)

## [1.1.4] - 2023-09-27

### Changed

- Hacked paths to support builds on Windows

## [1.1.3] - 2023-06-27

### Added

- bitwise and and or operations
- statically compile expressions with bitwise operations if possible

## [1.1.2] - 2023-04-27

### Added

- Add full ABI in bindings

## [1.1.1] - 2023-04-20

### Fixed

- Fix typescript bindings generation for custom key and value serialization formats
- Fix missing external messages in bindings

## [1.1.0] - 2023-04-19

### ⚡️ Breaking changes

- `reply` is now a method of `Contract` instead of global context and changed it's behavior if storage reserve is non-zero in contract.
- Logical expressions are now calculated differently: `&&` now does not execute right expression if left is `false` and `||` does not execute right expression if left is `true`. Before it was executed in any case. This change is made in attempt to reduce unexpected behavior.
- `OwnableTransferable` is now sends response to the sender.
- `overwrites` was renamed to `override`
- `Deployable` trait now sends non-bounceable notifications instead of bounceable ones.

### Features

- `Address` to `Address` maps
- Ability to define key and value serializations for maps
- `sha256` hashing
- `forward` and `notify` functions that can be used to send messages to other contracts using remaining value of incoming message
- `virtual` and `abstract` constants that can be shared between traits
- `storageReserve` constant in every contract that can be used to reserve some storage space by any trait
- `abstract` functions that can be implemented in contracts
- `FactoryDeployable` trait for deploying from factory contract
- `@stdlib/dns` for easier DNS resolution
- Opt-in `external` message support
- Typed `bounce` receiver and `bounce<T>` type modifier
- `commit` for committing state changes
- `inline` modifier for functions for inlining them into the caller
- Ability to define empty messages (but not structs)
- Some string-related operations are now computed at compile time if possible

### Fixed

- Signature of `preloadBits` function
- Fixed `readForwardFee` function

## [1.1.0-beta.28] - 2023-04-19

### Fixed

- Fix `func` invocation

## [1.1.0-beta.27] - 2023-04-14

### Fixed

- Remove tact-bindings binary reference

## [1.1.0-beta.26] - 2023-04-14

### Added

- Ability to define empty messages (but not structs)

## [1.1.0-beta.25] - 2023-04-14

### Added

- Support for bounced receivers for message structs

## [1.1.0-beta.24] - 2023-04-13

### Changed

- Bounced messages now skipped first 32 bits before passing it to receivers

### Fixed

- Passing optional structs as arguments

## [1.1.0-beta.23] - 2023-04-13

### Changed

- deploy trait now sends non-bounceable notifications
- changed `forward` and added bounceable and init arguments

### Added

- `Contract.notify()` non-bounceable alternative to reply

## [1.1.0-beta.22] - 2023-04-13

### Added

- `commit` function to commit state changes

## [1.1.0-beta.21] - 2023-04-13

### Fixed

- Work-around func `0.4.3` bug with pragma processing
- Fix external messages with arguments type checking

## [1.1.0-beta.20] - 2023-04-11

### Changed

- Upgrade `func` to `0.4.3`

## [1.1.0-beta.19] - 2023-04-10

### Fixed

- Fix bouncing unknown messages

## [1.1.0-beta.18] - 2023-04-10

### Added

- `FactoryDeployable` trait for deploying from factory contract

## [1.1.0-beta.17] - 2023-04-10

### Added

- Abstract functions
- Abstract and virtual constants in traits

### Changed

- Rename `overrides` to `override`
- Updated ownership transferring methods

### Removed

- Unused `public` modifier

## [1.1.0-beta.16] - 2023-04-09

### Changed

- `reply` now in contract instead of global context

## [1.1.0-beta.15] - 2023-04-09

### Added

- `asCell` to maps

## [1.1.0-beta.14] - 2023-04-09

### Fixed

- Fix `dnsResolveWallet` compilation error

## [1.1.0-beta.13] - 2023-04-09

### Added

- `dns` library
- map key and value serialization formats

## [1.1.0-beta.12] - 2023-04-08

### Fixed

- Upgrade decompiler to a `@tact-lang/opcodes@0.0.13`

## [1.1.0-beta.11] - 2023-04-08

### Fixed

- Signature of `preloadBits` function

## [1.1.0-beta.10] - 2023-04-08

### Added

- `sha256` function to compute sha256 hash of a text or byte string

## [1.1.0-beta.9] - 2023-04-02

### Added

- Opt-in external messages support

## [1.1.0-beta.8] - 2023-04-02

### Fixed

- Missing implementation of `Address` to `Address` maps

## [1.1.0-beta.7] - 2023-03-28

### Added

- `inline` modifier for functions to inline them into the caller

### Fixed

- Fix missing `method_id` in `get_abi_ipfs` and `lazy_deployment_completed`

## [1.1.0-beta.6] - 2023-03-27

### Changed

- Optimization of gas usage of low level primitives

## [1.1.0-beta.5] - 2023-03-25

### Changed

- Optimization of `String.asComment()` that tries to compute it compile time if possible

## [1.1.0-beta.4] - 2023-03-23

### Added

- Ability to compare cells

### Fixed

- Fixed contract crash when equality check involving nullable variables

### Changed

- Change logic of `&&` and `||`. Now second argument is not calculated when first argument is `false` or `true` respectively.

## [1.1.0-beta.3] - 2023-03-22

### Added

- `emit` function to emit events

### Fixed

- Fixed possible inconsistent behavior when calling mutating get methods from inside of the contract
- Fixed regression of order of functions in generated files

## [1.1.0-beta.2] - 2023-03-22

### Changed

- Tact now emits func in multiple files, optimized not only for blockchain, but also for human

## [1.1.0-beta.1] - 2023-03-20

### Fixed

- Some functions for deep structures with optionals not emitted
- Crash in bindings generator on boolean value in dictionary

## [1.1.0-beta.0] - 2023-03-14

### Fixed

- `overwrites` -> `override`
- Invalid `check` function error generation
- Error message for `address(0)`

## [1.0.0] - 2023-03-08

### Added

- `sender()` function to get message sender address

## [1.0.0-rc.13] - 2023-03-08

### Changed

- Upgrade `func` to `0.4.2`

### Fixed

- Windows paths support

## [1.0.0-rc.12] - 2023-03-03

### Fixed

- `pow` is now compile-only function

### Changed

- Use new FunC wasm bundle

## [1.0.0-rc.11] - 2023-03-02

### Added

- exported `check` function for language server support

## [1.0.0-rc.10] - 2023-03-02

### Changed

- Contracts now can be deployed only to the basic workchain unless `masterchain` set `true`
- Checking field initialization in init function

## [1.0.0-rc.9] - 2023-03-01

### Changed

- Contracts now work only with basic workchain. To enable masterchain support set `masterchain: true` in `tact.conf.json`

### Added

- `pow` function for exponentiation
- `address()` compile-time function for creating addresses from strings
- `cell()` compile-time function for creating cells from base64 strings
- `interfaces` field to ABI
- report workchain support in interfaces

## [1.0.0-rc.8] - 2023-02-27

### Added

- `logger` interface to programmatic API

## [1.0.0-rc.7] - 2023-02-27

### Added

- `verify` function to verify compiled package

## [1.0.0-rc.6] - 2023-02-26

### Fixed

- Fixing npm exports

## [1.0.0-rc.5] - 2023-02-26

### Fixed

- Fixing npm exports for typescript

## [1.0.0-rc.4] - 2023-02-26

### Fixed

- Fixing npm exports for typescript

## [1.0.0-rc.3] - 2023-02-26

### Fixed

- Fixed browser/node typings and exports
- Fixed browser environment execution

## [1.0.0-rc.2] - 2023-02-26

### Fixed

- Fixed missing `mkdirp` dependency

## [1.0.0-rc.1] - 2023-02-26

### Fixed

- Fixed cli command

## [1.0.0-rc.0] - 2023-02-26

### Added

- `@ton-lang/compiler/node` to invoke compiler from node similar how cli works
- `@ton-lang/compiler/browser` to invoke compiler from browser

### Removed

- Removed jetton library from stdlib. It would be re-introduced after 1.0 version with more thought put into it.

## [0.10.1] - 2023-02-23

### Added

- Display line and column numbers in error messages to be able to navigate to the error in the editor

### Fixed

- Execution order of struct and message fields
- `initOf` argument type checks

## [0.10.0] - 2023-02-23

### Changed

- Tact contracts are now [Argument-addressable](https://docs.tact-lang.org/ref/evolution/otp-005) meaning that they depend on init arguments and code hash only. Init function is now called when first valid message is received.
- Refactoring of allocator
- Moving contract's load function to the beginning of the execution
- Moving contract's save function to the end of the execution
- moving `debug` flag from `experimental` to `parameters` in `tact.config.json`
- Unknown fields in config are now considered an error
- Allow contracts without fields
- Typescript bindings are now working in browser and doesn't have `ton-emulator` dependency
- `map` syntax now uses `<>` instead of `[]` for future compatibility with generics

### Added

- Allow `Builder` type as a field type similar to `Cell` and `Slice`
- Allow `String` type as a field type

## [0.9.3] - 2023-02-19

### Added

- Error codes in reports
- Client-friendly typescript bindings

### Changed

- Change repository locations

## [0.9.2] - 2023-02-05

### Added

- `emptyMap()` for creating empty maps
- Allowing assigning `null` value to a map variable (same as calling `emptyMap()`)

## [0.9.1] - 2023-02-03

### Changed

- Update `dump` function to handle booleans and strings, better type checking or arguments
- Report `org.ton.debug.v0` interface if debug mode is enabled
- Update bindings generator to support `ton-emulator >= v2.1.0`

## [0.9.0] - 2023-02-02

### Added

- Importing `func` files

### Changed

- Upgrade `func` to `0.4.1`
- Enforce `func` version in generated files
- Enable critical pragmas by default
- Enable inlining in a lot of places thanks to fixed crashes in `func`

## [0.8.11] - 2023-01-28

### Fixed

- Optional `Address` fields in typescript bindings

### Added

- `Address.asSlice` for manual address parsing
- `@stdlib/content` library with `createOffchainContent` functions

### [0.8.10] - 2023-01-27

## Fixed

- `>>` and `<<` operations
- Type checking of struct constructors

## [0.8.9] - 2023-01-25

### Fixed

- Fix missing func compiler in distributive

## [0.8.8] - 2023-01-25

### Added

- TextMate Grammar for syntax highlighting

### Changed

- Embed `func` compiler to package
- Better builder types
- Moved docs to `ton-docs` repository

## [0.8.7] - 2023-01-13

### Added

- `beginTailString` and `beginStringFromBuilder` for starting a `StringBuilder`
- `Slice.asString` for converting slice to a `String` (without checks of contents)

## [0.8.6] - 2023-01-10

### Fixed

- Fixing passing non-nullable type as second argument to map's `set` operation

### Changed

- New `2022.v12` func compiler

## [0.8.5] - 2023-01-09

### Changed

- Improve gas usage in `storeBool`

## [0.8.4] - 2023-01-09

### Added

-`newAddress` function to create a new address from chain and hash -`getConfigParam` to get system configuration

## [0.8.3] - 2023-01-09

### Fixed

- Deep contract dependencies

## [0.8.2] - 2023-01-08

### Added

- `loadAddress` in `Slice`

## [0.8.1] - 2023-01-07

Fixing missing NPM release

## [0.8.0] - 2023-01-07

### Changed

- Changed message id algorithm to the one based on type signatures instead of tlb

### Added

- Dictionaries in typescript bindings
- Introduced packaging compilation step that packages a contract to a single package that can be deployed in predictable way.
- `tact-bindings` to build bindings to non-tact contracts

## [0.7.1] - 2023-01-04

### Fixed

- Assignability type checks

## [0.7.0] - 2023-01-04

### Added

- `toCell` to all structs and messages
- restored disassembler as part of a compilation flow
- `typescript` bindings parser of structs and messages

### Removed

- `abi.pack_cell` and `abi.pack_slice`

### Changed

- Updated codegen to prefix function names with a `$` to avoid clashing with system functions
- `random` and `randomInt` that are correctly initialized on first use unlike native one
- Changed the way get and init methods expect their arguments and return values to match func-like primitives

### Fixed

- non-nullable value could break the nullable variable memory representation

## [0.6.0] - 2023-01-03

### Changed

- Large bindings generator refactoring to match new `ton-core` and `ton-emulator` packages

### Added

- `Deployable` trait in `@stdlib/deploy`

## [0.5.0] - 2022-12-23

### Added

- Constants in contracts
- Global constants
- Added `SendRemainingBalance`, `SendRemainingValue`, `SendIgnoreErrors`, `SendPayGasSeparately`, `SendDestroyIfZero` constants in stdlib
- Added `emptyCell` and `emptySlice` helpers
- Added jettons example

### Changed

- `require` now accepts two arguments, second one must be a string literal that has error message. This error message then will be exported to ABI
- Optional `Address` fields are not encoded using native representation

## [0.4.0] - 2022-12-22

### Changed

- Renamed Map's `get2` to `get` and removing `get` from keywords list.

### Fixed

- Fixed missing call arguments verification

## [0.3.0] - 2022-12-22

### Added

- `String` literals and variables
- `Int.toString()` and `Int.toFloatString()`
- `StringBuilder` for gas-efficient string building
- Global compile-time `ton` function that converts string to Int during compile time.
- `checkDataSignature` similar to func `check_data_signature`
- `String.asComment` for conversion text to a comment payload
- `Resumable` trait, allows to resume contract operations once it was stopped
- Comment receiver that allows to receive arbitrary comment
- `String.asSlice` cast string to a slice for parsing
- Binary shift operators `>>` and `<<`
- `Slice.fromBase64` that converts text slice that has base64 to binary representation (both classic and url)
- `Slice.asCell`, `Builder.asCell`, `Cell.asSlice`, `Builder.asCell` convenience functions
- `Slice.loadCoins` that reads coins from slice
- `myBalance` that returns current balance of a contract before execution phase

### Changed

- `contractAddress` now accepts single argument of type `StateInit` and always produces address for workchain. Old method is renamed to `contractAddressExt`.
- `hashCell` and `hashSlice` are now extension function `hash` on `Slice` and `Cell`
- Removed some keywords such as `message`, `contract`, `init` to allow use this names as variable names
- Renamed `receiveBounced` to `bounced`

### Fixed

- Fixing importing tact with providing extension, now `import "./lib";` and `import "./lib.tact";` are equivalent.
- Fixing extension function generation
- Fixing clashing of variable names with func primitives and global functions
- Fix fallback and bounce argument type resolving
- Fixed `loadUint`/`preloadUint`
- Fixed invalid generation of `>=` and `>` operators

## [0.2.0]

### Added

- `supported_interfaces` TEP support. TACT now automatically builds a list of supported interfaces of a contract
- `IPFS`-based ABI reporting. TACT now automatically calculates and embeds ABI hash into smart contract and prepares a file to upload to IPFS.<|MERGE_RESOLUTION|>--- conflicted
+++ resolved
@@ -7,24 +7,23 @@
 
 ## [Unreleased]
 
-<<<<<<< HEAD
+### Language features
+
+- [fix] Ternary operator with struct and null: PR [#2432](https://github.com/tact-lang/tact/pull/2432)
+
+### Internal infrastructure
+
+- `internalExternalReceiversOutsideMethodsMap` have been reworked to ensure compatibility with explorers: PR [#2398](https://github.com/tact-lang/tact/pull/2398)
+
 ### Docs
 
 - Added "Learn Tact in Y minutes" and "Learn TON in Y minutes" pages to the Book: PR [#2375](https://github.com/tact-lang/tact/pull/2375)
-=======
-### Language features
-
-- [fix] Ternary operator with struct and null: PR [#2432](https://github.com/tact-lang/tact/pull/2432)
-
-### Internal infrastructure
-
-- `internalExternalReceiversOutsideMethodsMap` have been reworked to ensure compatibility with explorers: PR [#2398](https://github.com/tact-lang/tact/pull/2398)
 
 ### Release contributors
 
 - [Shvetc Andrei](https://github.com/Shvandre)
 - [Daniil Sedov](https://github.com/Gusarich)
->>>>>>> 564eb719
+- [Novus Nota](https://github.com/novusnota)
 
 ## [1.6.4] - 2025-03-18
 
