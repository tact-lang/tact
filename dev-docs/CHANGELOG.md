# Changelog

All notable changes to this project will be documented in this file.

The format is based on [Keep a Changelog](https://keepachangelog.com/en/1.0.0/),
and this project adheres to [Semantic Versioning](https://semver.org/spec/v2.0.0.html).

## [Unreleased]

### Standard Library

- Added compute phase exit code constants reserved by the Tact compiler: `TactExitCodeNullReferenceException`, `TactExitCodeInvalidSerializationPrefix`, `TactExitCodeInvalidIncomingMessage`, `TactExitCodeConstraintsError`, `TactExitCodeAccessDenied`, `TactExitCodeContractStopped`, `TactExitCodeInvalidArgument`, `TactExitCodeContractCodeNotFound`, `TactExitCodeInvalidStandardAddress`, `TactExitCodeNotBasechainAddress`: PR [#2527](https://github.com/tact-lang/tact/pull/2527)

### Docs

- Fixed code example of the `initOf` expression to highlight support for contract parameters: PR [#2550](https://github.com/tact-lang/tact/pull/2550)
<<<<<<< HEAD
- Added "Learn Tact in Y minutes" page to the Book: PR [#2375](https://github.com/tact-lang/tact/pull/2375)
=======
- Fixed the description of the Tact-reserved exit code 129 and expanded descriptions of functions that can throw it, such as `Message.fromCell()` and `Message.fromSlice()`: PR [#2604](https://github.com/tact-lang/tact/pull/2604)
>>>>>>> 33ea4646

### Release contributors

- [Novus Nota](https://github.com/novusnota)
- [skywardboundd](https://github.com/skywardboundd)

## [1.6.5] - 2025-03-28

### Language features

- Optimized `Context().sender` to use `sender()` function for better gas efficiency: PR [#2427](https://github.com/tact-lang/tact/pull/2427)
- [fix] Ternary operator with struct and null: PR [#2432](https://github.com/tact-lang/tact/pull/2432)
- [fix] Show an error message for assembly functions with the `get` attribute: PR [#2484](https://github.com/tact-lang/tact/pull/2484)
- [fix] The parser does not throw an internal compiler error if the error is reported after the end of the file: PR [#2485](https://github.com/tact-lang/tact/pull/2485)
- [fix] Always show an error when calling the `dump()` function with an argument of the unsupported `StringBuilder` type: PR [#2491](https://github.com/tact-lang/tact/pull/2491)
- [fix] The grammar now disallows the augmented assignment operators with whitespace between the operator and the equals sign: PR [#2492](https://github.com/tact-lang/tact/pull/2492)
- [fix] Generated code now short-circuits `&&=` and `||=` operators: PR [#2494](https://github.com/tact-lang/tact/pull/2494)
- [fix] Get methods that return optional contract state now work correctly: PR [#2512](https://github.com/tact-lang/tact/pull/2512)
- [fix] Get methods that return contract state for empty contracts now work correctly: PR [#2517](https://github.com/tact-lang/tact/pull/2517)
- [fix] Skip checking if the slice has been parsed completely when parsing a message (`Message.fromSlice()`) with the last field of the type `Slice as remaining`: PR [#2524](https://github.com/tact-lang/tact/pull/2524)
- [fix] The wildcard symbol (`_`) cannot be used as an identifier in any context, including struct/message fields or contract names: PR [#2519](https://github.com/tact-lang/tact/pull/2519)

### Standard Library

- Deprecated the `SendPayGasSeparately` constant in favor of `SendPayFwdFeesSeparately`: PR [#2483](https://github.com/tact-lang/tact/pull/2483)
- Time-related functions are now located in the `std/internal/time.tact` file: PR [#2507](https://github.com/tact-lang/tact/pull/2507)
- [fix] The `Stoppable` trait now uses `throwUnless` with exit code 133 instead of `require` with "Contract stopped" message: PR [#2503](https://github.com/tact-lang/tact/pull/2503)

### Code generation

- [fix] Save the contract state on early `return` from receivers: PR [#2482](https://github.com/tact-lang/tact/pull/2482)

### Internal infrastructure

- `internalExternalReceiversOutsideMethodsMap` has been reworked to ensure compatibility with explorers: PR [#2398](https://github.com/tact-lang/tact/pull/2398)

### Docs

- Fixed description of the `dump()` function, which does not support values of `StringBuilder` type: PR [#2463](https://github.com/tact-lang/tact/pull/2463)
- Explicitly stated that structs cannot be empty, while message structs can: PR [#2464](https://github.com/tact-lang/tact/pull/2464)
- Fixed description of the `contractAddressExt()` function, which currently does not resolve constant values at compile-time and allows specifying arbitrary `chain` IDs: PR [#2497](https://github.com/tact-lang/tact/pull/2497)
- Fixed description of `getOriginalFwdFee()` and `Context.readForwardFee()` functions, where the latter calls the former at the end of its execution: PR [#2521](https://github.com/tact-lang/tact/pull/2521)

### Release contributors

- [Shvetc Andrei](https://github.com/Shvandre)
- [Daniil Sedov](https://github.com/Gusarich)
- [Novus Nota](https://github.com/novusnota)
- [Petr Makhnev](https://github.com/i582)
- [skywardboundd](https://github.com/skywardboundd)
- [Anton Trunov](https://github.com/anton-trunov)

### Special thanks

- [Ilya Aksakov](https://github.com/lexent3010) and the [RSquad](https://github.com/rsquad) team

## [1.6.4] - 2025-03-18

### Language features

- Applied parameters rearrangement only for ASM methods with a single parameter to avoid confusion: PR [#2410](https://github.com/tact-lang/tact/pull/2410)
- Reduced gas usage for contracts with some special cases of binary and fallback receivers: PR [#2396](https://github.com/tact-lang/tact/pull/2396)

### Standard Library

- Added `forceWorkchain()` function: PR [#2387](https://github.com/tact-lang/tact/pull/2387)

#### Compilation report

- [fix] TL-B for `Address?` is not `Maybe Address`, but plain `Address`: PR [#2386](https://github.com/tact-lang/tact/pull/2386)

### Internal infrastructure

- Removed `postinstall` from `package.json` to not run scripts with dev dependencies on the user side: PR [#2382](https://github.com/tact-lang/tact/pull/2382)

### Internal infrastructure

- Removed `postinstall` from `package.json` to not run scripts with dev dependencies on the user side: PR [#2382](https://github.com/tact-lang/tact/pull/2382)

### Docs

- Removed the "gas-expensive" badge from `checkSignature()` and `checkDataSignature()` functions and added a caution note when they do become expensive (from 11th call): PR [#2380](https://github.com/tact-lang/tact/pull/2380)
- Fixed descriptions of `Slice.asString()` and `String.asSlice()` functions: PR [#2391](https://github.com/tact-lang/tact/pull/2391)
- Split Core libraries in the reference: `core-common` and `core-advanced` were removed, and their contents were distributed across other libraries; `core-crypto`, `core-contextstate`, `core-send`, `core-gas`, and `core-addresses` were introduced: PR [#2391](https://github.com/tact-lang/tact/pull/2391)
- Added documentation for `BasechainAddress`, `emptyBasechainAddress`, `newBasechainAddress`, `contractBasechainAddress`, `Builder.storeBasechainAddress`: PR [#2411](https://github.com/tact-lang/tact/pull/2411)

### Release contributors

- [Novus Nota](https://github.com/novusnota)
- [Anton Trunov](https://github.com/anton-trunov)
- [Maksim Lagus](https://github.com/Kaladin13)
- [Petr Makhnev](https://github.com/i582)
- [verytactical](https://github.com/verytactical)

## [1.6.3] - 2025-03-12

### Compiler configuration

- Added `internalExternalReceiversOutsideMethodsMap` config option as part of optimization options to protect potentially unwanted optimization: PR [#2370](https://github.com/tact-lang/tact/pull/2370)

### Standard Library

- Added `forceBasechain()` function: PR [#2330](https://github.com/tact-lang/tact/pull/2330)

### Internal infrastructure

- Removed old parser: PR [#2365](https://github.com/tact-lang/tact/pull/2365)

### Docs

- Added descriptions for `&&=`, `||=`, `>>=` and `<<=` augmented assignment operators: PR [#2328](https://github.com/tact-lang/tact/pull/2328)
- Added gas best practices page: PR [#2342](https://github.com/tact-lang/tact/pull/2342)
- Documented semantics of empty contract parameters: PR [#2346](https://github.com/tact-lang/tact/pull/2346)
- Deprecated `Deployable` and `FactoryDeployable` traits in favor of `null` message body `receive()` and a `cashback()` function: PR [#2354](https://github.com/tact-lang/tact/pull/2354)
- Documented new exit code and opcode records in TypeScript wrappers: PR [#2348](https://github.com/tact-lang/tact/pull/2348)

### Release contributors

- [Novus Nota](https://github.com/novusnota)
- [Maksim Lagus](https://github.com/Kaladin13)
- [verytactical](https://github.com/verytactical)
- [Shvetc Andrei](https://github.com/Shvandre)
- [Petr Makhnev](https://github.com/i582)

## [1.6.2] - 2025-03-06

### Language features

- [fix] Empty `init()` is not implicitly inserted when empty contract parameters are present: PR [#2314](https://github.com/tact-lang/tact/pull/2314)

### Standard Library

- Add doc comments for the functions and structs in `/libs`: PR [#2308](https://github.com/tact-lang/tact/pull/2308)
- Add the `Slice.skipRef`, `Slice.skipMaybeRef`, `Slice.skipBool`, `Slice.skipCoins`, `Slice.skipVarUint16`, `Slice.skipVarInt16`, `Slice.skipVarUint32`, `Slice.skipVarInt32`, `Slice.skipAddress` functions: PR [#2305](https://github.com/tact-lang/tact/pull/2305)

### Error reporting

- [fix] Don't give an error for a small enough type for bounce receiver: PR [#2300](https://github.com/tact-lang/tact/pull/2300)

### TypeScript wrappers

- [fix] Getters are called by their named and not method_id if it is not explicitly set: PR [#2299](https://github.com/tact-lang/tact/issues/2299)
- Contract constructors are public now: PR [#2290](https://github.com/tact-lang/tact/issues/2290)

### Release contributors

- [Petr Makhnev](https://github.com/i582)
- [verytactical](https://github.com/verytactical)
- [Maksim Lagus](https://github.com/Kaladin13)
- [Shvetc Andrei](https://github.com/Shvandre)
- [Daniil Sedov](https://github.com/Gusarich)
- [Novus Nota](https://github.com/novusnota)

## [1.6.1] - 2025-03-04

### Language features

- [fix] The `toCell()` method called in a receiver on a contract field that is a struct is now handled correctly: PR [#2186](https://github.com/tact-lang/tact/pull/2186)
- [fix] Support for multiple wildcard function parameters: PR [#2188](https://github.com/tact-lang/tact/pull/2188)

### Standard Library

- Add the `StateInit.hasSameBasechainAddress` function: PR [#2187](https://github.com/tact-lang/tact/pull/2187)
- Add doc comments for most functions and structs: PR [#2267](https://github.com/tact-lang/tact/pull/2267)
- Add the `cashback` function: PR [#2241](https://github.com/tact-lang/tact/pull/2241)

### TypeScript wrappers

- Export message opcodes and exit codes: PR [#2081](https://github.com/tact-lang/tact/issues/2081)

### Code generation

- Contract load function is inlined: PR [#2101](https://github.com/tact-lang/tact/pull/2101)

### TypeScript third-party API

- Export more API from `index.ts`, including AST, context, parser, build pipeline, and typechecker functions: PR [#2196](https://github.com/tact-lang/tact/pull/2196)

### Internal infrastructure

- Do not add `.code` to the file names of the generated FunC, Fift, and disassembled Fift: PR [#2103](https://github.com/tact-lang/tact/pull/2103)
- Moved `benchmarks` to separate folder from tests, added CLI utilities for them: PR [#2234](https://github.com/tact-lang/tact/pull/2234)

### Release contributors

- [Anton Trunov](https://github.com/anton-trunov)
- [Daniil Sedov](https://github.com/Gusarich)
- [Petr Makhnev](https://github.com/i582)
- [Jesús Héctor Domínguez Sánchez](https://github.com/jeshecdom)
- [verytactical](https://github.com/verytactical)
- [Shvetc Andrei](https://github.com/Shvandre)
- [Maksim Lagus](https://github.com/Kaladin13)
- [Novus Nota](https://github.com/novusnota)

## [1.6.0] - 2025-02-28

### Language features

- Added `&&=`, `||=`, `>>=` and `<<=` augmented assignment operators: PR [#853](https://github.com/tact-lang/tact/pull/853)
- Added non-nested `let`-destructuring of structs and messages: PR [#856](https://github.com/tact-lang/tact/pull/856), PR [#964](https://github.com/tact-lang/tact/pull/964), PR [#969](https://github.com/tact-lang/tact/pull/969)
- Introduced the ability to specify a compile-time _method ID_ expression for getters: PR [#922](https://github.com/tact-lang/tact/pull/922) and PR [#932](https://github.com/tact-lang/tact/pull/932)
- Ability to specify a compile-time message opcode _expression_: PR [#1188](https://github.com/tact-lang/tact/pull/1188)
- The maps methods have been extended with the new `replace` and `replaceGet`: PR [#941](https://github.com/tact-lang/tact/pull/941)
- Added support for block statements: PR [#1334](https://github.com/tact-lang/tact/pull/1334)
- Added the new `codeOf` expression to get the code of child contracts: PR [#1948](https://github.com/tact-lang/tact/pull/1948)
- Optional types for `self` argument in `extends mutates` functions are now allowed: PR [#854](https://github.com/tact-lang/tact/pull/854)
- Stop automatically validates all addresses when receiving/sending messages or using address manipulating functions: PR [#1207](https://github.com/tact-lang/tact/pull/1207)
- Removed `org.ton.chain.any.v0` interface: PR [#1207](https://github.com/tact-lang/tact/pull/1207)
- Don't generate the `lazy_deployment_completed` getter by default: PR [#1717](https://github.com/tact-lang/tact/pull/1717)
- To reduce gas usage, Tact no longer stores the parent contract code in the system cell that holds all the child contract codes used in `initOf`. Instead, the `MYCODE` instruction is used: PR [#1213](https://github.com/tact-lang/tact/pull/1213)
- Trait fields can now have serialization specifiers: PR [#1303](https://github.com/tact-lang/tact/pull/1303)
- Calling methods on `null` when `self` is of an optional type is now allowed: PR [#1567](https://github.com/tact-lang/tact/pull/1567)
- Constants and trait constants can now depend on each other: PR [#1622](https://github.com/tact-lang/tact/pull/1622)
- Support overriding constants and methods of the `BaseTrait` trait: PR [#1591](https://github.com/tact-lang/tact/pull/1591)
- Introduced contract parameters as a replacement for the lazy initialization via the `init()` function: PR [#1985](https://github.com/tact-lang/tact/pull/1985), PR [#2071](https://github.com/tact-lang/tact/pull/2071)
- [fix] Collisions in getter method IDs are now handled and reported correctly: PR [#875](https://github.com/tact-lang/tact/pull/875), PR [#1052](https://github.com/tact-lang/tact/pull/1052)
- [fix] The `as coins` map value serialization type is now handled correctly: PR [#987](https://github.com/tact-lang/tact/pull/987)
- [fix] Fixed type checking of `foreach` loops in trait methods: PR [#1017](https://github.com/tact-lang/tact/pull/1017)
- [fix] The `sha256()` function no longer throws on statically known strings of any length: PR [#907](https://github.com/tact-lang/tact/pull/907)
- [fix] The `foreach` loop now correctly handles the `as coins` map value serialization type: PR [#1186](https://github.com/tact-lang/tact/pull/1186)
- [fix] The typechecker now rejects integer map key types with variable width (`coins`, `varint16`, `varint32`, `varuint16`, `varuint32`): PR [#1276](https://github.com/tact-lang/tact/pull/1276)
- [fix] The typechecker now rejects `as remaining` fields in the middle of contract storage: PR [#1301](https://github.com/tact-lang/tact/pull/1301)
- [fix] The `override` modifier for functions without the corresponding super-function is not allowed: PR [#1302](https://github.com/tact-lang/tact/pull/1302)
- [fix] The `override` modifier for constants without the corresponding super-constant is not allowed: PR [#1591](https://github.com/tact-lang/tact/pull/1591)
- [fix] Allowed importing FunC files with `.func` extension: PR [#1451](https://github.com/tact-lang/tact/pull/1451)
- [fix] Bit shift FunC compilation errors for incorrect bit widths: PR [#1453](https://github.com/tact-lang/tact/pull/1453)
- [fix] Process `else if` statements during constant evaluation: PR [#1500](https://github.com/tact-lang/tact/pull/1500)
- [fix] Incorrect arithmetic bit shift operations optimizations: PR [#1501](https://github.com/tact-lang/tact/pull/1501)
- [fix] Throwing from functions with non-trivial branching in the `try` statement: PR [#1501](https://github.com/tact-lang/tact/pull/1501)
- [fix] Forbid reading and writing to self in contract init function: PR [#1482](https://github.com/tact-lang/tact/pull/1482)
- [fix] Support for using a constant within another constant and for the default value of a struct field before constant declaration: PR [#1478](https://github.com/tact-lang/tact/pull/1478)
- [fix] Incorrect call generation to a mutation function: PR [#1608](https://github.com/tact-lang/tact/pull/1608)
- [fix] Runtime calls to `sha256()` now work for arbitrary _strings_ with length >= 128: PR [#1626](https://github.com/tact-lang/tact/pull/1626)
- [fix] Runtime calls to `sha256()` now work for arbitrary _slices_ with length >= 128: PR [#1936](https://github.com/tact-lang/tact/pull/1936)
- [fix] Forbid traits inherit implicitly from `BaseTrait`: PR [#1591](https://github.com/tact-lang/tact/pull/1591)
- [fix] Check map types for the `deepEquals` method: PR [#1718](https://github.com/tact-lang/tact/pull/1718)
- [fix] Generate the fallback receiver for external messages: PR [#1926](https://github.com/tact-lang/tact/pull/1926)
- [fix] Destruct statement for struct with nested struct fields: PR [#2084](https://github.com/tact-lang/tact/pull/2084)

### Standard Library

- **BREAKING CHANGE:** `Context.bounced` field was replaced with the `Context.bounceable` field: PR [#1934](https://github.com/tact-lang/tact/pull/1934)
- Added the `message()` function to optimize message sending without deploying a contract: PR [#1999](https://github.com/tact-lang/tact/pull/1999)
- Added the `deploy()` function to optimize the deployment of a child contract: PR [#1832](https://github.com/tact-lang/tact/pull/1832)
- Introduced the new `SendDefaultMode` send mode constant: PR [#1010](https://github.com/tact-lang/tact/pull/1010)
- Added the `VarInt16`, `VarInt32`, `VarUint16`, `VarUint32` integer serialization types and the corresponding `storeVarInt16`, `storeVarUint16`, `storeVarInt32`, `storeVarUint32` methods for the `Builder` type: PR [#1186](https://github.com/tact-lang/tact/pull/1186), PR [#1274](https://github.com/tact-lang/tact/pull/1274)
- Added `loadVarInt16`, `loadVarUint16`, `loadVarInt32`, and `loadVarUint32` methods for the `Slice` type: PR [#1667](https://github.com/tact-lang/tact/pull/1667)
- Added new functions in stdlib: `Builder.depth`, `Slice.skipLastBits`, `Slice.firstBits`, `Slice.lastBits`, `Slice.depth`, `Cell.computeDataSize`, `Slice.computeDataSize`, `Cell.depth`, `curLt`, `blockLt`, `setGasLimit`, `getSeed`, `setSeed`, `myCode`, `sign`, `divc`, `muldivc`, `mulShiftRight`, `mulShiftRightRound`, `mulShiftRightCeil`, `sqrt`, `Slice.loadMaybeRef`, `Slice.preloadMaybeRef`: PR [#986](https://github.com/tact-lang/tact/pull/986), PR [#2040](https://github.com/tact-lang/tact/pull/2040)
- Added new functions `Slice.asAddress`, `Slice.asAddressUnsafe` and `contractHash`: PR [#1766](https://github.com/tact-lang/tact/pull/1766)
- Added new functions `throwIf` and `throwUnless` and deprecated their aliases `nativeThrowIf` and `nativeThrowUnless`: PR [#1974](https://github.com/tact-lang/tact/pull/1974)
- Added the `BasechainAddress` type as a more optimized version of the `Address` type. And also the `emptyBasechainAddress`, `newBasechainAddress`, `contractBasechainAddress`, `Builder.storeBasechainAddress` functions: PR [#2035](https://github.com/tact-lang/tact/pull/2035)
- Added the `Slice.hashData()` and `String.hashData()` functions: PR [#2039](https://github.com/tact-lang/tact/pull/2039)
- Optimized the `emptyCell()` and `emptySlice()` functions: PR [#1696](https://github.com/tact-lang/tact/pull/1696)
- The `Int.toString` function now consumes up to 64% less gas: PR [#1837](https://github.com/tact-lang/tact/pull/1837)
- The `Int.toFloatString` now consumes up to 62% less gas: PR [#1956](https://github.com/tact-lang/tact/pull/1956)

### Error reporting

- Removed duplicate line and column info from error messages: PR [#1362](https://github.com/tact-lang/tact/pull/1362)
- Improved the error message for the missing message field error message for bounced types: PR [#1111](https://github.com/tact-lang/tact/pull/1111)
- Improved the error message for the `unresolved name` error: PR [#1595](https://github.com/tact-lang/tact/pull/1595)
- Improved the error message for the `unresolved global function` error: PR [#1610](https://github.com/tact-lang/tact/pull/1610)
- Improved the error message for the `extend function without parameters` error: PR [#1624](https://github.com/tact-lang/tact/pull/1624)
- The error message for invalid type for function argument now shows the expected type: PR [#1738](https://github.com/tact-lang/tact/pull/1738)
- The error message for the reserved `self` function parameter now suggests using the `extends` function modifier: PR [#1737](https://github.com/tact-lang/tact/pull/1737)
- Improved the error message for the undefined type error: PR [#2005](https://github.com/tact-lang/tact/pull/2005)
- 'The "remainder" field can only be the last field:' inspection now shows location: PR [#1300](https://github.com/tact-lang/tact/pull/1300)
- Remove "remainder" from error messages: PR [#1699](https://github.com/tact-lang/tact/pull/1699)
- Show better error for fields with a contract type: PR [#2011](https://github.com/tact-lang/tact/pull/2011)
- Show stack trace of a compiler error only in verbose mode: PR [#1375](https://github.com/tact-lang/tact/pull/1375)
- Improved error messages for empty `bounced()` and `bounced("string")` receivers which are both not allowed: PR [#1998](https://github.com/tact-lang/tact/pull/1998)
- [fix] Show error on circular trait dependencies: PR [#1452](https://github.com/tact-lang/tact/pull/1452)
- [fix] Error message for comment (text) receivers with 124 bytes or more: PR [#1711](https://github.com/tact-lang/tact/pull/1711)

### TypeScript wrappers

- Module- and contract-level Tact constants get their counter-parts in the generated TS wrappers: PR [#2043](https://github.com/tact-lang/tact/pull/2043)
- TS wrappers now use `const` where possible for variable declarations: PR [#1292](https://github.com/tact-lang/tact/pull/1292)
- [fix] Non-null struct fields after null ones are treated correctly in Sandbox tests after updating `@ton/core` to 0.59.0: PR [#933](https://github.com/tact-lang/tact/pull/933)
- [fix] Messages with single quote are treated correctly: PR [#1106](https://github.com/tact-lang/tact/pull/1106)
- [fix] The name clash for init-functions of the form `init(init: Init)`: PR [#1709](https://github.com/tact-lang/tact/pull/1709)

### Compiler configuration

- **BREAKING CHANGE:** Removed the `enabledMasterchain` compiler config option from `tact.config.json`: PR [#1207](https://github.com/tact-lang/tact/pull/1207)
- Added `nullChecks` config option to disable run-time null checks for the `!!` operator to save gas: PR [#1660](https://github.com/tact-lang/tact/pull/1660)

### Tooling

#### `tact` CLI

- The new `--output` CLI flag for specifying custom output directory in the single-contract compilation: PR [#1793](https://github.com/tact-lang/tact/pull/1793)
- The new `-w` / `--watch` CLI flags to watch for changes in the project and automatically recompile it: PR [#1844](https://github.com/tact-lang/tact/pull/1844)
- [fix] Fix the `--help` output (`--project` to `--projects`): PR [#1419](https://github.com/tact-lang/tact/pull/1419)

#### `unboc` CLI

- Introduced `unboc`: a standalone CLI utility to expose Tact's TVM disassembler: PR [#1259](https://github.com/tact-lang/tact/pull/1259)
- Bump used `@tact-lang/opcode` version to `0.3`, which fixes many issues in CI runs: PR [#1922](https://github.com/tact-lang/tact/pull/1922)

#### Compilation report

- The generated error codes are now formatted as a list: PR [#1051](https://github.com/tact-lang/tact/pull/1051)
- [fix] Contract data types in compilation reports are now generated correctly: PR [#2004](https://github.com/tact-lang/tact/pull/2004)

### TypeScript third-party API

- The `parseImports` function now returns AST import nodes instead of raw strings: PR [#966](https://github.com/tact-lang/tact/pull/966)
- Unified `StatementTry` and `StatementTryCatch` AST nodes: PR [#1418](https://github.com/tact-lang/tact/pull/1418)
- [fix] AST printer: format empty blocks without extra empty line: PR [#1346](https://github.com/tact-lang/tact/pull/1346)
- [fix] AST printer: support `AstTypedParameter` AST node: PR [#1347](https://github.com/tact-lang/tact/pull/1347)

### Internal infrastructure

- Added alternative parser: PR [#1258](https://github.com/tact-lang/tact/pull/1258)
- New CSpell dictionaries: TVM instructions and adjusted list of Fift words: PR [#881](https://github.com/tact-lang/tact/pull/881)
- Utility for logging errors in code that was supposed to be unreachable: PR [#991](https://github.com/tact-lang/tact/pull/991)
- Remove unused typechecker wrapper with the file `check.ts` it is contained in: PR [#1313](https://github.com/tact-lang/tact/pull/1313)
- The internal `crc16` function is now verifiable and covered with tests: PR [#1739](https://github.com/tact-lang/tact/pull/1739)
- All generated FunC code is combined into a single file: PR [#1698](https://github.com/tact-lang/tact/pull/1698)

### Code generation

- Make `msg_bounced` last parameter of `*_contract_router_internal` for better code generation: PR [#1585](https://github.com/tact-lang/tact/pull/1585)
- Inline `*_contract_init` function: PR [#1589](https://github.com/tact-lang/tact/pull/1589)
- Rearrange parameters of some `asm` methods in the order described in `AsmShuffle`: PR [#1702](https://github.com/tact-lang/tact/pull/1702)
- Struct serialization and parsing functions are now inlined more aggressively to save gas: PR [#2016](https://github.com/tact-lang/tact/pull/2016)
- `NOP` instructions and empty asm functions are now optimized: PR [#1959](https://github.com/tact-lang/tact/pull/1959)
- Contracts are now compiled with custom optimized function selector with a shortcut for `recv_internal` and `recv_external`: PR [#2038](https://github.com/tact-lang/tact/pull/2038)
- Contract receivers do not update the contract data cell at the end of execution if the receiver does not modify the contract storage: PR [#2067](https://github.com/tact-lang/tact/pull/2067), PR [#2077](https://github.com/tact-lang/tact/pull/2077)
- [fix] Fixed code generation for `self` argument in optional struct methods: PR [#1284](https://github.com/tact-lang/tact/pull/1284)
- [fix] Fixed `initOf` with dependency in a global function used inside `init()`: PR [#2027](https://github.com/tact-lang/tact/pull/2027)

### Docs

- Prevent inline code snippets from changing their background color: PR [#935](https://github.com/tact-lang/tact/pull/935)
- Added the `description` property to the frontmatter of each page for better SEO: PR [#916](https://github.com/tact-lang/tact/pull/916)
- Added Google Analytics tags per every page: PR [#921](https://github.com/tact-lang/tact/pull/921)
- Added Ston.fi cookbook: PR [#956](https://github.com/tact-lang/tact/pull/956)
- Added NFTs cookbook: PR [#958](https://github.com/tact-lang/tact/pull/958), PR [#1747](https://github.com/tact-lang/tact/pull/1747)
- Added security best practices: PR [#1070](https://github.com/tact-lang/tact/pull/1070)
- Added automatic links to Web IDE from all code blocks: PR [#994](https://github.com/tact-lang/tact/pull/994)
- Added initial semi-automated Chinese translation of the documentation: PR [#942](https://github.com/tact-lang/tact/pull/942)
- Documented `preloadRef` method for the `Slice` type: PR [#1044](https://github.com/tact-lang/tact/pull/1044)
- Added DeDust cookbook: PR [#954](https://github.com/tact-lang/tact/pull/954)
- Described the limit for deeply nested expressions: PR [#1101](https://github.com/tact-lang/tact/pull/1101)
- Completely overhauled the exit codes page: PR [#978](https://github.com/tact-lang/tact/pull/978)
- Enhanced Jettons Cookbook page: PR [#944](https://github.com/tact-lang/tact/pull/944)
- Added a note that `compilables/` can sometimes be used over `wrappers/` in Blueprint projects: PR [#1112](https://github.com/tact-lang/tact/pull/1112)
- Changed the layout of tables, updated syntax highlighting, and added Chinese translations of sidebar separators: PR [#916](https://github.com/tact-lang/tact/pull/916)
- Fixed handling of next and previous page links at the bottom of the pages when there's a separator item in the sidebar: PR [#949](https://github.com/tact-lang/tact/pull/949)
- Enabled compilation of examples in `data-structures.mdx` and across Cookbook: PR [#917](https://github.com/tact-lang/tact/pull/917)
- Removed the Programmatic API page due to frequent changes. To use the API, please refer to the compiler sources: PR [#1184](https://github.com/tact-lang/tact/pull/1184)
- Added a link to the article by CertiK to the Security best practices page: PR [#1185](https://github.com/tact-lang/tact/pull/1185)
- Added a note on `dump()` being computationally expensive: PR [#1189](https://github.com/tact-lang/tact/pull/1189)
- Fixed links in Chinese translation: PR [#1206](https://github.com/tact-lang/tact/pull/1206)
- Added a note on 255 being the maximum number of messages that can be sent during the action phase: PR [#1237](https://github.com/tact-lang/tact/pull/1237)
- Added on-chain metadata creation for NFTs and Jettons to the cookbook: PR [#1236](https://github.com/tact-lang/tact/pull/1236)
- Documented that identifiers cannot start with `__gen` or `__tact`, and cannot contain Unicode characters apart from the small subset `a-zA-Z0-9_`: PR [#1312](https://github.com/tact-lang/tact/pull/1312)
- Added signatures for map methods, such as `.get()`, `.exists()`, `.set()`, `.replace()`, `.replaceGet()`, `.del()`, `.isEmpty()`, `.deepEquals()`, `.asCell()`: PR [#1352](https://github.com/tact-lang/tact/pull/1352)
- Added a compilation-related page with the description of the compilation report: PR [#1309](https://github.com/tact-lang/tact/pull/1309), PR [#1387](https://github.com/tact-lang/tact/pull/1387)
- Documented `BaseTrait` and methods in stdlib code: PR [#1296](https://github.com/tact-lang/tact/pull/1296)
- Documented how storage variables get updated in relation to the `init()` function: PR [#1311](https://github.com/tact-lang/tact/pull/1311)
- Documented compiler upgrades in Blueprint and other Tact projects: PR [#1560](https://github.com/tact-lang/tact/pull/1560)
- Illustrated how nested maps can be created: PR [#1593](https://github.com/tact-lang/tact/pull/1593)
- Improved Chinese localization of the documentation: PR [#1642](https://github.com/tact-lang/tact/pull/1642)
- Removed the notion of the non-standard TL-B syntax `remainder<X>`: PR [#1599](https://github.com/tact-lang/tact/pull/1599)
- Added description of `.boc`, `.ts`, `.abi`, and `.pkg` files and completed Compilation page: PR [#1676](https://github.com/tact-lang/tact/pull/1676)
- Marked gas-expensive functions and expressions: PR [#1703](https://github.com/tact-lang/tact/pull/1703)
- Added a Security audits page, with the first assessment from the Trail of Bits: PR [#1791](https://github.com/tact-lang/tact/pull/1791)
- Listed functions with implicit mode and further clarified the interactions of message-sending functions and their modes: PR [#1634](https://github.com/tact-lang/tact/pull/1634)
- Added `Deployable` trait to all contracts in the Cookbook: PR [#1906](https://github.com/tact-lang/tact/pull/1906)
- Added a note on the Debug page about high gas use of functions enabled with debug mode: PR [#1938](https://github.com/tact-lang/tact/pull/1938)
- Added a note on the Assembly functions page regarding the ordering of fields in stdlib structures: PR [#1976](https://github.com/tact-lang/tact/pull/1976)
- Added a link to Awesome Tact after the Ecosystem section: PR [#2015](https://github.com/tact-lang/tact/pull/2015)
- Updated VSCode page in the Ecosystem with the new extension and language server: PR [#2031](https://github.com/tact-lang/tact/pull/2031)
- Updated contracts in `./examples`: PR [#2008](https://github.com/tact-lang/tact/pull/2008)
- Added `Upgradable` and `DelayedUpgradable` traits to the Cookbook: PR [#1896](https://github.com/tact-lang/tact/pull/1896), PR [#2079](https://github.com/tact-lang/tact/pull/2079)

### Release contributors

- [Aliaksandr Bahdanau](https://github.com/a-bahdanau)
- [Anton Trunov](https://github.com/anton-trunov)
- [Daniil Sedov](https://github.com/Gusarich)
- [Danil Ovchinnikov](https://github.com/Danil42Russia)
- [Esorat](https://github.com/Esorat)
- [Georgiy Komarov](https://github.com/jubnzv)
- [Ikko Eltociear Ashimine](https://github.com/eltociear)
- [Jesús Héctor Domínguez Sánchez](https://github.com/jeshecdom)
- [Maksim Lagus](https://github.com/Kaladin13)
- [Novus Nota](https://github.com/novusnota)
- [Petr Makhnev](https://github.com/i582)
- [Shvetc Andrei](https://github.com/Shvandre)
- [Vodka2134156](https://github.com/Vodka2134156)
- [Vsevolod](https://github.com/sraibaby)
- [sansx](https://github.com/sansx)
- [verytactical](https://github.com/verytactical)
- [xpyctumo](https://github.com/xpyctumo)

## [1.5.4] - 2025-02-04

### Fixed

- Allowed importing FunC files with `.func` extension. Resolves the `TOB-TACT-1` issue
- Issue understandable error on circular trait dependencies. Resolves the `TOB-TACT-2` issue
- Forbade accessing files via symlinks. Resolves the `TOB-TACT-3` issue
- Bit shift FunC compilation errors for incorrect bit widths. Partially resolves the `TOB-TACT-5` issue
- Streamlined `renameModuleItems` function. Resolves the `TOB-TACT-6` issue
- Documented the parser limitations for nested expressions. Alleviates the `TOB-TACT-7` issue
- Bit shift FunC compilation errors for incorrect bit widths
- Throwing from functions with non-trivial branching in the `try` statement

### Notes

Handling the Unicode in the Tact grammar as per the `TOB-TACT-4` issue has been left unchanged and will be addressed in the future Tact releases.

### Release contributors

- [Anton Trunov](https://github.com/anton-trunov): security audit fixes
- [@verytactical](https://github.com/verytactical): internal review of the security audit fixes
- [Trail of Bits](https://www.trailofbits.com): the security audit of the Tact compiler v1.5.0 (commit 0106ea14857bcf3c40dd10135243d0de96012871) and the audit of the fixes

## [1.5.3] - 2024-11-28

### Changed

- Replaced `Set.isSubsetOf()` with `isSubsetOf()` to support Node.js ≥18 and <22: PR [#1009](https://github.com/tact-lang/tact/pull/1009)

### Release contributors

- [Novus Nota](https://github.com/novusnota)

## [1.5.2] - 2024-09-25

### Fixed

- `asm` functions now support full range of Fift-asm syntax: PR [#855](https://github.com/tact-lang/tact/pull/855), PR [#1061](https://github.com/tact-lang/tact/pull/1061)

- Fix `npm` installations of Tact compiler or any of the packages depending on it by hiding unnecessary post-install runs of `husky`: PR [#870](https://github.com/tact-lang/tact/pull/870)

### Release contributors

- [Novus Nota](https://github.com/novusnota)

## [1.5.1] - 2024-09-18

### Added

- The `engines` property in `package.json` and its strict checking to ensure minimal required Node.js version is 22: PR [#847](https://github.com/tact-lang/tact/pull/847)

### Changed

- CI now does matrix tests with [Blueprint](https://github.com/ton-org/blueprint) and `npm`, `yarn`, `pnpm`, and `bun` package managers: PR [#848](https://github.com/tact-lang/tact/pull/848)

### Release contributors

- [Jesús Héctor Domínguez Sánchez](https://github.com/jeshecdom)
- [Novus Nota](https://github.com/novusnota)

## [1.5.0] - 2024-09-15

### Added

- The `exists` method for the `Map` type: PR [#581](https://github.com/tact-lang/tact/pull/581), PR [#938](https://github.com/tact-lang/tact/pull/938)
- The `storeBit` method for `Builder` type and the `loadBit` method for `Slice` type: PR [#699](https://github.com/tact-lang/tact/pull/699), PR [#936](https://github.com/tact-lang/tact/pull/936)
- The `toSlice` method for structs and messages: PR [#630](https://github.com/tact-lang/tact/pull/630), PR [#936](https://github.com/tact-lang/tact/pull/936)
- Wider range of serialization options for integers — `uint1` through `uint256` and `int1` through `int257`: PR [#558](https://github.com/tact-lang/tact/pull/558), PR [#937](https://github.com/tact-lang/tact/pull/937)
- The `deepEquals` method for the `Map` type: PR [#637](https://github.com/tact-lang/tact/pull/637), PR [#939](https://github.com/tact-lang/tact/pull/939)
- `asm` bodies for module-level functions: PR [#769](https://github.com/tact-lang/tact/pull/769), PR [#825](https://github.com/tact-lang/tact/pull/825)
- Corresponding stdlib functions for new TVM instructions from 2023.07 and 2024.04 upgrades: PR [#331](https://github.com/tact-lang/tact/pull/331), PR [#1062](https://github.com/tact-lang/tact/pull/1062). Added the `storeBuilder` extension function and `gasConsumed`, `getComputeFee`, `getStorageFee`, `getForwardFee`, `getSimpleComputeFee`, `getSimpleForwardFee`, `getOriginalFwdFee`, `myStorageDue` functions.
- `slice`, `rawSlice`, `ascii` and `crc32` built-in functions: PR [#787](https://github.com/tact-lang/tact/pull/787), PR [#799](https://github.com/tact-lang/tact/pull/799), PR [#951](https://github.com/tact-lang/tact/pull/951)
- `Builder.storeMaybeRef`, `parseStdAddress` and `parseVarAddress` stdlib functions: PR [#793](https://github.com/tact-lang/tact/pull/793), PR [#950](https://github.com/tact-lang/tact/pull/950)
- The compiler development guide: PR [#833](https://github.com/tact-lang/tact/pull/833)
- Constant evaluator now uses an interpreter: PR [#664](https://github.com/tact-lang/tact/pull/664). This allows calls to user-defined functions and references to declared global constants.

### Changed

- Allow omitting semicolons in contract/trait declarations and definitions: PR [#718](https://github.com/tact-lang/tact/pull/718)
- Compiler Tests are now using `@ton/sandbox` instead of `@tact-lang/emulator`: PR [#651](https://github.com/tact-lang/tact/pull/651)
- The minimal required Node.js version is bumped to 22: PR [#769](https://github.com/tact-lang/tact/pull/769)

### Fixed

- Traits can override inherited abstract functions: PR [#724](https://github.com/tact-lang/tact/pull/724)
- Fix code generation bug for maps from unsigned integers to Boolean values: PR [#725](https://github.com/tact-lang/tact/pull/725)
- Compiler failure when `toString` gets called as a static function and not a method: PR [#745](https://github.com/tact-lang/tact/pull/745)
- Tact AST keeps the original format of integer literals (hex/dec/oct/bin): PR [#771](https://github.com/tact-lang/tact/pull/771)
- Message opcodes are now checked if they fit into 32 bits: PR [#771](https://github.com/tact-lang/tact/pull/771)
- Disallow zero binary message opcodes as those are reserved for text messages: PR [#786](https://github.com/tact-lang/tact/pull/786)
- Return-statements in `init()` function do not cause FunC compilation error anymore: PR [#794](https://github.com/tact-lang/tact/pull/794)
- `emptyMap()` in equality comparison expressions does not cause code generation failures: PR [#814](https://github.com/tact-lang/tact/pull/814)
- Maps with `coins` as value type are now correctly handled in structs: PR [#821](https://github.com/tact-lang/tact/pull/821)
- Contract method calls in return statements: PR [#829](https://github.com/tact-lang/tact/pull/829)
- Disallow initializers for trait storage fields: PR [#831](https://github.com/tact-lang/tact/pull/831)
- Fix `dnsInternalNormalize()` in `@stdlib/dns` to throw on slices with references as expected: PR [#834](https://github.com/tact-lang/tact/pull/834)

### Release contributors

- [Jesús Héctor Domínguez Sánchez](https://github.com/jeshecdom)
- [Novus Nota](https://github.com/novusnota)
- [Daniil Sedov](https://github.com/Gusarich)
- [Anton Trunov](https://github.com/anton-trunov)

### Special thanks

- [Georgiy Komarov](https://github.com/jubnzv)

## [1.4.4] - 2024-08-18

### Added

- Initial version of the API providing AST equivalence check: PR [#689](https://github.com/tact-lang/tact/pull/689)

### Fixed

- Returning `self` from getters is now allowed: PR [#666](https://github.com/tact-lang/tact/pull/666)
- Remainder fields in the middle of a struct are now forbidden: PR [#697](https://github.com/tact-lang/tact/pull/697)
- Defining two native functions from the same FunC function now does not fail compilation: PR [#699](https://github.com/tact-lang/tact/pull/699)
- Map types are checked for well-formedness in all type ascriptions: PR [#704](https://github.com/tact-lang/tact/pull/704)

## [1.4.3] - 2024-08-16

### Fixed

- Parsing of optional nested struct fields does not cause the `Not a tuple` error anymore: PR [#692](https://github.com/tact-lang/tact/pull/692)
- Disallow shadowing of recursive function names: PR [#693](https://github.com/tact-lang/tact/pull/693)
- Better error message for the case when a constant shadows an stdlib identifier: PR [#694](https://github.com/tact-lang/tact/pull/694)

## [1.4.2] - 2024-08-13

### Changed

- Removed unsupported iterators API: PR [#633](https://github.com/tact-lang/tact/pull/633)
- Created a separate API function to enable compiler features: PR [#647](https://github.com/tact-lang/tact/pull/647)
- Use the `ILogger` interface to enable API users implement their own loggers: PR [#668](https://github.com/tact-lang/tact/pull/668)
- Use specific Internal or Compiler errors when throwing exceptions: PR [#669](https://github.com/tact-lang/tact/pull/669)

### Fixed

- FunC function identifiers with characters from hexadecimal set: PR [#636](https://github.com/tact-lang/tact/pull/636)
- Throw syntax error for module-level (top-level) constants with attributes: PR [#644](https://github.com/tact-lang/tact/pull/644)
- Typechecking for optional types when the argument type is not an equality type: PR [#650](https://github.com/tact-lang/tact/pull/650)
- Getters now return flattened types for structs as before: PR [#679](https://github.com/tact-lang/tact/pull/679)
- New bindings cannot shadow global constants: PR [#680](https://github.com/tact-lang/tact/pull/680)
- Disallow using assignment operators on constants: PR [#682](https://github.com/tact-lang/tact/pull/682)
- Fix code generation for some non-Lvalues that weren't turned into Lvalues by wrapping them in a function call: PR [#683](https://github.com/tact-lang/tact/pull/683)

## [1.4.1] - 2024-07-26

### Added

- `-e` / `--eval` CLI flags to evaluate constant Tact expressions: PR [#462](https://github.com/tact-lang/tact/pull/462)
- `-q` / `--quiet` CLI flags to suppress compiler log output: PR [#509](https://github.com/tact-lang/tact/pull/509)
- Markdown report for compiled contracts now includes Mermaid diagrams for trait inheritance and contract dependencies: PR [#560](https://github.com/tact-lang/tact/pull/560)
- Documentation comments to Zod schema of `tact.config.json` for descriptive hover pop-ups in editors: PR [#575](https://github.com/tact-lang/tact/pull/575)

### Changed

- Removed the `LValue` grammatical category and replaced it with `Expression`: PR [#479](https://github.com/tact-lang/tact/pull/479)
- Compilation results are placed into the source file directory when compiling without `tact.config.json` file: PR [#495](https://github.com/tact-lang/tact/pull/495)
- External receivers are enabled for single file compilation: PR [#495](https://github.com/tact-lang/tact/pull/495)
- `[DEBUG]` prefix was removed from debug prints because a similar prefix was already present: PR [#506](https://github.com/tact-lang/tact/pull/506)
- File paths in debug prints always use POSIX file paths (even on Windows): PR [#523](https://github.com/tact-lang/tact/pull/523)
- The IPFS ABI and supported interfaces getters are not generated by default; to generate those, set to `true` the two newly introduced per-project options in `tact.config.json`: `ipfsAbiGetter` and `interfacesGetter`: PR [#534](https://github.com/tact-lang/tact/pull/534)
- Values of `Slice` and `Builder` types are not converted to `Cell` in Typescript bindings anymore: PR [#562](https://github.com/tact-lang/tact/pull/562)
- Debug prints now include line content for better debugging experience: PR [#563](https://github.com/tact-lang/tact/pull/563)
- Error messages now suggest to add the `self` prefix if there is an attempt to access a missing variable when the contract storage has a variable with the same name: PR [#568](https://github.com/tact-lang/tact/pull/568)
- Error messages now suggest to add or remove parentheses if there is an attempt to access a missing field when there is a method with the same name (and vice versa): PR [#622](https://github.com/tact-lang/tact/pull/622)

### Fixed

- Name clashes with FunC keywords in struct constructor function parameters: PR [#467](https://github.com/tact-lang/tact/issues/467)
- Error messages for traversing non-path-expressions in `foreach`-loops : PR [#479](https://github.com/tact-lang/tact/pull/479)
- Shadowing of trait constants by contract storage variables: PR [#480](https://github.com/tact-lang/tact/pull/480)
- Parsing of non-decimal message opcodes: PR [#481](https://github.com/tact-lang/tact/pull/481)
- Detection of multiple receivers of the same message: PR [#491](https://github.com/tact-lang/tact/pull/491)
- Detection of non-unique message opcodes: PR [#493](https://github.com/tact-lang/tact/pull/493)
- Error messages for non-abstract constants in traits: PR [#483](https://github.com/tact-lang/tact/pull/483)
- All immediately inherited traits must be unique: PR [#500](https://github.com/tact-lang/tact/pull/500)
- Do not throw error when overriding abstract and virtual getters: PR [#503](https://github.com/tact-lang/tact/pull/503)
- Error message for non-existent storage variables: PR [#519](https://github.com/tact-lang/tact/issues/519)
- Error message for duplicate receiver definitions inherited from traits: PR [#519](https://github.com/tact-lang/tact/issues/519)
- Usage of `initOf` inside of `init()` does not cause error `135` anymore: PR [#521](https://github.com/tact-lang/tact/issues/521)
- Usage of `newAddress` with hash parts shorter than 64 hexadecimal digits does not cause constant evaluation error `Invalid address hash length` anymore: PR [#525](https://github.com/tact-lang/tact/pull/525)
- Introduced a streamlined error logger for compilation pipeline to support third-party tools: PR [#509](https://github.com/tact-lang/tact/pull/509)
- Collisions of PascalCase getter names in generated wrappers are now checked: PR [#556](https://github.com/tact-lang/tact/pull/556)
- Display a clearer error in case the source code file is missing when using the Tact CLI: PR [#561](https://github.com/tact-lang/tact/pull/561)
- Error messages for unicode code points outside of valid range: PR [#535](https://github.com/tact-lang/tact/pull/535)
- Correct regex for unicode code points and escaping of control codes in generated comments: PR [#535](https://github.com/tact-lang/tact/pull/535)
- Add `impure` specifier to some stdlib functions that are expected to throw errors: PR [#565](https://github.com/tact-lang/tact/pull/565)
- Defining non-existing native FunC functions now throws an understandable compilation error: PR [#585](https://github.com/tact-lang/tact/pull/585)
- Bump used `@tact-lang/opcode` version to `0.0.16` which fixes the issue with `DIV` instructions: PR [#589](https://github.com/tact-lang/tact/pull/589)
- Code generation for `recv_external` now correctly throws exit code `130` when processing an unexpected message: PR [#604](https://github.com/tact-lang/tact/pull/604)
- Allocator bug resulting in cell overflows for some contract data layouts: PR [#615](https://github.com/tact-lang/tact/pull/615)
- Structs with more than 15 fields do not cause a FunC compilation error anymore: PR [#590](https://github.com/tact-lang/tact/pull/590)
- Typechecking for constant and struct field initializers: PR [#621](https://github.com/tact-lang/tact/pull/621)
- Constant evaluation for structures with default and optional fields: PR [#621](https://github.com/tact-lang/tact/pull/621)
- Report error for self-referencing and mutually-recursive types: PR [#624](https://github.com/tact-lang/tact/pull/624)
- Error reporting for bounced receivers with missing parameter types: PR [#626](https://github.com/tact-lang/tact/pull/626)
- Allowed range of FunC function identifiers in `grammar.ohm`: PR [#628](https://github.com/tact-lang/tact/pull/628)

## [1.4.0] - 2024-06-21

### Added

- The bitwise NOT operation (`~`): PR [#337](https://github.com/tact-lang/tact/pull/337)
- Augmented assignment bitwise operators `|=`, `&=`, `^=`: PR [#350](https://github.com/tact-lang/tact/pull/350)
- Traversing maps from contract storage and structs is now allowed: PR [#389](https://github.com/tact-lang/tact/pull/389)
- The `loadBool` method for `Slice` type: PR [#412](https://github.com/tact-lang/tact/pull/412)
- CLI flag `--with-decompilation` to turn on decompilation of BoC files at the end of the compilation pipeline: PR [#417](https://github.com/tact-lang/tact/pull/417)
- Support more Tact expressions in the constant evaluator: conditional expressions, struct instances, struct field accesses, `emptyMap()`: PR [#432](https://github.com/tact-lang/tact/pull/432) and PR [#445](https://github.com/tact-lang/tact/pull/445)
- The `fromCell` and `fromSlice` methods for struct and message parsing: PR [#418](https://github.com/tact-lang/tact/pull/418) and PR [#454](https://github.com/tact-lang/tact/pull/454)
- The `return`-statement reachability analysis now takes into account the `throw` and `nativeThrow` functions: PR [#447](https://github.com/tact-lang/tact/pull/447)

### Changed

- Trailing semicolons in struct and message declarations are optional now: PR [#395](https://github.com/tact-lang/tact/pull/395)
- Tests are refactored and renamed to convey the sense of what is being tested and to reduce the amount of merge conflicts during development: PR [#402](https://github.com/tact-lang/tact/pull/402)
- `let`-statements can now be used without an explicit type declaration and determine the type automatically if it was not specified: PR [#198](https://github.com/tact-lang/tact/pull/198) and PR [#438](https://github.com/tact-lang/tact/pull/438)
- The outdated TextMate-style grammar files for text editors have been removed (the most recent grammar files can be found in the [tact-sublime](https://github.com/tact-lang/tact-sublime) repo): PR [#404](https://github.com/tact-lang/tact/pull/404)
- The JSON schema for `tact.config.json` has been moved to the `schemas` project folder: PR [#404](https://github.com/tact-lang/tact/pull/404)
- Allow underscores as unused variable identifiers: PR [#338](https://github.com/tact-lang/tact/pull/338)
- The default compilation mode does not decompile BoC files anymore, to additionally perform decompilation at the end of the pipeline, set the `fullWithDecompilation` mode in the `mode` project properties of `tact.config.json`: PR [#417](https://github.com/tact-lang/tact/pull/417)
- Trait lists, parameters and arguments in the Tact grammar were assigned their own names in the grammar for better readability and code deduplication: PR [#422](https://github.com/tact-lang/tact/pull/422)
- The semicolon (`;`) terminating a statement is optional if the statement is the last one in the statement block: PR [#434](https://github.com/tact-lang/tact/pull/434)

### Fixed

- Return type of `skipBits` now matches FunC and does not lead to compilation errors: PR [#388](https://github.com/tact-lang/tact/pull/388)
- Typechecking of conditional expressions when one branch's type is a subtype of another, i.e. for optionals and maps/`null`: PR [#394](https://github.com/tact-lang/tact/pull/394)
- Typechecking of conditional expressions when the types of their branches can be generalized, i.e. for non-optionals and `null` can be inferred an optional type: PR [#429](https://github.com/tact-lang/tact/pull/429)
- External fallback receivers now work properly: PR [#408](https://github.com/tact-lang/tact/pull/408)
- `Int as coins` as a value type of a map in persistent storage does not throw compilation error anymore: PR [#413](https://github.com/tact-lang/tact/pull/413)
- The semantics of the Tact arithmetic operations in the constant evaluator to perform rounding towards negative infinity: PR [#432](https://github.com/tact-lang/tact/pull/432)
- Better error messages for the `void` type: PR [#442](https://github.com/tact-lang/tact/pull/442)
- Fixed the native function binding for the stdlib function `nativeThrowWhen` (it needed to be `throw_if` instead of `throw_when`) and also renamed it to `nativeThrowIf` for consistency with FunC: PR [#451](https://github.com/tact-lang/tact/pull/451)

## [1.3.1] - 2024-06-08

### Added

- Tests for recursive functions: PR [#359](https://github.com/tact-lang/tact/pull/359)
- API for AST traversal: PR [#368](https://github.com/tact-lang/tact/pull/368)
- Spell checking for the whole code base: PR [#372](https://github.com/tact-lang/tact/pull/372)

### Changed

- GitHub actions updated to use Node.js 20: PR [#360](https://github.com/tact-lang/tact/pull/360)
- Refactor AST types to simplify access to third-party tools: PR [#325](https://github.com/tact-lang/tact/pull/325)
- Refactor the compiler API used to access AST store: PR [#326](https://github.com/tact-lang/tact/pull/326)
- Update JSON Schema to inform about usage in Blueprint: PR [#330](https://github.com/tact-lang/tact/pull/330)
- All identifiers in error messages are now quoted for consistency: PR [#363](https://github.com/tact-lang/tact/pull/363)
- The Tact grammar has been refactored for better readability: PR [#365](https://github.com/tact-lang/tact/pull/365)
- Error messages now use relative file paths: PR [#456](https://github.com/tact-lang/tact/pull/456)
- Comparison between `null` and non-optionals now throws a compilation error: PR [#571](https://github.com/tact-lang/tact/pull/571)

### Fixed

- The `log2` and `log` math functions were adjusted for consistency in error throwing: PR [#342](https://github.com/tact-lang/tact/pull/342)
- Shadowing built-in static functions is now forbidden: PR [#351](https://github.com/tact-lang/tact/pull/351)
- Augmented assignment now throws compilation error for non-integer types: PR [#356](https://github.com/tact-lang/tact/pull/356)
- Built-in function `address()` now handles parse errors correctly: PR [#357](https://github.com/tact-lang/tact/pull/357)
- The grammar of the unary operators has been fixed, constant and function declarations are prohibited for contracts and at the top level of Tact modules: PR [#365](https://github.com/tact-lang/tact/pull/365)
- Typos in ABI generation: PR [#372](https://github.com/tact-lang/tact/pull/372)
- `__tact_load_address_opt` code generation: PR [#373](https://github.com/tact-lang/tact/pull/373)
- Empty messages are now correctly converted into cells: PR [#380](https://github.com/tact-lang/tact/pull/380)
- All integer and boolean expressions are now being attempted to be evaluated as constants. Additionally, compile-time errors are thrown for errors encountered during the evaluation of actual constants: PR [#352](https://github.com/tact-lang/tact/pull/352)
- Chaining mutable extension functions now does not throw compilation errors: PR [#384](https://github.com/tact-lang/tact/pull/384)
- Removed unused `ton-compiler` dependency: PR [#452](https://github.com/tact-lang/tact/pull/452)

## [1.3.0] - 2024-05-03

### Added

- `log2` and `log` math functions in `@stdlib/math`: PR [#166](https://github.com/tact-lang/tact/pull/166)
- Reserve mode constants in `@stdlib/reserve`, namely `ReserveExact`, `ReserveAllExcept`, `ReserveAtMost`, `ReserveAddOriginalBalance`, `ReserveInvertSign`, `ReserveBounceIfActionFail`: PR [#173](https://github.com/tact-lang/tact/pull/173)
- Support for string escape sequences (`\\`, `\"`, `\n`, `\r`, `\t`, `\v`, `\b`, `\f`, `\u{0}` through `\u{FFFFFF}`, `\u0000` through `\uFFFF`, `\x00` through `\xFF`): PR [#192](https://github.com/tact-lang/tact/pull/192)
- JSON Schema for `tact.config.json`: PR [#194](https://github.com/tact-lang/tact/pull/194)
- Struct fields punning, i.e. `{foo, bar}` is syntactic sugar for `{ foo: foo, bar: bar }`: PR [#272](https://github.com/tact-lang/tact/pull/272)
- The ability to use `dump` function on the values of the `Address` type: PR [#175](https://github.com/tact-lang/tact/pull/175)
- The non-modifying `StringBuilder`'s `concat` extension function for chained string concatenations: PR [#217](https://github.com/tact-lang/tact/pull/217)
- The `toString` extension function for `Address` type: PR [#224](https://github.com/tact-lang/tact/pull/224)
- The bitwise XOR operation (`^`): PR [#238](https://github.com/tact-lang/tact/pull/238)
- The `isEmpty` extension function for the `Map` type: PR [#266](https://github.com/tact-lang/tact/pull/266)
- The `pow2` power function with base 2: PR [#267](https://github.com/tact-lang/tact/pull/267)
- The `try` and `try-catch` statements: PR [#212](https://github.com/tact-lang/tact/pull/212)
- The `del` method for the `Map` type: PR [#95](https://github.com/tact-lang/tact/pull/95)
- The `-h`/`--help`, `-v` (short for `--version`), `-p` (short for `--project`), `--func` (for only outputting FunC code) and `--check` (for only doing the syntax and type checking) command-line flags: PR [#287](https://github.com/tact-lang/tact/pull/287)
- The `mode` enum in project properties of `tact.config.json` for specifying compilation mode: `full` (default), `funcOnly` (only outputs FunC code and exits), or `checkOnly` (only does the syntax and type checking, then exits): PR [#287](https://github.com/tact-lang/tact/pull/287)
- The `foreach` loop for the `Map` type: PR [#106](https://github.com/tact-lang/tact/pull/106)

### Changed

- The implicit empty `init` function is now present by default in the contract if not declared: PR [#167](https://github.com/tact-lang/tact/pull/167)
- Support trailing commas in all comma-separated lists (struct instantiations, `initOf` arguments, `init()` parameters, inherited traits via `with`, function arguments and parameters): PR [#179](https://github.com/tact-lang/tact/pull/179) and PR [#246](https://github.com/tact-lang/tact/pull/246)
- `@stdlib/stoppable` now imports `@stdlib/ownable` so the programmer does not have to do it separately: PR [#193](https://github.com/tact-lang/tact/pull/193)
- The `newAddress` function now evaluates to a constant value if possible: PR [#237](https://github.com/tact-lang/tact/pull/237)
- The `pow` power function could only be used at compile-time, but now it is available in the standard library and can be called both at runtime and compile-time: PR [#267](https://github.com/tact-lang/tact/pull/267)
- The `dump()` and `dumpStack()` functions now print the file path, line number, and column number in addition to the data: PR [#271](https://github.com/tact-lang/tact/pull/271)
- Use `|` instead of `+` for send mode flags because the bitwise OR operation is idempotent and hence safer: PR [#274](https://github.com/tact-lang/tact/pull/274)
- Bumped the versions of `@ton/core` and `ohm-js` to the most recent ones: PR [#276](https://github.com/tact-lang/tact/pull/276)
- Generated `.pkg`-files always use POSIX file paths (even on Windows): PR [# 300](https://github.com/tact-lang/tact/pull/300)
- The `-p`/`--project` flags now allow specifying more than one project name. Additionally, they also require a `--config` flag to be specified: PR [#287](https://github.com/tact-lang/tact/pull/287)
- Command-line interface now allows compiling a single Tact file directly, without specifying a config: PR [#287](https://github.com/tact-lang/tact/pull/287)

### Fixed

- Escape backticks in error messages for generated TypeScript code: PR [#192](https://github.com/tact-lang/tact/pull/192)
- Integer overflows during compile-time constant evaluation are properly propagated as a compilation error: PR [#200](https://github.com/tact-lang/tact/pull/200)
- Incorrect "already exists" errors when using the `toString` and `valueOf` identifiers: PR [#208](https://github.com/tact-lang/tact/pull/208)
- Empty inherited trait lists after `with` keyword are now disallowed: PR [#246](https://github.com/tact-lang/tact/pull/246)
- Allow chaining method calls with `!!`, for instance, `map.asCell()!!.hash()` is grammatically correct now: PR [#257](https://github.com/tact-lang/tact/pull/257)
- Precedence levels for bitwise operators, equality and comparisons now matches common languages, like JavaScript: PR [#265](https://github.com/tact-lang/tact/pull/265)
- Incorrect variable scoping in the `repeat`, `while` and `until` loops: PR [#269](https://github.com/tact-lang/tact/pull/269)
- FunC compilation errors when trying to `dump()` values of the `Cell`, `Slice`, `Builder` and `StringBuilder` types: PR [#271](https://github.com/tact-lang/tact/pull/271)
- Tact's CLI returns a non-zero exit code if compilation fails: PR [#278](https://github.com/tact-lang/tact/pull/278)
- Use the most recent version of the FunC standard library [`stdlib.fc`](https://github.com/ton-blockchain/ton/blob/4cfe1d1a96acf956e28e2bbc696a143489e23631/crypto/smartcont/stdlib.fc): PR [#283](https://github.com/tact-lang/tact/pull/283)
- The WASM version of the FunC compiler has been updated to 0.4.4 and patched to work on larger contracts: PR [#297](https://github.com/tact-lang/tact/pull/297)
- The `return`-statement reachability analysis: PR [#302](https://github.com/tact-lang/tact/pull/302)

## [1.2.0] - 2024-02-29

### Added

- Augmented assignment operators (`+=`, `-=`, `*=`, `/=` and `%=`): PR [#87](https://github.com/tact-lang/tact/pull/87)
- Binary and octal literals with underscores as numerical separators: PR [#99](https://github.com/tact-lang/tact/pull/99)
- Ternary conditional operator (`condition ? then : else`): PR [#97](https://github.com/tact-lang/tact/pull/97)
- The `--version` command-line flag for the Tact executable: PR [#137](https://github.com/tact-lang/tact/pull/137)
- The `SendBounceIfActionFail` send mode constant to the standard library: PR [#122](https://github.com/tact-lang/tact/pull/122)

### Changed

- Decimal and hexadecimal literals now allow underscores as numerical separators: PR [#99](https://github.com/tact-lang/tact/pull/99)
- The equality and non-equality operators (`==` and `!=`) now support slices and strings by comparing the hashes of the left-hand and right-hand sides : PR [#105](https://github.com/tact-lang/tact/pull/105)
- Continuous integration now tests the dev [tact-template](https://github.com/tact-lang/tact-template)'s version with the dev version of Tact: PR [#111](https://github.com/tact-lang/tact/pull/111)
- Continuous integration now tests the latest [Blueprint](https://github.com/ton-org/blueprint)'s version with the dev version of Tact: PR [#152](https://github.com/tact-lang/tact/pull/152)
- Continuous integration now checks there are no ESLint warnings: PR [#157](https://github.com/tact-lang/tact/pull/157)

### Fixed

- Relative imports from parent directories: PR [#125](https://github.com/tact-lang/tact/pull/125)
- The typechecker failed to identify different types when using the `==` and `!=` operators: PR [#127](https://github.com/tact-lang/tact/pull/127)
- ESLint warnings for the whole Tact codebase: PR [#157](https://github.com/tact-lang/tact/pull/157)
- The versions of some vulnerable dependencies were bumped in `package.json` and `yarn.lock`: PR [#158](https://github.com/tact-lang/tact/pull/158) and PR [#160](https://github.com/tact-lang/tact/pull/160)

## [1.1.5] - 2023-12-01

### Added

- Continuous integration to run Tact tests on Linux, macOS and Windows: PR [#96](https://github.com/tact-lang/tact/pull/96)

### Changed

- Migration to `@ton` NPM packages: PR [#89](https://github.com/tact-lang/tact/pull/89)

### Fixed

- Struct and message identifiers need to be capitalized: PRs [#81](https://github.com/tact-lang/tact/pull/81) and [#83](https://github.com/tact-lang/tact/pull/83)
- Fixed the signature of the `checkDataSignature` function in `stdlib/std/crypto.tact`: PR [#50](https://github.com/tact-lang/tact/pull/50)
- Show location info for the internal compiler error 'Invalid types for binary operation': PR [#63](https://github.com/tact-lang/tact/pull/63)

## [1.1.4] - 2023-09-27

### Changed

- Hacked paths to support builds on Windows

## [1.1.3] - 2023-06-27

### Added

- bitwise and and or operations
- statically compile expressions with bitwise operations if possible

## [1.1.2] - 2023-04-27

### Added

- Add full ABI in bindings

## [1.1.1] - 2023-04-20

### Fixed

- Fix typescript bindings generation for custom key and value serialization formats
- Fix missing external messages in bindings

## [1.1.0] - 2023-04-19

### ⚡️ Breaking changes

- `reply` is now a method of `Contract` instead of global context and changed it's behavior if storage reserve is non-zero in contract.
- Logical expressions are now calculated differently: `&&` now does not execute right expression if left is `false` and `||` does not execute right expression if left is `true`. Before it was executed in any case. This change is made in attempt to reduce unexpected behavior.
- `OwnableTransferable` is now sends response to the sender.
- `overwrites` was renamed to `override`
- `Deployable` trait now sends non-bounceable notifications instead of bounceable ones.

### Features

- `Address` to `Address` maps
- Ability to define key and value serializations for maps
- `sha256` hashing
- `forward` and `notify` functions that can be used to send messages to other contracts using remaining value of incoming message
- `virtual` and `abstract` constants that can be shared between traits
- `storageReserve` constant in every contract that can be used to reserve some storage space by any trait
- `abstract` functions that can be implemented in contracts
- `FactoryDeployable` trait for deploying from factory contract
- `@stdlib/dns` for easier DNS resolution
- Opt-in `external` message support
- Typed `bounce` receiver and `bounce<T>` type modifier
- `commit` for committing state changes
- `inline` modifier for functions for inlining them into the caller
- Ability to define empty messages (but not structs)
- Some string-related operations are now computed at compile time if possible

### Fixed

- Signature of `preloadBits` function
- Fixed `readForwardFee` function

## [1.1.0-beta.28] - 2023-04-19

### Fixed

- Fix `func` invocation

## [1.1.0-beta.27] - 2023-04-14

### Fixed

- Remove tact-bindings binary reference

## [1.1.0-beta.26] - 2023-04-14

### Added

- Ability to define empty messages (but not structs)

## [1.1.0-beta.25] - 2023-04-14

### Added

- Support for bounced receivers for message structs

## [1.1.0-beta.24] - 2023-04-13

### Changed

- Bounced messages now skipped first 32 bits before passing it to receivers

### Fixed

- Passing optional structs as arguments

## [1.1.0-beta.23] - 2023-04-13

### Changed

- deploy trait now sends non-bounceable notifications
- changed `forward` and added bounceable and init arguments

### Added

- `Contract.notify()` non-bounceable alternative to reply

## [1.1.0-beta.22] - 2023-04-13

### Added

- `commit` function to commit state changes

## [1.1.0-beta.21] - 2023-04-13

### Fixed

- Work-around func `0.4.3` bug with pragma processing
- Fix external messages with arguments type checking

## [1.1.0-beta.20] - 2023-04-11

### Changed

- Upgrade `func` to `0.4.3`

## [1.1.0-beta.19] - 2023-04-10

### Fixed

- Fix bouncing unknown messages

## [1.1.0-beta.18] - 2023-04-10

### Added

- `FactoryDeployable` trait for deploying from factory contract

## [1.1.0-beta.17] - 2023-04-10

### Added

- Abstract functions
- Abstract and virtual constants in traits

### Changed

- Rename `overrides` to `override`
- Updated ownership transferring methods

### Removed

- Unused `public` modifier

## [1.1.0-beta.16] - 2023-04-09

### Changed

- `reply` now in contract instead of global context

## [1.1.0-beta.15] - 2023-04-09

### Added

- `asCell` to maps

## [1.1.0-beta.14] - 2023-04-09

### Fixed

- Fix `dnsResolveWallet` compilation error

## [1.1.0-beta.13] - 2023-04-09

### Added

- `dns` library
- map key and value serialization formats

## [1.1.0-beta.12] - 2023-04-08

### Fixed

- Upgrade decompiler to a `@tact-lang/opcodes@0.0.13`

## [1.1.0-beta.11] - 2023-04-08

### Fixed

- Signature of `preloadBits` function

## [1.1.0-beta.10] - 2023-04-08

### Added

- `sha256` function to compute sha256 hash of a text or byte string

## [1.1.0-beta.9] - 2023-04-02

### Added

- Opt-in external messages support

## [1.1.0-beta.8] - 2023-04-02

### Fixed

- Missing implementation of `Address` to `Address` maps

## [1.1.0-beta.7] - 2023-03-28

### Added

- `inline` modifier for functions to inline them into the caller

### Fixed

- Fix missing `method_id` in `get_abi_ipfs` and `lazy_deployment_completed`

## [1.1.0-beta.6] - 2023-03-27

### Changed

- Optimization of gas usage of low level primitives

## [1.1.0-beta.5] - 2023-03-25

### Changed

- Optimization of `String.asComment()` that tries to compute it compile time if possible

## [1.1.0-beta.4] - 2023-03-23

### Added

- Ability to compare cells

### Fixed

- Fixed contract crash when equality check involving nullable variables

### Changed

- Change logic of `&&` and `||`. Now second argument is not calculated when first argument is `false` or `true` respectively.

## [1.1.0-beta.3] - 2023-03-22

### Added

- `emit` function to emit events

### Fixed

- Fixed possible inconsistent behavior when calling mutating get methods from inside of the contract
- Fixed regression of order of functions in generated files

## [1.1.0-beta.2] - 2023-03-22

### Changed

- Tact now emits func in multiple files, optimized not only for blockchain, but also for human

## [1.1.0-beta.1] - 2023-03-20

### Fixed

- Some functions for deep structures with optionals not emitted
- Crash in bindings generator on boolean value in dictionary

## [1.1.0-beta.0] - 2023-03-14

### Fixed

- `overwrites` -> `override`
- Invalid `check` function error generation
- Error message for `address(0)`

## [1.0.0] - 2023-03-08

### Added

- `sender()` function to get message sender address

## [1.0.0-rc.13] - 2023-03-08

### Changed

- Upgrade `func` to `0.4.2`

### Fixed

- Windows paths support

## [1.0.0-rc.12] - 2023-03-03

### Fixed

- `pow` is now compile-only function

### Changed

- Use new FunC wasm bundle

## [1.0.0-rc.11] - 2023-03-02

### Added

- exported `check` function for language server support

## [1.0.0-rc.10] - 2023-03-02

### Changed

- Contracts now can be deployed only to the basic workchain unless `masterchain` set `true`
- Checking field initialization in init function

## [1.0.0-rc.9] - 2023-03-01

### Changed

- Contracts now work only with basic workchain. To enable masterchain support set `masterchain: true` in `tact.conf.json`

### Added

- `pow` function for exponentiation
- `address()` compile-time function for creating addresses from strings
- `cell()` compile-time function for creating cells from base64 strings
- `interfaces` field to ABI
- report workchain support in interfaces

## [1.0.0-rc.8] - 2023-02-27

### Added

- `logger` interface to programmatic API

## [1.0.0-rc.7] - 2023-02-27

### Added

- `verify` function to verify compiled package

## [1.0.0-rc.6] - 2023-02-26

### Fixed

- Fixing npm exports

## [1.0.0-rc.5] - 2023-02-26

### Fixed

- Fixing npm exports for typescript

## [1.0.0-rc.4] - 2023-02-26

### Fixed

- Fixing npm exports for typescript

## [1.0.0-rc.3] - 2023-02-26

### Fixed

- Fixed browser/node typings and exports
- Fixed browser environment execution

## [1.0.0-rc.2] - 2023-02-26

### Fixed

- Fixed missing `mkdirp` dependency

## [1.0.0-rc.1] - 2023-02-26

### Fixed

- Fixed cli command

## [1.0.0-rc.0] - 2023-02-26

### Added

- `@ton-lang/compiler/node` to invoke compiler from node similar how cli works
- `@ton-lang/compiler/browser` to invoke compiler from browser

### Removed

- Removed jetton library from stdlib. It would be re-introduced after 1.0 version with more thought put into it.

## [0.10.1] - 2023-02-23

### Added

- Display line and column numbers in error messages to be able to navigate to the error in the editor

### Fixed

- Execution order of struct and message fields
- `initOf` argument type checks

## [0.10.0] - 2023-02-23

### Changed

- Tact contracts are now [Argument-addressable](https://docs.tact-lang.org/ref/evolution/otp-005) meaning that they depend on init arguments and code hash only. Init function is now called when first valid message is received.
- Refactoring of allocator
- Moving contract's load function to the beginning of the execution
- Moving contract's save function to the end of the execution
- moving `debug` flag from `experimental` to `parameters` in `tact.config.json`
- Unknown fields in config are now considered an error
- Allow contracts without fields
- Typescript bindings are now working in browser and doesn't have `ton-emulator` dependency
- `map` syntax now uses `<>` instead of `[]` for future compatibility with generics

### Added

- Allow `Builder` type as a field type similar to `Cell` and `Slice`
- Allow `String` type as a field type

## [0.9.3] - 2023-02-19

### Added

- Error codes in reports
- Client-friendly typescript bindings

### Changed

- Change repository locations

## [0.9.2] - 2023-02-05

### Added

- `emptyMap()` for creating empty maps
- Allowing assigning `null` value to a map variable (same as calling `emptyMap()`)

## [0.9.1] - 2023-02-03

### Changed

- Update `dump` function to handle booleans and strings, better type checking or arguments
- Report `org.ton.debug.v0` interface if debug mode is enabled
- Update bindings generator to support `ton-emulator >= v2.1.0`

## [0.9.0] - 2023-02-02

### Added

- Importing `func` files

### Changed

- Upgrade `func` to `0.4.1`
- Enforce `func` version in generated files
- Enable critical pragmas by default
- Enable inlining in a lot of places thanks to fixed crashes in `func`

## [0.8.11] - 2023-01-28

### Fixed

- Optional `Address` fields in typescript bindings

### Added

- `Address.asSlice` for manual address parsing
- `@stdlib/content` library with `createOffchainContent` functions

### [0.8.10] - 2023-01-27

## Fixed

- `>>` and `<<` operations
- Type checking of struct constructors

## [0.8.9] - 2023-01-25

### Fixed

- Fix missing func compiler in distributive

## [0.8.8] - 2023-01-25

### Added

- TextMate Grammar for syntax highlighting

### Changed

- Embed `func` compiler to package
- Better builder types
- Moved docs to `ton-docs` repository

## [0.8.7] - 2023-01-13

### Added

- `beginTailString` and `beginStringFromBuilder` for starting a `StringBuilder`
- `Slice.asString` for converting slice to a `String` (without checks of contents)

## [0.8.6] - 2023-01-10

### Fixed

- Fixing passing non-nullable type as second argument to map's `set` operation

### Changed

- New `2022.v12` func compiler

## [0.8.5] - 2023-01-09

### Changed

- Improve gas usage in `storeBool`

## [0.8.4] - 2023-01-09

### Added

-`newAddress` function to create a new address from chain and hash -`getConfigParam` to get system configuration

## [0.8.3] - 2023-01-09

### Fixed

- Deep contract dependencies

## [0.8.2] - 2023-01-08

### Added

- `loadAddress` in `Slice`

## [0.8.1] - 2023-01-07

Fixing missing NPM release

## [0.8.0] - 2023-01-07

### Changed

- Changed message id algorithm to the one based on type signatures instead of tlb

### Added

- Dictionaries in typescript bindings
- Introduced packaging compilation step that packages a contract to a single package that can be deployed in predictable way.
- `tact-bindings` to build bindings to non-tact contracts

## [0.7.1] - 2023-01-04

### Fixed

- Assignability type checks

## [0.7.0] - 2023-01-04

### Added

- `toCell` to all structs and messages
- restored disassembler as part of a compilation flow
- `typescript` bindings parser of structs and messages

### Removed

- `abi.pack_cell` and `abi.pack_slice`

### Changed

- Updated codegen to prefix function names with a `$` to avoid clashing with system functions
- `random` and `randomInt` that are correctly initialized on first use unlike native one
- Changed the way get and init methods expect their arguments and return values to match func-like primitives

### Fixed

- non-nullable value could break the nullable variable memory representation

## [0.6.0] - 2023-01-03

### Changed

- Large bindings generator refactoring to match new `ton-core` and `ton-emulator` packages

### Added

- `Deployable` trait in `@stdlib/deploy`

## [0.5.0] - 2022-12-23

### Added

- Constants in contracts
- Global constants
- Added `SendRemainingBalance`, `SendRemainingValue`, `SendIgnoreErrors`, `SendPayGasSeparately`, `SendDestroyIfZero` constants in stdlib
- Added `emptyCell` and `emptySlice` helpers
- Added jettons example

### Changed

- `require` now accepts two arguments, second one must be a string literal that has error message. This error message then will be exported to ABI
- Optional `Address` fields are not encoded using native representation

## [0.4.0] - 2022-12-22

### Changed

- Renamed Map's `get2` to `get` and removing `get` from keywords list.

### Fixed

- Fixed missing call arguments verification

## [0.3.0] - 2022-12-22

### Added

- `String` literals and variables
- `Int.toString()` and `Int.toFloatString()`
- `StringBuilder` for gas-efficient string building
- Global compile-time `ton` function that converts string to Int during compile time.
- `checkDataSignature` similar to func `check_data_signature`
- `String.asComment` for conversion text to a comment payload
- `Resumable` trait, allows to resume contract operations once it was stopped
- Comment receiver that allows to receive arbitrary comment
- `String.asSlice` cast string to a slice for parsing
- Binary shift operators `>>` and `<<`
- `Slice.fromBase64` that converts text slice that has base64 to binary representation (both classic and url)
- `Slice.asCell`, `Builder.asCell`, `Cell.asSlice`, `Builder.asCell` convenience functions
- `Slice.loadCoins` that reads coins from slice
- `myBalance` that returns current balance of a contract before execution phase

### Changed

- `contractAddress` now accepts single argument of type `StateInit` and always produces address for workchain. Old method is renamed to `contractAddressExt`.
- `hashCell` and `hashSlice` are now extension function `hash` on `Slice` and `Cell`
- Removed some keywords such as `message`, `contract`, `init` to allow use this names as variable names
- Renamed `receiveBounced` to `bounced`

### Fixed

- Fixing importing tact with providing extension, now `import "./lib";` and `import "./lib.tact";` are equivalent.
- Fixing extension function generation
- Fixing clashing of variable names with func primitives and global functions
- Fix fallback and bounce argument type resolving
- Fixed `loadUint`/`preloadUint`
- Fixed invalid generation of `>=` and `>` operators

## [0.2.0]

### Added

- `supported_interfaces` TEP support. TACT now automatically builds a list of supported interfaces of a contract
- `IPFS`-based ABI reporting. TACT now automatically calculates and embeds ABI hash into smart contract and prepares a file to upload to IPFS.<|MERGE_RESOLUTION|>--- conflicted
+++ resolved
@@ -14,11 +14,8 @@
 ### Docs
 
 - Fixed code example of the `initOf` expression to highlight support for contract parameters: PR [#2550](https://github.com/tact-lang/tact/pull/2550)
-<<<<<<< HEAD
+- Fixed the description of the Tact-reserved exit code 129 and expanded descriptions of functions that can throw it, such as `Message.fromCell()` and `Message.fromSlice()`: PR [#2604](https://github.com/tact-lang/tact/pull/2604)
 - Added "Learn Tact in Y minutes" page to the Book: PR [#2375](https://github.com/tact-lang/tact/pull/2375)
-=======
-- Fixed the description of the Tact-reserved exit code 129 and expanded descriptions of functions that can throw it, such as `Message.fromCell()` and `Message.fromSlice()`: PR [#2604](https://github.com/tact-lang/tact/pull/2604)
->>>>>>> 33ea4646
 
 ### Release contributors
 
