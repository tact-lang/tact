--- conflicted
+++ resolved
@@ -13,9 +13,5 @@
 - Described off-chain calls and mention exit code 11 for getters: PR [#3314](https://github.com/tact-lang/tact/pull/3314)
 - Remarked the futility of synchronous on-chain data retrieval patterns for getters: PR [#3316](https://github.com/tact-lang/tact/pull/3316)
 - Completely reworked the functions page: PR [#3076](https://github.com/tact-lang/tact/pull/3076), PR [#3277](https://github.com/tact-lang/tact/pull/3277)
-<<<<<<< HEAD
-- Adjusted inline code tag highlighting to support global Starlight themes, and modified the One Light color theme to support proper highlighting of `keyword.operator.new` TextMate scopes: PR [#3346](https://github.com/tact-lang/tact/pull/3346)
-- Clarified that unrecognized bounced messages do not cause an exit code 130: PR [#3352](https://github.com/tact-lang/tact/pull/3352)
-=======
 - Documented that Tact cuts off the `0xFFFFFFFF` prefix from bounced messages: PR [#3343](https://github.com/tact-lang/tact/pull/3343)
->>>>>>> 0fd2822c
+- Clarified that unrecognized bounced messages do not cause an exit code 130: PR [#3352](https://github.com/tact-lang/tact/pull/3352)