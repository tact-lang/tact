{
  "name": "@tact-lang/compiler",
  "version": "1.4.4",
  "repository": {
    "type": "git",
    "url": "git+https://github.com/tact-lang/tact.git"
  },
  "homepage": "https://tact-lang.org",
  "description": "Tact is a next-gen smart contract language for TON",
  "author": "Steve Korshakov <steve@korshakov.com>",
  "license": "MIT",
  "scripts": {
    "gen:grammar": "ohm generateBundles --withTypes src/grammar/*.ohm src/func/*.ohm",
    "gen:pack": "ts-node ./scripts/pack.ts",
    "gen:compiler": "ts-node ./scripts/prepare.ts",
    "gen": "yarn gen:grammar && yarn gen:pack && yarn gen:compiler",
    "clean": "rm -fr dist",
<<<<<<< HEAD
    "build": "tsc && cp ./src/grammar/grammar.ohm* ./dist/grammar/  && cp ./src/func/grammar.ohm* ./dist/func/ && cp ./src/func/funcfiftlib.* ./dist/func",
=======
    "cleanall": "rm -fr dist node_modules",
    "build": "tsc && cp ./src/grammar/grammar.ohm* ./dist/grammar/ && cp ./src/func/funcfiftlib.* ./dist/func",
>>>>>>> af5e1128
    "test": "jest",
    "test:func": "yarn gen:grammar && jest -t 'FunC grammar and parser'",
    "coverage": "cross-env COVERAGE=true jest",
    "release": "yarn clean && yarn build && yarn coverage && yarn release-it --npm.yarn1",
    "lint": "yarn eslint .",
    "lint:schema": "ajv validate -s schemas/configSchema.json -d tact.config.json",
    "fmt": "yarn prettier -w .",
    "fmt:check": "yarn prettier --check .",
    "spell": "cspell --no-progress \"**\"",
    "knip": "knip",
    "lint:all": "yarn lint && yarn fmt:check && yarn lint:schema && yarn spell && yarn knip",
    "all": "yarn clean && yarn gen && yarn build && yarn coverage && yarn lint:all",
    "postinstall": "husky",
    "prepack": "pinst --disable",
    "postpack": "pinst --enable"
  },
  "files": [
    "dist/**/*",
    "src/**/*",
    "bin/**/*",
    "stdlib/**/*",
    "!**/test"
  ],
  "main": "./dist/main.js",
  "bin": {
    "tact": "bin/tact.js"
  },
  "dependencies": {
    "@tact-lang/opcode": "^0.0.16",
    "@ton/core": "0.57.0",
    "@ton/crypto": "^3.2.0",
    "@types/json-bigint": "^1.0.4",
    "blockstore-core": "1.0.5",
    "change-case": "^4.1.2",
    "crc-32": "1.2.2",
    "ipfs-unixfs-importer": "9.0.10",
    "json-bigint": "^1.0.0",
    "meow": "^13.2.0",
    "mkdirp": "^2.1.3",
    "ohm-js": "^17.1.0",
    "path-normalize": "^6.0.13",
    "prando": "^6.0.1",
    "zod": "^3.22.4"
  },
  "devDependencies": {
    "@ohm-js/cli": "^2.0.0",
    "@release-it/keep-a-changelog": "^5.0.0",
    "@tact-lang/coverage": "^0.0.8",
    "@tact-lang/ton-abi": "^0.0.3",
    "@tact-lang/ton-jest": "^0.0.4",
    "@ton/sandbox": "^0.20.0",
    "@ton/test-utils": "^0.4.2",
    "@types/glob": "^8.1.0",
    "@types/jest": "^29.5.12",
    "@types/json-bigint": "^1.0.4",
    "@types/node": "^22.5.0",
    "@typescript-eslint/eslint-plugin": "^7.0.2",
    "@typescript-eslint/parser": "^7.0.2",
    "ajv-cli": "^5.0.0",
    "cross-env": "^7.0.3",
    "cspell": "^8.8.3",
    "eslint": "^8.56.0",
    "glob": "^8.1.0",
    "husky": "^9.1.5",
    "jest": "^29.3.1",
    "knip": "^5.24.1",
    "pinst": "^3.0.0",
    "prettier": "^3.2.5",
    "release-it": "^17.6.0",
    "rimraf": "^4.1.2",
    "ts-jest": "^29.0.3",
    "ts-node": "^10.9.1",
    "typescript": "~5.5.4"
  },
  "publishConfig": {
    "access": "public",
    "registry": "https://registry.npmjs.org/"
  },
  "release-it": {
    "github": {
      "release": true
    },
    "plugins": {
      "@release-it/keep-a-changelog": {
        "filename": "CHANGELOG.md"
      }
    }
  },
  "packageManager": "yarn@1.22.22"
}<|MERGE_RESOLUTION|>--- conflicted
+++ resolved
@@ -15,12 +15,8 @@
     "gen:compiler": "ts-node ./scripts/prepare.ts",
     "gen": "yarn gen:grammar && yarn gen:pack && yarn gen:compiler",
     "clean": "rm -fr dist",
-<<<<<<< HEAD
     "build": "tsc && cp ./src/grammar/grammar.ohm* ./dist/grammar/  && cp ./src/func/grammar.ohm* ./dist/func/ && cp ./src/func/funcfiftlib.* ./dist/func",
-=======
     "cleanall": "rm -fr dist node_modules",
-    "build": "tsc && cp ./src/grammar/grammar.ohm* ./dist/grammar/ && cp ./src/func/funcfiftlib.* ./dist/func",
->>>>>>> af5e1128
     "test": "jest",
     "test:func": "yarn gen:grammar && jest -t 'FunC grammar and parser'",
     "coverage": "cross-env COVERAGE=true jest",
