--- conflicted
+++ resolved
@@ -16,13 +16,8 @@
   "dependencies": {
     "@astrojs/check": "0.9.4",
     "@astrojs/markdown-remark": "5.3.0",
-<<<<<<< HEAD
-    "@astrojs/starlight": "0.29.2",
-    "astro": "4.16.14",
-=======
     "@astrojs/starlight": "0.28.4",
     "astro": "4.16.17",
->>>>>>> 91569213
     "cspell": "^8.14.4",
     "hast-util-to-string": "^3.0.0",
     "rehype-autolink-headings": "7.1.0",
