---
title: Communication and messaging
description: "Main functions for sending messages in the Core library of Tact"
---

import { Badge } from '@astrojs/starlight/components';

Primary [message-sending functions](/book/send#message-sending-functions).

To perform [nanoToncoin][nano] reservations, use [`nativeReserve(){:tact}`](/ref/core-contextstate#nativereserve) function from the [context and state-related functions reference page](/ref/core-contextstate).

## Common

### send

<Badge text="Gas-expensive" title="Uses 500 gas units or more" variant="danger" size="medium"/><p/>

```tact
fun send(params: SendParameters);
```

[Queues the message](/book/send#outbound-message-processing) to be sent using a [`SendParameters{:tact}`](/book/send) [struct][struct].

Attempts to queue more than 255 messages throw an exception with [exit code 33](/book/exit-codes#33): `Action list is too long`.

Usage example:

```tact
send(SendParameters {
    to: sender(),    // back to the sender,
    value: ton("1"), // with 1 Toncoin (1_000_000_000 nanoToncoin),
                     // and no message body
});
```

:::note[Useful links:]

  [Sending messages in the Book](/book/send)\
  [Message `mode` in the Book](/book/message-mode)\
  [Single-contract communication in the Cookbook](/cookbook/single-communication)\
  [`nativeReserve(){:tact}`](/ref/core-contextstate#nativereserve)

:::

### message

<Badge text="Gas-expensive" title="Uses 500 gas units or more" variant="danger" size="medium"/>
<Badge text="Available since Tact 1.6" variant="tip" size="medium"/><p/>

```tact
fun message(params: MessageParameters);
```

[Queues the message](/book/send#outbound-message-processing) to be sent using the `MessageParameters{:tact}` [struct][struct]. Allows for cheaper non-deployment regular messages compared to the [`send(){:tact}`](#send) function.

The `MessageParameters{:tact}` [struct][struct] is similar to the [`SendParameters{:tact}`](/book/send) [struct][struct], but without the `code` and `data` fields.

Attempts to queue more than 255 messages throw an exception with an [exit code 33](/book/exit-codes#33): `Action list is too long`.

Usage example:

```tact
message(MessageParameters {
    to: sender(),    // back to the sender,
    value: ton("1"), // with 1 Toncoin (1_000_000_000 nanoToncoin),
                     // and no message body
});
```

:::note[Useful links:]

  [Sending messages in the Book](/book/send)\
  [Message `mode` in the Book](/book/message-mode)\
  [`nativeReserve(){:tact}`](/ref/core-contextstate#nativereserve)

:::

### deploy

<Badge text="Gas-expensive" title="Uses 500 gas units or more" variant="danger" size="medium"/>
<Badge text="Available since Tact 1.6" variant="tip" size="medium"/><p/>

```tact
fun deploy(params: DeployParameters);
```

[Queues](/book/send#outbound-message-processing) the [contract deployment message](/book/deploy) to be sent using the `DeployParameters{:tact}` [struct][struct]. Allows for cheaper on-chain deployments compared to the [`send(){:tact}`](#send) function.

The `DeployParameters{:tact}` [struct][struct] consists of the following fields:

Field    | Type                          | Description
:------- | :---------------------------- | :----------
`mode`   | [`Int{:tact}`][int]           | An 8-bit value that configures how to send a message, defaults to $0$. See: [Message `mode`](/book/message-mode).
`body`   | [`Cell?{:tact}`][cell]        | [Optional][opt] message body as a [`Cell{:tact}`][cell].
`value`  | [`Int{:tact}`][int]           | The amount of [nanoToncoins][nano] you want to send with the message. This value is used to cover [forward fees][fwdfee] unless the optional flag [`SendPayFwdFeesSeparately{:tact}`](/book/message-mode#optional-flags) is used.
`bounce` | [`Bool{:tact}`][p]            | When set to `true` (default), the message bounces back to the sender if the recipient contract doesn't exist or isn't able to process the message.
`init`   | [`StateInit{:tact}`][initpkg] | [Initial package][initpkg] of the contract (initial code and initial data). See: [`initOf{:tact}`][initpkg].

Attempts to queue more than 255 messages throw an exception with an [exit code 33](/book/exit-codes#33): `Action list is too long`.

Usage example:

```tact
deploy(DeployParameters {
    init: initOf SomeContract(), // with initial code and data of SomeContract
                                 // and no additional message body
    mode: SendIgnoreErrors,      // skip the message in case of errors
    value: ton("1"),             // send 1 Toncoin (1_000_000_000 nanoToncoin)
});
```

:::note[Useful links:]

  [Sending messages in the Book](/book/send)\
  [Message `mode` in the Book](/book/message-mode)\
  [`nativeReserve(){:tact}`](/ref/core-contextstate#nativereserve)

:::

### cashback

<Badge text="Gas-expensive" title="Uses 500 gas units or more" variant="danger" size="medium"/>
<Badge text="Available since Tact 1.6.1" variant="tip" size="medium"/><p/>

```tact
fun cashback(to: Address);
```

[Queues](/book/send#outbound-message-processing) an empty message to be sent with the [`SendRemainingValue{:tact}`](/book/message-mode#base-modes) mode with the [`SendIgnoreErrors{:tact}`](/book/message-mode/#optional-flags) to the destination address `to`. It is the most gas-efficient way to send the remaining value from the incoming message to the given address.

This function won't forward excess values if any other [message-sending functions](/book/send#message-sending-functions) were called in the same receiver before.

Attempts to queue more than 255 messages throw an exception with [exit code 33](/book/exit-codes#33): `Action list is too long`.

Usage examples:

```tact
// Forward the remaining value back to the sender
cashback(sender());

// The cashback() function above is cheaper, but functionally
// equivalent to the following call to the message() function
message(MessageParameters {
    mode: SendRemainingValue | SendIgnoreErrors,
    body: null,
    value: 0,
    to: sender(),
    bounce: false,
});
```

### emit

<Badge text="Gas-expensive" title="Uses 500 gas units or more" variant="danger" size="medium"/><p/>

```tact
fun emit(body: Cell);
```

[Queues the message](/book/send#outbound-message-processing) `body` to be sent to the outer world for the purpose of logging and analyzing it later off-chain. The message does not have a recipient and is more gas-efficient compared to using any other [message-sending functions](/book/send#message-sending-functions) of Tact.

The message is sent with the default mode: [`SendDefaultMode`](/book/message-mode#base-modes) ($0$).

Attempts to queue more than $255$ messages throw an exception with an [exit code 33](/book/exit-codes#33): `Action list is too long`.

Usage example:

```tact
emit("Catch me if you can, Mr. Holmes".asComment()); // asComment() converts a String to a Cell
```

:::note

  To analyze `emit(){:tact}` calls, one must look at the [external messages](/book/external) produced by the contract.

  Read more: [Logging via `emit(){:tact}`](/book/debug#logging).

:::

## Advanced

Various niche, dangerous, or unstable features which can produce unexpected results and are meant to be used by more experienced users.

:::caution

  Proceed with caution.

:::

### sendRawMessage

<Badge text="Gas-expensive" title="Uses 500 gas units or more" variant="danger" size="medium"/>
<Badge text="Available since Tact 1.6.6" variant="tip" size="medium"/><p/>

```tact
fun sendRawMessage(msg: Cell, mode: Int);
```

[Queues the message](/book/send#outbound-message-processing) to be sent by specifying the complete `msg` cell and the [message `mode`](/book/message-mode).

Attempts to queue more than $255$ messages throw an exception with [exit code 33](/book/exit-codes#33): `Action list is too long`.

:::note

  Prefer using the more user-friendly [`message(){:tact}`](#message), [`deploy(){:tact}`](#deploy), or [`send(){:tact}`](#send) functions unless you have a complex logic that cannot be expressed otherwise.

:::

### sendRawMessageReturnForwardFee

<Badge text="Gas-expensive" title="Uses 500 gas units or more" variant="danger" size="medium"/>
<Badge text="Available since Tact 1.6.6" variant="tip" size="medium"/><p/>

```tact
fun sendRawMessageReturnForwardFee(msg: Cell, mode: Int): Int;
```

Similar to [`sendRawMessage(){:tact}`](#sendrawmessage), but also calculates and returns the [forward fee][fwdfee] in [nanoToncoin][nano].

The `sendRawMessageReturnForwardFee(){:tact}` function may throw the following exit codes:

* 5: [Integer out of expected range] - Thrown if the message mode is invalid.
* 7: [Type check error] - Thrown if any of the blockchain config, contract balance or incoming message value are invalid.
* 11: ["Unknown" error] - Thrown if the message cell is ill-formed or the TVM config is invalid.
* 33: [Action list is too long] — Thrown when attempting to queue more than 255 messages.

### nativeSendMessage

<Badge text="Gas-expensive" title="Uses 500 gas units or more" variant="danger" size="medium"/>
<Badge text="Deprecated since Tact 1.6.6" variant="tip" size="medium"/><p/>

Use [`sendRawMessage(){:tact}`](#sendrawmessage) instead.

```tact
fun nativeSendMessage(msg: Cell, mode: Int);
```

[Queues the message](/book/send#outbound-message-processing) to be sent by specifying the complete `msg` cell and the [message `mode`](/book/message-mode).

Attempts to queue more than $255$ messages throw an exception with [exit code 33](/book/exit-codes#33): `Action list is too long`.

### nativeSendMessageReturnForwardFee

<Badge text="Gas-expensive" title="Uses 500 gas units or more" variant="danger" size="medium"/>
<Badge text="Deprecated since Tact 1.6.6" variant="tip" size="medium"/><p/>

Use [`sendRawMessageReturnForwardFee(){:tact}`](#sendrawmessagereturnforwardfee) instead.

```tact
fun nativeSendMessageReturnForwardFee(msg: Cell, mode: Int): Int;
```

<<<<<<< HEAD
Similar to [`nativeSendMessage(){:tact}`](#nativesendmessage), but also calculates and returns the [forward fee][fwdfee] in [nanoToncoins][nano].
=======
Similar to [`sendRawMessage(){:tact}`](#sendrawmessage), but also calculates and returns the [forward fee][fwdfee] in [nanoToncoin][nano].
>>>>>>> 86fdb604

Attempts to queue more than $255$ messages throw an exception with [exit code 33](/book/exit-codes#33): `Action list is too long`.

[p]: /book/types#primitive-types
[bool]: /book/types#booleans
[int]: /book/integers
[cell]: /book/cells#cells
[slice]: /book/cells#slices
[struct]: /book/structs-and-messages#structs
[opt]: /book/optionals

[msg-queue]: /book/send#outbound-message-processing
[nano]: /book/integers#nanotoncoin
[initpkg]: /book/expressions#initof

[fwdfee]: https://docs.ton.org/develop/howto/fees-low-level#forward-fees
[workchain-id]: https://docs.ton.org/learn/overviews/addresses#workchain-id
[account-id]: https://docs.ton.org/learn/overviews/addresses#account-id

[Integer out of expected range]: /book/exit-codes#5
[Type check error]: /book/exit-codes#7
["Unknown" error]: /book/exit-codes#11
[Action list is too long]: /book/exit-codes#33<|MERGE_RESOLUTION|>--- conflicted
+++ resolved
@@ -250,11 +250,7 @@
 fun nativeSendMessageReturnForwardFee(msg: Cell, mode: Int): Int;
 ```
 
-<<<<<<< HEAD
-Similar to [`nativeSendMessage(){:tact}`](#nativesendmessage), but also calculates and returns the [forward fee][fwdfee] in [nanoToncoins][nano].
-=======
 Similar to [`sendRawMessage(){:tact}`](#sendrawmessage), but also calculates and returns the [forward fee][fwdfee] in [nanoToncoin][nano].
->>>>>>> 86fdb604
 
 Attempts to queue more than $255$ messages throw an exception with [exit code 33](/book/exit-codes#33): `Action list is too long`.
 
