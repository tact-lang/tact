---
title: Statements
description: "This page lists all the statements in Tact that can appear anywhere in function bodies."
---

import { Badge } from '@astrojs/starlight/components';

The following statements can appear anywhere in a [function](/book/functions) body.

## `let` statement {#let}

The `let{:tact}` statement allows local and [block](#block)-scoped variable definitions. In Tact, variables are mutable, but **require** to be initialized with an expression.

However, type ascriptions can be omitted, and Tact will infer the type of the new variable from the computed value of the expression:

```tact
let value: Int = 123; // full definition with type and value
let vInferred = 123;  // inferred type Int from the mandatory value

let vExplicitCtx: Context = context(); // explicit type Context, a built-in struct
let vCtx = context();                  // inferred type Context
```

Note that the initial value of `null{:tact}` can mean either an empty [`map<K, V>{:tact}`](/book/maps) with arbitrary `K{:tact}` and `V{:tact}` types or the intentional absence of any other value for the [optional](/book/optionals) type. Therefore, whenever you declare a [`map<K, V>{:tact}`](/book/maps) or assign a [`null{:tact}`](/book/optionals) value, you must explicitly specify the type, as it cannot be inferred:

```tact
let vOptional: Int? = null; // explicit type Int or null
let vOptInt = 42;           // implicit type Int
vOptInt = null;             // COMPILATION ERROR, type mismatch!
let vOpt = null;            // COMPILATION ERROR, cannot infer type!

let vMap: map<Int, Int> = emptyMap(); // explicit type map<Int, Int>
let vMapWithSerialization: map<Int as uint8, Int as uint8> = emptyMap();
```

Naming a local variable with an underscore `_{:tact}` causes its value to be considered unused and discarded. This is useful if you do not need the return value of a function with side effects and want to explicitly mark the variable as unused. Note that such wildcard variable name `_{:tact}` cannot be accessed:

```tact
let _ = someFunctionWithSideEffects(); // with type inference
let _: map<Int, Int> = emptyMap();     // with explicit type

dump(_); // COMPILATION ERROR! Cannot access _
```

## `return` statement {#return}

The `return{:tact}` statement ends [function](/book/functions) execution and specifies a value to be returned to the [function](/book/functions) caller.

```tact
// Simple wrapper over stdlib function now()
fun getTimeFromNow(offset: Int): Int {
    return now() + offset;
}
```

If the function does not have an explicit return type, it has an implicit return type of `void`. As such, the `return{:tact}` statement must be empty.

```tact
extends mutates fun equalize(self: Int, num: Int) {
    if (self == num) {
        return;
    } else {
        self = num;
        return;
    }
}
```

All statements after the `return{:tact}` statement are unreachable and will not be executed. Such statements are detected by the Tact compiler, producing an "Unreachable code" error.

This is done to help avoid potential logical errors in the code, although `return{:tact}`-reachability analysis is not almighty and might reject valid examples.

```tact
extends mutates fun equalize(self: Int, num: Int) {
    if (self == num) {
        return;
    } else {
        self = num;
        return;
    }

    throw(42); // COMPILATION ERROR! Unreachable statement
//  ~~~~~~~~~
}

fun retWhenNot(flag: Bool): Int {
    if (flag) {
        throw(200);
    } else {
        return 42;
    }

    return 1000; // COMPILATION ERROR! Unreachable statement
//  ~~~~~~~~~~~
}

fun throwWrapped(code: Int) {
    throw(code);
}

// The following function always throws, but this cannot be
// determined without a thorough inter-procedural analysis
// and, as such, compiler won't allow it.
//
// COMPILATION ERROR! Function does not always return a result
fun triggerCompiler(): Int {
//  ~~~~~~~~~~~~~~~
    throwWrapped(42);
}
```

## Block

A block statement is used to group zero or more statements. The block is delimited by a pair of braces ("curly braces", `{}{:tact}`) and contains a list of zero or more statements and declarations.

Some statements, such as [`let{:tact}`](#let) or [`return{:tact}`](#return), must end with a terminating semicolon `;{:tact}`. However, the semicolon of the last statement in the block is optional and may be omitted.

```tact
{ // <- start of the block
    // arbitrary statements:
    let value: Int = 2 + 2;
    dump(value);
} // <- end of the block

{ dump(2 + 2) } // a block with only one statement,
                // omitting the last and only semicolon

{
    let nah = 3 * 3 * 3; // a block with two statements,
    let yay = nah + 42   // but without the last semicolon
}
```

## Expression

An expression statement is an expression used in a place where a statement is expected. The expression is evaluated, and its result is discarded. Therefore, it makes sense only for expressions that have side effects, such as executing a function or updating a variable.

```tact
dump(2 + 2); // stdlib function
```

## Assignment

Assignment statements use an [assignment operator](/book/operators#assignment) (`={:tact}`) or [augmented assignment operators](/book/operators#augmented-assignment) (assignments combined with an operation):

```tact
let value: Int = 0; // definition
value = 5;          // assignment
value += 5;         // augmented assignment (one of many)
```

:::note

  Read more about assignment and augmented assignment in their dedicated section: [assignment operators](/book/operators#assignment).

:::

## Destructuring assignment

<Badge text="Available since Tact 1.6" variant="tip" size="medium"/><p/>

The destructuring assignment is a concise way to unpack [structs][struct] and [Messages][message] into distinct variables. It mirrors the [instantiation syntax](/book/expressions#instantiation), but instead of creating a new structure it binds every field or some of the fields to their respective variables.

The syntax is derived from the [`let` statement](#let), and instead of specifying the variable name directly, it involves specifying the structure type on the left side of the [assignment operator `={:tact}`](/book/operators#assignment), which corresponds to the structure type of the value on the right side.

```tact {9}
// Definition of Example
struct Example { number: Int }

// An arbitrary helper function
fun get42(): Example { return Example { number: 42 } }

fun basic() {
    // Basic syntax of destructuring assignment (to the left of "="):
    let Example { number } = get42();
    //  -------   ------     -------
    //  ↑         ↑          ↑
    //  |         |          gives the Example struct
    //  |         definition of "number" variable, derived
    //  |         from the field "number" in Example struct
    //  target structure type "Example"
    //  to destructure fields from

    // Same as above, but with an instantiation
    // to showcase how destructuring syntax mirrors it:
    let Example { number } = Example { number: 42 };
    //                       ----------------------
    //                       ↑
    //                       instantiation of Example struct

    // Above examples of syntax are roughly equivalent
    // to the following series of statements:
    let example = Example { number: 42 };
    let number = example.number;
}
```

Just like in [instantiation](/book/expressions#instantiation), a trailing comma is allowed.

```tact
struct Example { number: Int }

fun trailblazing() {
    let Example {
        number,     // trailing comma inside variable list
    } = Example {
        number: 42, // trailing comma inside field list
    };
}
```

:::note

  [Augmented assignment operators](/book/operators#augmented-assignment) do not make sense for such assignments and will therefore be reported as parsing errors:

  ```tact
  struct Example { number: Int }
  fun get42(): Example { return Example { number: 42 } }

  fun basic() {
      let Example { number } += get42();
      //                     ^ this will result in the parse error:
      //                     expected "="
  }
  ```

:::

To create a binding under a different variable name, specify it after the semicolon `:{:tact}`.

```tact
// Similar definition, but this time the field is called "field", not "number"
struct Example { field: Int }

fun naming(s: Example) {
    let Example { field: varFromField } = s;
    //                   ------------     ↑
    //                   ↑                |
    //                   |                instance of Example struct, received
    //                   |                as a parameter of the function "naming"
    //                   definition of "varFromField" variable, derived
    //                   from the field "field" in Example struct
}
```

Note that the order of bindings doesn't matter — all fields retain their values and types under their names regardless of the order in which they appear in their definition in the respective [struct][struct] or [Message][message].

```tact
// "first" goes first, then goes "second"
struct Two { first: Int; second: String }

fun order(s: Two) {
    let Two { second, first } = s;
    //        ------  -----
    //        ↑       ↑
    //        |       this variable will be of type Int,
    //        |       same as the "first" field in struct Two
    //        this variable will be of type String,
    //        same as the "second" field in struct Two
}
```

Destructuring assignment is exhaustive and requires specifying all the fields as variables. To deliberately ignore some of the fields, use an underscore `_{:tact}`, which discards the relevant field's value. Note that such wildcard variable name `_{:tact}` cannot be accessed:

```tact
// "first" goes first, then goes "second"
struct Two { first: Int; second: String }

fun discard(s: Two) {
    let Two { second: _, first } = s;
    //              ---
    //              ↑
    //              discards the "second" field, only taking the "first"
}
```

To completely ignore the rest of the fields, use `..` at the end of the list:

```tact
struct Many { one: Int; two: Int; three: Int; fans: Int }

fun ignore(s: Many) {
    let Many { fans, .. } = s;
    //               --
    //               ↑
    //               ignores all the unspecified fields,
    //               defining only "fans"
}
```

:::caution

  At the moment, destructuring of nested [structs][struct] or [Messages][message] isn't allowed. That is, the following won't work:

  ```tact
  struct First { nested: Second }
  struct Second { field: Int }

  fun example() {
      let prep = First { nested: Second { field: 42 } };
      let First { nested: Second { field: thing } } = prep;
      //                         ^ this will result in the parse error:
      //                         expected "," or "}"
  }
  ```

:::

## Branches

Control the flow of the code.

### `if...else` {#if-else}

:::caution

  Curly brackets (code blocks) are required!

:::

When executing an `if...else{:tact}` statement, first, the specified condition is evaluated. If the resulting value is `true{:tact}`, the following statement block is executed. Otherwise, if the condition evaluates to `false{:tact}`, the optional `else{:tact}` block is executed. If the `else{:tact}` block is missing, nothing happens, and execution continues further.

Regular `if{:tact}` statement:

```tact
// condition
// ↓
if (true) { // consequence, when condition is true
    dump(2 + 2);
}
```

With `else{:tact}` block:

```tact
// condition
// ↓
if (2 + 2 == 4) {
    // consequence, when condition is true
    dump(true);
} else {
    // alternative, when condition is false
    dump(false);
}
```

With nested `if...else{:tact}`:

```tact
// condition
// ↓
if (2 + 2 == 3) {
    // consequence, when condition is true
    dump("3?");
//        condition2
//        ↓
} else if (2 + 2 == 4) {
    // another consequence, when condition2 is true
    dump(true);
} else {
    // alternative, when both condition and condition2 are false
    dump(false);
}
```

:::note

  Tact also has a ternary expression `?:{:tact}`, which is described earlier in the Book: [Ternary](/book/operators#ternary).

:::

### `try...catch` {#try-catch}

The `try...catch{:tact}` statement consists of a `try{:tact}` block and an optional `catch{:tact}` block, which receives an [`Int{:tact}`][int] [exit code](/book/exit-codes) as its only argument. The code in the `try{:tact}` block is executed first, and if it fails, the code in the `catch{:tact}` block will be executed, and changes made in the `try{:tact}` block will be rolled back, if possible.

:::note

  Note that some TVM state parameters, such as codepage and gas counters, will not be rolled back. That is, all gas usage in the `try{:tact}` block will be taken into account, and the effects of opcodes that change the gas limit will be preserved.

:::

Regular `try{:tact}` statement:

```tact
fun braveAndTrue() {
    // Let's try and do something erroneous
    try {
        throw(1042); // throwing with exit code 1042
    }

    // The following will be executed as the erroneous code above was wrapped in a try block
    dump(1042);
}
```

With `catch (e){:tact}` block:

```tact
fun niceCatch() {
    // Let's try and do something erroneous
    try {
        throw(1042); // throwing with exit code 1042
    } catch (err) {
        dump(err);       // this will dump the exit code caught, which is 1042
    }
}
```

With nested `try...catch{:tact}`:

```tact
try {
    // Preparing an x equal to 0, in such a way that the Tact compiler won't realize it (yet!)
    let xs: Slice = beginCell().storeUint(0, 1).endCell().beginParse();
    let x: Int = xs.loadUint(1); // 0

    try {
        throw(101);     // 1. throws with exit code 101
    } catch (err) {     // 2. catches the error and captures its exit code (101) as err
        return err / x; // 3. divides err by x, which is zero, throwing with exit code 4
    }

} catch (err) {         // 4. catches the new error and captures its exit code (4) as err
    //   ^^^ this works without name collisions because the previous err
    //       has a different scope and is only visible inside the previous catch block

    dump(err);          // 5. dumps the last caught exit code (4)
}
```

Note that similar to the [`let{:tact}` statement](#let), the captured [exit code](/book/exit-codes) in the `catch (){:tact}` clause can be discarded by specifying an underscore `_{:tact}` in its place:

```tact
try {
    throw(42);
} catch (_) {
    dump("I don't know the exit code anymore");
}
```

:::note

  Read more about exit codes on the dedicated page: [Exit codes in the Book](/book/exit-codes).

:::

## Loops

Conditionally repeat certain blocks of code multiple times.

### `repeat` {#repeat-loop}

The `repeat{:tact}` loop executes a block of code a specified number of times. The number of repetitions should be given as a positive 32-bit [`Int{:tact}`][int] in the inclusive range from $1$ to $2^{31} - 1$. If the value is greater, an error with [exit code 5](/book/exit-codes#5), `Integer out of expected range`, will be thrown.

If the specified number of repetitions is equal to $0$ or any negative number in the inclusive range from $-2^{256}$ to $-1$, it is ignored, and the code block is not executed at all.

```tact
let twoPow: Int = 1;

// Repeat exactly 10 times
repeat (10) {
    twoPow *= 2;
}

// Skipped
repeat (-1) {
    twoPow *= 3333;
}

twoPow; // 1024
```

### `while` {#while-loop}

The `while{:tact}` loop continues executing the block of code as long as the given condition is `true{:tact}`.

In the following example, the value of `x` is decremented by 1 on each iteration, so the loop will run 10 times:

```tact
let x: Int = 10;
while (x > 0) {
    x -= 1;
}
```

### `do...until` {#do-until-loop}

The `do...until{:tact}` loop is a post-test loop that executes the block of code at least once and then continues to execute it until the given condition becomes `true{:tact}`.

In the following example, the value of `x` is decremented by 1 on each iteration, so the loop will run 10 times:

```tact
let x: Int = 10;
do {
    x -= 1;  // executes this code block at least once
} until (x <= 0);
```

### `foreach` {#foreach-loop}

The `foreach{:tact}` loop operates on key-value pairs (entries) of the [`map<K, V>{:tact}`](/book/maps) type in sequential order: from the smallest keys of the map to the biggest ones.

<<<<<<< HEAD
This loop executes a block of code for each entry in the given map, capturing the key and value on each iteration. This is handy when you don't know in advance how many items there are in the map or don't want to explicitly look for each of the entries using the [`get(){:tact}`](/book/maps#get) [method](/book/functions#extension-function) of maps.
=======
This loop executes a block of code for each entry in the given map, capturing the key and value on each iteration. This is handy when you don't know in advance how many items there are in the map or don't want to explicitly look for each of the entries using the [`.get(){:tact}`](/book/maps#get) [method](/book/functions#extensions) of maps.
>>>>>>> 79ff7905

Note that the names of captured keys and values in each iteration are arbitrary and can be any valid Tact identifier, provided they are new to the current scope. The most common options are: `k` and `v`, or `key` and `value`.

In the following example, the map `cells` has $4$ entries, so the loop will run $4$ times:

```tact
// Empty map
let cells: map<Int, Cell> = emptyMap();

// Setting four entries
cells.set(1, beginCell().storeUint(100, 16).endCell());
cells.set(2, beginCell().storeUint(200, 16).endCell());
cells.set(3, beginCell().storeUint(300, 16).endCell());
cells.set(4, beginCell().storeUint(400, 16).endCell());

// A variable for summing up the values
let sum: Int = 0;

// For each key and value pair in the cells map, do:
foreach (key, value in cells) { // or just k, v
    let s: Slice = value.beginParse(); // convert Cell to Slice
    sum += s.loadUint(16);             // sum the Slice values
}
dump(sum); // 1000
```

It's also possible to iterate over a map in contract storage, and over maps as members of instances of [structure](/book/structs-and-messages) types:

```tact
import "@stdlib/deploy";

struct Fizz { oh_my: map<Int, Int> }
message Buzz { oh_my: map<Int, Int> }

contract Iterated {
    oh_my: map<Int, Int>;

    receive("call to iterate!") {
        let oh_my: map<Int, Int> = emptyMap();
        oh_my.set(0, 42);
        oh_my.set(1, 27);

        self.oh_my = oh_my; // assigning local map to the storage one
        let fizz = Fizz { oh_my }; // field punning
        let buzz = Buzz { oh_my }; // field punning

        // Iterating over map in contract storage
        foreach (key, value in self.oh_my) {
            // ...
        }

        // Iterating over map member of a struct Fizz instance
        foreach (key, value in fizz.oh_my) {
            // ...
        }

        // Iterating over map member of a Message Buzz instance
        foreach (key, value in buzz.oh_my) {
            // ...
        }
    }
}
```

Similar to the [`let{:tact}` statement](#let), either of the captured key or value (or both) can be discarded by specifying an underscore `_{:tact}` in their place:

```tact
// Empty map
let quartiles: map<Int, Int> = emptyMap();

// Setting some entries
quartiles.set(1, 25);
quartiles.set(2, 50);
quartiles.set(3, 75);

// Discarding captured keys
// without modifying them in the map itself
foreach (_, value in quartiles) {}

// Discarding captured values
// without modifying them in the map itself
foreach (key, _ in quartiles) {}

// Discarding both keys and values
// without modifying them in the map itself
foreach (_, _ in quartiles) {
    // Can't access via _, but can do desired operations
    // n times, where n is the current length of the map
}
```

:::caution

  At the moment, `foreach{:tact}` works only with explicitly provided map identifiers and nested identifier constructions, like `foo.bar.targetMap{:tact}` or `self.baz.targetMap{:tact}`. That is, returning a map from a function and trying to iterate over its entries won't work:

  ```tact
  foreach (k, v in emptyMap()) {
  //               ^ this will give the following error message:
  //                 foreach is only allowed over maps that are path expressions,
  //                 i.e. identifiers, or sequences of direct contract/struct/message accesses,
  //                 like "self.foo" or "self.structure.field"
  }
  ```

  Trying to iterate over a map member of a [struct][struct] returned from a function also won't work, because the function call is an expression and neither an identifier nor a nested identifier access:

  ```tact
  foreach (k, v in genCoolStruct().map) {
  //               ^ this will give the following error message:
  //                 foreach is only allowed over maps that are path expressions,
  //                 i.e. identifiers, or sequences of direct contract/struct/message accesses,
  //                 like "self.foo" or "self.structure.field"
  }
  ```

:::

:::note

  For additional loop examples, see: [Loops in Tact-By-Example](https://tact-by-example.org/04-loops).

:::

[int]: /book/integers
[struct]: /book/structs-and-messages#structs
[message]: /book/structs-and-messages#messages<|MERGE_RESOLUTION|>--- conflicted
+++ resolved
@@ -500,11 +500,7 @@
 
 The `foreach{:tact}` loop operates on key-value pairs (entries) of the [`map<K, V>{:tact}`](/book/maps) type in sequential order: from the smallest keys of the map to the biggest ones.
 
-<<<<<<< HEAD
-This loop executes a block of code for each entry in the given map, capturing the key and value on each iteration. This is handy when you don't know in advance how many items there are in the map or don't want to explicitly look for each of the entries using the [`get(){:tact}`](/book/maps#get) [method](/book/functions#extension-function) of maps.
-=======
-This loop executes a block of code for each entry in the given map, capturing the key and value on each iteration. This is handy when you don't know in advance how many items there are in the map or don't want to explicitly look for each of the entries using the [`.get(){:tact}`](/book/maps#get) [method](/book/functions#extensions) of maps.
->>>>>>> 79ff7905
+This loop executes a block of code for each entry in the given map, capturing the key and value on each iteration. This is handy when you don't know in advance how many items there are in the map or don't want to explicitly look for each of the entries using the [`get(){:tact}`](/book/maps#get) [method](/book/functions#extensions) of maps.
 
 Note that the names of captured keys and values in each iteration are arbitrary and can be any valid Tact identifier, provided they are new to the current scope. The most common options are: `k` and `v`, or `key` and `value`.
 
