--- conflicted
+++ resolved
@@ -1,205 +1,3 @@
 #!/usr/bin/env node
 
-<<<<<<< HEAD
-// eslint-disable-next-line @typescript-eslint/no-require-imports
-const pkg = require("../package.json");
-// eslint-disable-next-line @typescript-eslint/no-require-imports
-const main = require("../dist/node.js");
-const meowModule = import("meow");
-// eslint-disable-next-line @typescript-eslint/no-require-imports
-const { execFileSync } = require("child_process");
-
-void meowModule.then(
-    /** @param meow {import('meow/build/index')} */
-    (meow) => {
-        const cli = meow.default(
-            `
-    Usage
-      $ tact [...flags] (--config CONFIG | FILE)
-
-    Flags
-      -c, --config CONFIG         Specify path to config file (tact.config.json)
-      -p, --project ...names      Build only the specified project name(s) from the config file
-      -q, --quiet                 Suppress compiler log output
-      --with-decompilation        Full compilation followed by decompilation of produced binary code
-      --func                      Output intermediate FunC code and exit
-      --check                     Perform syntax and type checking, then exit
-      -e, --eval EXPRESSION       Evaluate a Tact expression and exit
-      --verbose LEVEL             Set verbosity level (higher = more details), default: 1
-      -v, --version               Print Tact compiler version and exit
-      -h, --help                  Display this text and exit
-
-    Examples
-      $ tact --version
-      ${pkg.version}
-
-    Learn more about Tact:        https://docs.tact-lang.org
-    Join Telegram group:          https://t.me/tactlang
-    Follow X/Twitter account:     https://twitter.com/tact_language`,
-            {
-                importMeta: {
-                    url: new URL("file://" + __dirname + __filename).toString(),
-                },
-                description: `Command-line utility for the Tact compiler:\n${pkg.description}`,
-                autoVersion: false,
-                flags: {
-                    config: {
-                        shortFlag: "c",
-                        type: "string",
-                        isRequired: (flags, _) => {
-                            // Require a config when the projects are specified
-                            // AND version/help are not specified
-                            // AND eval is not specified
-                            return (
-                                flags.projects.length !== 0 &&
-                                // eslint-disable-next-line @typescript-eslint/no-unnecessary-condition
-                                !flags.version &&
-                                // eslint-disable-next-line @typescript-eslint/no-unnecessary-condition
-                                !flags.help &&
-                                !flags.eval
-                            );
-                        },
-                    },
-                    projects: {
-                        shortFlag: "p",
-                        type: "string",
-                        isMultiple: true,
-                    },
-                    quiet: { shortFlag: "q", type: "boolean", default: false },
-                    withDecompilation: { type: "boolean", default: false },
-                    func: { type: "boolean", default: false },
-                    check: { type: "boolean", default: false },
-                    eval: { shortFlag: "e", type: "string" },
-                    verbose: { type: "number", default: 1 },
-                    version: { shortFlag: "v", type: "boolean" },
-                    help: { shortFlag: "h", type: "boolean" },
-                },
-                allowUnknownFlags: false,
-            },
-        );
-
-        // Helper function to write less in following checks
-        const isEmptyConfigAndInput = () => {
-            return cli.flags.config === undefined && cli.input.length === 0;
-        };
-
-        // Show help regardless of other flags
-        if (cli.flags.help) {
-            cli.showHelp(0);
-        }
-
-        // Show version regardless of other flags
-        if (cli.flags.version) {
-            console.log(pkg.version);
-            // if working inside a git repository
-            // also print the current git commit hash
-            try {
-                const gitCommit = execFileSync("git", ["rev-parse", "HEAD"], {
-                    encoding: "utf8",
-                    stdio: ["ignore", "pipe", "ignore"],
-                }).trim();
-                console.log(`git commit: ${gitCommit}`);
-            } finally {
-                process.exit(0);
-            }
-        }
-
-        // Evaluate expression regardless of other flags
-        if (cli.flags.eval) {
-            const result = main.parseAndEvalExpression(cli.flags.eval);
-            switch (result.kind) {
-                case "ok":
-                    {
-                        console.log(main.showValue(result.value));
-                        process.exit(0);
-                    }
-                    break;
-                case "error": {
-                    console.log(result.message);
-                    process.exit(30);
-                }
-            }
-        }
-
-        // Disallow specifying both config or Tact source file at the same time
-        if (cli.flags.config !== undefined && cli.input.length > 0) {
-            console.log(
-                "Error: Both config and Tact file can't be simultaneously specified, pick one!",
-            );
-            cli.showHelp();
-        }
-
-        // Disallow specifying several exclusive compilation mode flags
-        const compilationModeFlags = [
-            cli.flags.check,
-            cli.flags.func,
-            cli.flags.withDecompilation,
-        ];
-        const numOfCompilationModeFlagsSet = compilationModeFlags.filter(
-            (flag) => flag,
-        ).length;
-        if (numOfCompilationModeFlagsSet > 1) {
-            console.log(
-                "Error: Flags --with-decompilation, --func and --check are mutually exclusive!",
-            );
-            cli.showHelp();
-        }
-
-        // Disallow using compilation mode flags without a config or a file specified
-        if (isEmptyConfigAndInput() && numOfCompilationModeFlagsSet > 0) {
-            console.log(
-                "Error: Either config or Tact file have to be specified!",
-            );
-            cli.showHelp();
-        }
-
-        // Disallow specifying more than one Tact file
-        if (cli.input.length > 1) {
-            console.log(
-                "Error: Only one Tact file can be specified at a time. If you want more, provide a config!",
-            );
-            cli.showHelp();
-        }
-
-        // Show help when all flags and inputs are empty
-        // Note, that version/help flags are already processed above and don't need to be mentioned here
-        if (
-            isEmptyConfigAndInput() &&
-            numOfCompilationModeFlagsSet === 0 &&
-            cli.flags.projects.length === 0
-        ) {
-            cli.showHelp(0);
-        }
-
-        // Compilation mode
-        const mode = cli.flags.check
-            ? "checkOnly"
-            : cli.flags.func
-              ? "funcOnly"
-              : cli.flags.withDecompilation
-                ? "fullWithDecompilation"
-                : undefined;
-
-        // TODO: all flags on the cli should take precedence over flags in the config
-        // Make a nice model for it in the src/node.ts instead of the current mess
-        // Consider making overwrites right here or something.
-
-        // Main command
-        void main
-            .run({
-                fileName: cli.input.at(0),
-                configPath: cli.flags.config,
-                projectNames: cli.flags.projects ?? [],
-                additionalCliOptions: { mode },
-                suppressLog: cli.flags.quiet,
-                verbose: cli.flags.verbose,
-            })
-            .then((response) => {
-                // https://nodejs.org/docs/v20.12.1/api/process.html#exit-codes
-                process.exit(response.ok ? 0 : 30);
-            });
-    },
-);
-=======
-require("../dist/cli/tact/index.js").main();
->>>>>>> f35abe80
+require("../dist/cli/tact/index.js").main();