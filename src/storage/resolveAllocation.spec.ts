--- conflicted
+++ resolved
@@ -1,23 +1,10 @@
 import fs from "fs";
-<<<<<<< HEAD
-import { resolveDescriptors } from "../types/resolveDescriptors";
-import { getAllocations, resolveAllocations } from "./resolveAllocation";
-import { openContext, parseModules } from "../context/store";
-import { resolveStatements } from "../types/resolveStatements";
-import { CompilerContext } from "../context/context";
-import { resolveSignatures } from "../types/resolveSignatures";
-import path from "path";
-import { getParser } from "../grammar";
-import { getAstFactory } from "../ast/ast-helpers";
-import { stdlibPath } from "../stdlib/path";
-import type { Source } from "../imports/source";
-=======
 import { resolveDescriptors } from "@/types/resolveDescriptors";
 import {
     getAllocations,
     resolveAllocations,
 } from "@/storage/resolveAllocation";
-import { openContext } from "@/context/store";
+import { openContext, parseModules } from "@/context/store";
 import { resolveStatements } from "@/types/resolveStatements";
 import { CompilerContext } from "@/context/context";
 import { resolveSignatures } from "@/types/resolveSignatures";
@@ -25,7 +12,7 @@
 import { getParser } from "@/grammar";
 import { getAstFactory } from "@/ast/ast-helpers";
 import { stdlibPath } from "@/stdlib/path";
->>>>>>> 229222d8
+import type { Source } from "@/imports/source";
 
 const primitivesPath = path.join(stdlibPath, "/std/internal/primitives.tact");
 const stdlib = fs.readFileSync(primitivesPath, "utf-8");
