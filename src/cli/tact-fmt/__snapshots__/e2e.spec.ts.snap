// Jest Snapshot v1, https://goo.gl/fbAQLP

exports[`tact-fmt foo.tact Check on directory with formatted files 1`] = `
{
  "code": 0,
  "kind": "exited",
  "stderr": "",
  "stdout": "Checking formatting...
All Tact files use Tact code style!
",
}
`;

exports[`tact-fmt foo.tact Default run 1`] = `
{
  "code": 0,
  "kind": "exited",
  "stderr": "",
  "stdout": "contract Test {
    get fun greeting(): String {
        return "hello world";
    }
}

",
}
`;

exports[`tact-fmt foo.tact Default run with write to file 1`] = `
"contract Test {
    get fun greeting(): String {
        return "hello world";
    }
}
"
`;

exports[`tact-fmt foo.tact Run on directory 1`] = `
"fun foo1() {}
"
`;

exports[`tact-fmt foo.tact Run on directory 2`] = `
"fun foo2() {}
"
`;

exports[`tact-fmt foo.tact Run on directory 3`] = `
"fun foo3() {}
"
`;

exports[`tact-fmt foo.tact With syntax error 1`] = `
{
  "code": 1,
  "kind": "exited",
<<<<<<< HEAD
  "stderr": "Cannot format file /Users/petrmakhnev/tact/src/cli/tact-fmt/output/contact.tact: src/cli/tact-fmt/output/contact.tact:4:33: Expected "!!", "!=", "%", "&", "&&", "(", ")", "*", "+", ",", "-", ".", "/", "<", "<<", "<=", "==", ">", ">=", ">>", "?", "^", "|", or "||"
=======
  "stderr": "Cannot format file src/cli/tact-fmt/output/contact.tact: src/cli/tact-fmt/output/contact.tact:4:33: Expected "!!", "!=", "%", "&", "&&", "(", ")", "*", "+", ",", "-", ".", "/", "<", "<<", "<=", "==", ">", ">=", ">>", "?", "^", "|", or "||"
>>>>>>> f1faf4d0
  3 |     get fun greeting(): String {
> 4 |         return foo("hello world";
                                      ^
  5 |     }

",
  "stdout": "",
}
`;<|MERGE_RESOLUTION|>--- conflicted
+++ resolved
@@ -54,11 +54,7 @@
 {
   "code": 1,
   "kind": "exited",
-<<<<<<< HEAD
-  "stderr": "Cannot format file /Users/petrmakhnev/tact/src/cli/tact-fmt/output/contact.tact: src/cli/tact-fmt/output/contact.tact:4:33: Expected "!!", "!=", "%", "&", "&&", "(", ")", "*", "+", ",", "-", ".", "/", "<", "<<", "<=", "==", ">", ">=", ">>", "?", "^", "|", or "||"
-=======
   "stderr": "Cannot format file src/cli/tact-fmt/output/contact.tact: src/cli/tact-fmt/output/contact.tact:4:33: Expected "!!", "!=", "%", "&", "&&", "(", ")", "*", "+", ",", "-", ".", "/", "<", "<<", "<=", "==", ">", ">=", ">>", "?", "^", "|", or "||"
->>>>>>> f1faf4d0
   3 |     get fun greeting(): String {
 > 4 |         return foo("hello world";
                                       ^
