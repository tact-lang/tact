import { ArgConsumer } from "@/cli/arg-consumer";
import type { GetParserResult } from "@/cli/arg-parser";
import { ArgParser } from "@/cli/arg-parser";
import { CliLogger } from "@/cli/logger";
import { showCommit } from "@/cli/version";
import { FormatterErrors } from "@/cli/tact-fmt/error-schema";
import * as fs from "fs";
import { formatCode } from "@/fmt/fmt";
import path, { join } from "path";
import { getAnsiMarkup, isColorSupported } from "@/cli/colors";
import { glob } from "glob";
<<<<<<< HEAD
=======
import { cwd } from "process";
>>>>>>> f1faf4d0

const fmtVersion = "0.0.1";

export const main = () => {
    const Log = CliLogger();
    const Errors = FormatterErrors(Log.log);

    try {
        const argv = process.argv.slice(2);
        processArgs(Errors, argv);
    } catch (e) {
        Errors.unexpected(e);
    }

    if (Log.hadErrors()) {
        // https://nodejs.org/docs/v20.12.1/api/process.html#exit-codes
        process.exit(30);
    }
};

const processArgs = (Errors: FormatterErrors, argv: string[]) => {
    const Parser = ArgParser(Errors);
    const getArgs = ArgSchema(Parser);

    const match = getArgs(argv);
    if (match.kind === "ok") {
        const Args = ArgConsumer(Errors, match.value);

        parseArgs(Errors, Args);
    } else {
        showHelp();
    }
};

const ArgSchema = (Parser: ArgParser) => {
    return Parser.tokenizer
        .add(Parser.boolean("write", "w"))
        .add(Parser.boolean("check", "c"))
        .add(Parser.boolean("version", "v"))
        .add(Parser.boolean("help", "h"))
        .add(Parser.immediate).end;
};

const showHelp = () => {
    console.log(`
    Usage
      $ tact-fmt [...flags] <file> or <directory>

    Flags
      -w, --write                 Write result to same file
      -c, --check                 Check if the given files are formatted
      -v, --version               Print tact-fmt version and exit
      -h, --help                  Display this text and exit

    Examples
      $ tact-fmt --version
      ${fmtVersion}

      $ tact-fmt file.tact
      Format and output the result to stdout

      $ tact-fmt -w file.tact
      Format and rewrite file.tact

      $ tact-fmt -w ./sources
      Format and rewrite all Tact files in ./sources`);
};

type Args = ArgConsumer<GetParserResult<ReturnType<typeof ArgSchema>>>;

const markup = getAnsiMarkup(Boolean(isColorSupported()));

<<<<<<< HEAD
function formatFile(
    filepath: string,
    write: boolean,
    onlyCheck: boolean,
): boolean | undefined {
=======
function formatFile(filepath: string, write: boolean): boolean | undefined {
>>>>>>> f1faf4d0
    const content = readFileOrFail(filepath);
    if (typeof content === "undefined") return undefined;

    const [res, time] = measureTime(() => formatCode(filepath, content));
    if (res.$ === "FormatCodeError") {
<<<<<<< HEAD
        console.error(`Cannot format file ${filepath}:`, res.message);
=======
        console.error(
            `Cannot format file ${path.relative(cwd(), filepath)}:`,
            res.message,
        );
>>>>>>> f1faf4d0
        return undefined;
    }

    const alreadyFormatted = content === res.code;
<<<<<<< HEAD
    if (onlyCheck) {
        if (alreadyFormatted) {
            return true;
        }
        console.log(`[${markup.yellow("warn")}]`, path.basename(filepath));
        return false;
    }
=======
>>>>>>> f1faf4d0

    if (write) {
        console.log(
            markup.gray(path.basename(filepath)),
            `${time.toFixed(0)}ms`,
            status(content, res.code),
        );
        fs.writeFileSync(filepath, res.code);

        return alreadyFormatted;
    } else {
        console.log(res.code);
    }
    return alreadyFormatted;
}

function status(before: string, after: string) {
    if (before !== after) {
        return "(reformatted)";
    }
    return "(unchanged)";
}

function measureTime<T>(fn: () => T): [T, number] {
    const startTime = performance.now();
    const result = fn();
    const endTime = performance.now();
    const time = endTime - startTime;
    return [result, time];
}

const parseArgs = (Errors: FormatterErrors, Args: Args) => {
    if (Args.single("help")) {
        if (noUnknownParams(Errors, Args)) {
            showHelp();
        }
        return;
    }

    if (Args.single("version")) {
        if (noUnknownParams(Errors, Args)) {
            console.log(fmtVersion);
            showCommit();
        }
        return;
    }

    const filePath = Args.single("immediate");
    if (filePath) {
        const write = Args.single("write") ?? false;
<<<<<<< HEAD
        const onlyCheck = Args.single("check") ?? false;

        if (onlyCheck) {
            console.log("Checking formatting...");
        }
=======
>>>>>>> f1faf4d0

        if (!fs.statSync(filePath).isFile()) {
            const files = globSync(["**/*.tact"], {
                cwd: filePath,
            });

<<<<<<< HEAD
            let wasError = false;
            let allFormatted = true;
            for (const file of files) {
                const res = formatFile(join(filePath, file), write, onlyCheck);
                if (typeof res === "undefined") {
                    wasError = true;
                } else {
                    allFormatted &&= res;
                }
            }

            if (onlyCheck) {
                if (!allFormatted) {
                    // found not formatted file
                    console.log(
                        "Code style issues found in the above file. Run tact-fmt with --write to fix.",
                    );
                    process.exit(1);
                } else {
                    console.log("All Tact files use Tact code style!");
                }
            }

            if (wasError) {
=======
            let someFileCannotBeFormatted = false;
            for (const file of files) {
                const res = formatFile(join(filePath, file), write);
                if (typeof res === "undefined") {
                    someFileCannotBeFormatted = true;
                }
            }
            if (someFileCannotBeFormatted) {
>>>>>>> f1faf4d0
                process.exit(1);
            }
            return;
        }

<<<<<<< HEAD
        const res = formatFile(filePath, write, onlyCheck);
=======
        const res = formatFile(filePath, write);
>>>>>>> f1faf4d0
        if (typeof res === "undefined") {
            process.exit(1);
        }
        return;
    }

    if (noUnknownParams(Errors, Args)) {
        showHelp();
    }
};

const noUnknownParams = (Errors: FormatterErrors, Args: Args): boolean => {
    const leftoverArgs = Args.leftover();

    if (leftoverArgs.length === 0) {
        return true;
    }

    for (const argument of leftoverArgs) {
        Errors.unexpectedArgument(argument);
    }
    showHelp();
    return false;
};

function readFileOrFail(filePath: string): string | undefined {
    try {
        return fs.readFileSync(filePath, "utf8");
    } catch (e) {
        const error = e as Error;
        console.error(`Cannot read file: ${error.message}`);
        return undefined;
    }
}

const globSync = (globs: string[], options: { cwd: string }) => {
    return globs.flatMap((g) => glob.sync(g, options));
};<|MERGE_RESOLUTION|>--- conflicted
+++ resolved
@@ -9,10 +9,7 @@
 import path, { join } from "path";
 import { getAnsiMarkup, isColorSupported } from "@/cli/colors";
 import { glob } from "glob";
-<<<<<<< HEAD
-=======
 import { cwd } from "process";
->>>>>>> f1faf4d0
 
 const fmtVersion = "0.0.1";
 
@@ -85,33 +82,21 @@
 
 const markup = getAnsiMarkup(Boolean(isColorSupported()));
 
-<<<<<<< HEAD
 function formatFile(
     filepath: string,
     write: boolean,
     onlyCheck: boolean,
 ): boolean | undefined {
-=======
-function formatFile(filepath: string, write: boolean): boolean | undefined {
->>>>>>> f1faf4d0
     const content = readFileOrFail(filepath);
     if (typeof content === "undefined") return undefined;
 
     const [res, time] = measureTime(() => formatCode(filepath, content));
     if (res.$ === "FormatCodeError") {
-<<<<<<< HEAD
         console.error(`Cannot format file ${filepath}:`, res.message);
-=======
-        console.error(
-            `Cannot format file ${path.relative(cwd(), filepath)}:`,
-            res.message,
-        );
->>>>>>> f1faf4d0
         return undefined;
     }
 
     const alreadyFormatted = content === res.code;
-<<<<<<< HEAD
     if (onlyCheck) {
         if (alreadyFormatted) {
             return true;
@@ -119,8 +104,6 @@
         console.log(`[${markup.yellow("warn")}]`, path.basename(filepath));
         return false;
     }
-=======
->>>>>>> f1faf4d0
 
     if (write) {
         console.log(
@@ -171,21 +154,17 @@
     const filePath = Args.single("immediate");
     if (filePath) {
         const write = Args.single("write") ?? false;
-<<<<<<< HEAD
         const onlyCheck = Args.single("check") ?? false;
 
         if (onlyCheck) {
             console.log("Checking formatting...");
         }
-=======
->>>>>>> f1faf4d0
 
         if (!fs.statSync(filePath).isFile()) {
             const files = globSync(["**/*.tact"], {
                 cwd: filePath,
             });
 
-<<<<<<< HEAD
             let wasError = false;
             let allFormatted = true;
             for (const file of files) {
@@ -210,26 +189,12 @@
             }
 
             if (wasError) {
-=======
-            let someFileCannotBeFormatted = false;
-            for (const file of files) {
-                const res = formatFile(join(filePath, file), write);
-                if (typeof res === "undefined") {
-                    someFileCannotBeFormatted = true;
-                }
-            }
-            if (someFileCannotBeFormatted) {
->>>>>>> f1faf4d0
                 process.exit(1);
             }
             return;
         }
 
-<<<<<<< HEAD
         const res = formatFile(filePath, write, onlyCheck);
-=======
-        const res = formatFile(filePath, write);
->>>>>>> f1faf4d0
         if (typeof res === "undefined") {
             process.exit(1);
         }
