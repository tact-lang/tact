--- conflicted
+++ resolved
@@ -4,15 +4,10 @@
 import { createVirtualFileSystem } from "../../vfs/createVirtualFileSystem";
 import { parseAndEvalExpression } from "../../optimizer/interpreter";
 import { showValue } from "../../types/types";
-<<<<<<< HEAD
-import type { Config, ConfigProject } from "../../config/parseConfig";
+import type { Config, Project } from "../../config/parseConfig";
 import { parseConfig } from "../../config/parseConfig";
 import type { GetParserResult } from "../arg-parser";
 import { ArgParser } from "../arg-parser";
-=======
-import { Config, Project, parseConfig } from "../../config/parseConfig";
-import { ArgParser, GetParserResult } from "../arg-parser";
->>>>>>> fdd7b629
 import { CliErrors } from "./error-schema";
 import { CliLogger } from "../logger";
 import { ArgConsumer } from "../arg-consumer";
