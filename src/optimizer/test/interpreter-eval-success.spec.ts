<<<<<<< HEAD
import { getAstFactory } from "../../ast/ast-helpers";
import { CompilerContext } from "../../context/context";
import { openContext, parseModules } from "../../context/store";
import { getParser } from "../../grammar";
import type { Source } from "../../imports/source";
import { evalComptimeExpressions } from "../../types/evalComptimeExpressions";
import { resolveDescriptors } from "../../types/resolveDescriptors";
import { getAllExpressionTypes } from "../../types/resolveExpression";
import { resolveSignatures } from "../../types/resolveSignatures";
import { resolveStatements } from "../../types/resolveStatements";
import { loadCases } from "../../utils/loadCases";
=======
import { getAstFactory } from "@/ast/ast-helpers";
import { CompilerContext } from "@/context/context";
import { openContext } from "@/context/store";
import { getParser } from "@/grammar";
import { evalComptimeExpressions } from "@/types/evalComptimeExpressions";
import { resolveDescriptors } from "@/types/resolveDescriptors";
import { getAllExpressionTypes } from "@/types/resolveExpression";
import { resolveSignatures } from "@/types/resolveSignatures";
import { resolveStatements } from "@/types/resolveStatements";
import { loadCases } from "@/utils/loadCases";
>>>>>>> 229222d8

describe("interpreter-evaluation", () => {
    for (const r of loadCases(__dirname + "/success/")) {
        it(`${r.name} should pass compilation`, () => {
            const Ast = getAstFactory();
            const sources: Source[] = [
                { code: r.code, path: "<unknown>", origin: "user" },
            ];
            let ctx = openContext(
                new CompilerContext(),
                sources,
                [],
                parseModules(sources, getParser(Ast)),
            );
            ctx = resolveDescriptors(ctx, Ast);
            ctx = resolveStatements(ctx);
            ctx = resolveSignatures(ctx, Ast);
            evalComptimeExpressions(ctx, Ast);
            expect(getAllExpressionTypes(ctx)).toMatchSnapshot();
        });
    }
});<|MERGE_RESOLUTION|>--- conflicted
+++ resolved
@@ -1,27 +1,14 @@
-<<<<<<< HEAD
-import { getAstFactory } from "../../ast/ast-helpers";
-import { CompilerContext } from "../../context/context";
-import { openContext, parseModules } from "../../context/store";
-import { getParser } from "../../grammar";
-import type { Source } from "../../imports/source";
-import { evalComptimeExpressions } from "../../types/evalComptimeExpressions";
-import { resolveDescriptors } from "../../types/resolveDescriptors";
-import { getAllExpressionTypes } from "../../types/resolveExpression";
-import { resolveSignatures } from "../../types/resolveSignatures";
-import { resolveStatements } from "../../types/resolveStatements";
-import { loadCases } from "../../utils/loadCases";
-=======
 import { getAstFactory } from "@/ast/ast-helpers";
 import { CompilerContext } from "@/context/context";
-import { openContext } from "@/context/store";
+import { openContext, parseModules } from "@/context/store";
 import { getParser } from "@/grammar";
+import type { Source } from "@/imports/source";
 import { evalComptimeExpressions } from "@/types/evalComptimeExpressions";
 import { resolveDescriptors } from "@/types/resolveDescriptors";
 import { getAllExpressionTypes } from "@/types/resolveExpression";
 import { resolveSignatures } from "@/types/resolveSignatures";
 import { resolveStatements } from "@/types/resolveStatements";
 import { loadCases } from "@/utils/loadCases";
->>>>>>> 229222d8
 
 describe("interpreter-evaluation", () => {
     for (const r of loadCases(__dirname + "/success/")) {
