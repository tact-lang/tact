import {
    AstBinaryOperation,
    AstExpression,
    AstOpBinary,
    AstOpUnary,
    eqExpressions,
    isLiteral,
} from "../grammar/ast";
import { ExpressionTransformer, Rule } from "./types";
import {
    checkIsBinaryOpNode,
    checkIsBoolean,
    checkIsName,
    checkIsNumber,
    checkIsUnaryOpNode,
<<<<<<< HEAD
    makeBinaryExpression,
    makeBooleanLiteral,
    makeNumberLiteral,
    makeUnaryExpression,
=======
>>>>>>> da4b8d82
} from "./util";

export class AddZero extends Rule {
    private additiveOperators: AstBinaryOperation[] = ["+", "-"];

    public applyRule(
        ast: AstExpression,
        { util }: ExpressionTransformer,
    ): AstExpression {
        if (checkIsBinaryOpNode(ast)) {
            const topLevelNode = ast as AstOpBinary;
            if (this.additiveOperators.includes(topLevelNode.op)) {
                if (
                    !isLiteral(topLevelNode.left) &&
                    checkIsNumber(topLevelNode.right, 0n)
                ) {
                    // The tree has this form:
                    // x op 0

                    const x = topLevelNode.left;

                    return x;
                } else if (
                    checkIsNumber(topLevelNode.left, 0n) &&
                    !isLiteral(topLevelNode.right)
                ) {
                    // The tree has this form:
                    // 0 op x

                    const x = topLevelNode.right;
                    const op = topLevelNode.op;

                    if (op === "-") {
                        return util.makeUnaryExpression("-", x);
                    } else {
                        return x;
                    }
                }
            }
        }

        // If execution reaches here, it means that the rule could not be applied fully
        // so, we return the original tree
        return ast;
    }
}

export class MultiplyZero extends Rule {
    public applyRule(
        ast: AstExpression,
        { util }: ExpressionTransformer,
    ): AstExpression {
        if (checkIsBinaryOpNode(ast)) {
            const topLevelNode = ast as AstOpBinary;
            if (topLevelNode.op === "*") {
                if (
                    checkIsName(topLevelNode.left) &&
                    checkIsNumber(topLevelNode.right, 0n)
                ) {
                    // The tree has this form:
                    // x * 0, where x is an identifier

<<<<<<< HEAD
                    return makeNumberLiteral(0n, ast.loc);
=======
                    return util.makeValueExpression(0n);
>>>>>>> da4b8d82
                } else if (
                    checkIsNumber(topLevelNode.left, 0n) &&
                    checkIsName(topLevelNode.right)
                ) {
                    // The tree has this form:
                    // 0 * x, where x is an identifier

<<<<<<< HEAD
                    return makeNumberLiteral(0n, ast.loc);
=======
                    return util.makeValueExpression(0n);
>>>>>>> da4b8d82
                }
            }
        }

        // If execution reaches here, it means that the rule could not be applied fully
        // so, we return the original tree
        return ast;
    }
}

export class MultiplyOne extends Rule {
    public applyRule(
        ast: AstExpression,
        _optimizer: ExpressionTransformer,
    ): AstExpression {
        if (checkIsBinaryOpNode(ast)) {
            const topLevelNode = ast as AstOpBinary;
            if (topLevelNode.op === "*") {
                if (
                    !isLiteral(topLevelNode.left) &&
                    checkIsNumber(topLevelNode.right, 1n)
                ) {
                    // The tree has this form:
                    // x * 1

                    const x = topLevelNode.left;

                    return x;
                } else if (
                    checkIsNumber(topLevelNode.left, 1n) &&
                    !isLiteral(topLevelNode.right)
                ) {
                    // The tree has this form:
                    // 1 * x

                    const x = topLevelNode.right;

                    return x;
                }
            }
        }

        // If execution reaches here, it means that the rule could not be applied fully
        // so, we return the original tree
        return ast;
    }
}

export class SubtractSelf extends Rule {
    public applyRule(
        ast: AstExpression,
        { util }: ExpressionTransformer,
    ): AstExpression {
        if (checkIsBinaryOpNode(ast)) {
            const topLevelNode = ast as AstOpBinary;
            if (topLevelNode.op === "-") {
                if (
                    checkIsName(topLevelNode.left) &&
                    checkIsName(topLevelNode.right)
                ) {
                    // The tree has this form:
                    // x - y
                    // We need to check that x and y are equal

                    const x = topLevelNode.left;
                    const y = topLevelNode.right;

                    if (eqExpressions(x, y)) {
<<<<<<< HEAD
                        return makeNumberLiteral(0n, ast.loc);
=======
                        return util.makeValueExpression(0n);
>>>>>>> da4b8d82
                    }
                }
            }
        }

        // If execution reaches here, it means that the rule could not be applied fully
        // so, we return the original tree
        return ast;
    }
}

export class AddSelf extends Rule {
    public applyRule(
        ast: AstExpression,
        { applyRules, util }: ExpressionTransformer,
    ): AstExpression {
        if (checkIsBinaryOpNode(ast)) {
            const topLevelNode = ast as AstOpBinary;
            if (topLevelNode.op === "+") {
                if (
                    !isLiteral(topLevelNode.left) &&
                    !isLiteral(topLevelNode.right)
                ) {
                    // The tree has this form:
                    // x + y
                    // We need to check that x and y are equal

                    const x = topLevelNode.left;
                    const y = topLevelNode.right;

                    if (eqExpressions(x, y)) {
                        const res = util.makeBinaryExpression(
                            "*",
                            x,
<<<<<<< HEAD
                            makeNumberLiteral(2n, ast.loc),
=======
                            util.makeValueExpression(2n),
>>>>>>> da4b8d82
                        );
                        // Since we joined the tree, there is further opportunity
                        // for simplification
                        return applyRules(res);
                    }
                }
            }
        }

        // If execution reaches here, it means that the rule could not be applied fully
        // so, we return the original tree
        return ast;
    }
}

export class OrTrue extends Rule {
    public applyRule(
        ast: AstExpression,
        { util }: ExpressionTransformer,
    ): AstExpression {
        if (checkIsBinaryOpNode(ast)) {
            const topLevelNode = ast as AstOpBinary;
            if (topLevelNode.op === "||") {
                if (
                    (checkIsName(topLevelNode.left) ||
                        isLiteral(topLevelNode.left)) &&
                    checkIsBoolean(topLevelNode.right, true)
                ) {
                    // The tree has this form:
                    // x || true, where x is an identifier or a value

<<<<<<< HEAD
                    return makeBooleanLiteral(true, ast.loc);
=======
                    return util.makeValueExpression(true);
>>>>>>> da4b8d82
                } else if (checkIsBoolean(topLevelNode.left, true)) {
                    // The tree has this form:
                    // true || x

<<<<<<< HEAD
                    return makeBooleanLiteral(true, ast.loc);
=======
                    return util.makeValueExpression(true);
>>>>>>> da4b8d82
                }
            }
        }

        // If execution reaches here, it means that the rule could not be applied fully
        // so, we return the original tree
        return ast;
    }
}

export class AndFalse extends Rule {
    public applyRule(
        ast: AstExpression,
        { util }: ExpressionTransformer,
    ): AstExpression {
        if (checkIsBinaryOpNode(ast)) {
            const topLevelNode = ast as AstOpBinary;
            if (topLevelNode.op === "&&") {
                if (
                    (checkIsName(topLevelNode.left) ||
                        isLiteral(topLevelNode.left)) &&
                    checkIsBoolean(topLevelNode.right, false)
                ) {
                    // The tree has this form:
                    // x && false, where x is an identifier or a value

<<<<<<< HEAD
                    return makeBooleanLiteral(false, ast.loc);
=======
                    return util.makeValueExpression(false);
>>>>>>> da4b8d82
                } else if (checkIsBoolean(topLevelNode.left, false)) {
                    // The tree has this form:
                    // false && x

<<<<<<< HEAD
                    return makeBooleanLiteral(false, ast.loc);
=======
                    return util.makeValueExpression(false);
>>>>>>> da4b8d82
                }
            }
        }

        // If execution reaches here, it means that the rule could not be applied fully
        // so, we return the original tree
        return ast;
    }
}

export class OrFalse extends Rule {
    public applyRule(
        ast: AstExpression,
        _optimizer: ExpressionTransformer,
    ): AstExpression {
        if (checkIsBinaryOpNode(ast)) {
            const topLevelNode = ast as AstOpBinary;
            if (topLevelNode.op === "||") {
                if (checkIsBoolean(topLevelNode.right, false)) {
                    // The tree has this form:
                    // x || false

                    const x = topLevelNode.left;

                    return x;
                } else if (checkIsBoolean(topLevelNode.left, false)) {
                    // The tree has this form:
                    // false || x

                    const x = topLevelNode.right;

                    return x;
                }
            }
        }

        // If execution reaches here, it means that the rule could not be applied fully
        // so, we return the original tree
        return ast;
    }
}

export class AndTrue extends Rule {
    public applyRule(
        ast: AstExpression,
        _optimizer: ExpressionTransformer,
    ): AstExpression {
        if (checkIsBinaryOpNode(ast)) {
            const topLevelNode = ast as AstOpBinary;
            if (topLevelNode.op === "&&") {
                if (checkIsBoolean(topLevelNode.right, true)) {
                    // The tree has this form:
                    // x && true

                    const x = topLevelNode.left;

                    return x;
                } else if (checkIsBoolean(topLevelNode.left, true)) {
                    // The tree has this form:
                    // true && x

                    const x = topLevelNode.right;

                    return x;
                }
            }
        }

        // If execution reaches here, it means that the rule could not be applied fully
        // so, we return the original tree
        return ast;
    }
}

export class OrSelf extends Rule {
    public applyRule(
        ast: AstExpression,
        _optimizer: ExpressionTransformer,
    ): AstExpression {
        if (checkIsBinaryOpNode(ast)) {
            const topLevelNode = ast as AstOpBinary;
            if (topLevelNode.op === "||") {
                // The tree has this form:
                // x || y
                // We need to check that x and y are equal

                const x = topLevelNode.left;
                const y = topLevelNode.right;

                if (eqExpressions(x, y)) {
                    return x;
                }
            }
        }

        // If execution reaches here, it means that the rule could not be applied fully
        // so, we return the original tree
        return ast;
    }
}

export class AndSelf extends Rule {
    public applyRule(
        ast: AstExpression,
        _optimizer: ExpressionTransformer,
    ): AstExpression {
        if (checkIsBinaryOpNode(ast)) {
            const topLevelNode = ast as AstOpBinary;
            if (topLevelNode.op === "&&") {
                // The tree has this form:
                // x && y
                // We need to check that x and y are equal

                const x = topLevelNode.left;
                const y = topLevelNode.right;

                if (eqExpressions(x, y)) {
                    return x;
                }
            }
        }

        // If execution reaches here, it means that the rule could not be applied fully
        // so, we return the original tree
        return ast;
    }
}

export class ExcludedMiddle extends Rule {
    public applyRule(
        ast: AstExpression,
        { util }: ExpressionTransformer,
    ): AstExpression {
        if (checkIsBinaryOpNode(ast)) {
            const topLevelNode = ast as AstOpBinary;
            if (topLevelNode.op === "||") {
                if (checkIsUnaryOpNode(topLevelNode.right)) {
                    const rightNode = topLevelNode.right as AstOpUnary;
                    if (rightNode.op === "!") {
                        // The tree has this form:
                        // x || !y
                        // We need to check that x is an identifier or a value
                        // and that x and y are equal

                        const x = topLevelNode.left;
                        const y = rightNode.operand;

                        if (
                            (checkIsName(x) || isLiteral(x)) &&
                            eqExpressions(x, y)
                        ) {
<<<<<<< HEAD
                            return makeBooleanLiteral(true, ast.loc);
=======
                            return util.makeValueExpression(true);
>>>>>>> da4b8d82
                        }
                    }
                } else if (checkIsUnaryOpNode(topLevelNode.left)) {
                    const leftNode = topLevelNode.left as AstOpUnary;
                    if (leftNode.op === "!") {
                        // The tree has this form:
                        // !x || y
                        // We need to check that x is an identifier or a value
                        // and that x and y are equal

                        const x = leftNode.operand;
                        const y = topLevelNode.right;

                        if (
                            (checkIsName(x) || isLiteral(x)) &&
                            eqExpressions(x, y)
                        ) {
<<<<<<< HEAD
                            return makeBooleanLiteral(true, ast.loc);
=======
                            return util.makeValueExpression(true);
>>>>>>> da4b8d82
                        }
                    }
                }
            }
        }

        // If execution reaches here, it means that the rule could not be applied fully
        // so, we return the original tree
        return ast;
    }
}

export class Contradiction extends Rule {
    public applyRule(
        ast: AstExpression,
        { util }: ExpressionTransformer,
    ): AstExpression {
        if (checkIsBinaryOpNode(ast)) {
            const topLevelNode = ast as AstOpBinary;
            if (topLevelNode.op === "&&") {
                if (checkIsUnaryOpNode(topLevelNode.right)) {
                    const rightNode = topLevelNode.right as AstOpUnary;
                    if (rightNode.op === "!") {
                        // The tree has this form:
                        // x && !y
                        // We need to check that x is an identifier or a value
                        // and that x and y are equal

                        const x = topLevelNode.left;
                        const y = rightNode.operand;

                        if (
                            (checkIsName(x) || isLiteral(x)) &&
                            eqExpressions(x, y)
                        ) {
<<<<<<< HEAD
                            return makeBooleanLiteral(false, ast.loc);
=======
                            return util.makeValueExpression(false);
>>>>>>> da4b8d82
                        }
                    }
                } else if (checkIsUnaryOpNode(topLevelNode.left)) {
                    const leftNode = topLevelNode.left as AstOpUnary;
                    if (leftNode.op === "!") {
                        // The tree has this form:
                        // !x && y
                        // We need to check that x is an identifier or a value
                        // and that x and y are equal

                        const x = leftNode.operand;
                        const y = topLevelNode.right;

                        if (
                            (checkIsName(x) || isLiteral(x)) &&
                            eqExpressions(x, y)
                        ) {
<<<<<<< HEAD
                            return makeBooleanLiteral(false, ast.loc);
=======
                            return util.makeValueExpression(false);
>>>>>>> da4b8d82
                        }
                    }
                }
            }
        }

        // If execution reaches here, it means that the rule could not be applied fully
        // so, we return the original tree
        return ast;
    }
}

export class DoubleNegation extends Rule {
    public applyRule(
        ast: AstExpression,
        _optimizer: ExpressionTransformer,
    ): AstExpression {
        if (checkIsUnaryOpNode(ast)) {
            const topLevelNode = ast as AstOpUnary;
            if (topLevelNode.op === "!") {
                if (checkIsUnaryOpNode(topLevelNode.operand)) {
                    const innerNode = topLevelNode.operand as AstOpUnary;
                    if (innerNode.op === "!") {
                        // The tree has this form:
                        // !!x

                        const x = innerNode.operand;

                        return x;
                    }
                }
            }
        }

        // If execution reaches here, it means that the rule could not be applied fully
        // so, we return the original tree
        return ast;
    }
}

export class NegateTrue extends Rule {
    public applyRule(
        ast: AstExpression,
        { util }: ExpressionTransformer,
    ): AstExpression {
        if (checkIsUnaryOpNode(ast)) {
            const topLevelNode = ast as AstOpUnary;
            if (topLevelNode.op === "!") {
                if (checkIsBoolean(topLevelNode.operand, true)) {
                    // The tree has this form
                    // !true

<<<<<<< HEAD
                    return makeBooleanLiteral(false, ast.loc);
=======
                    return util.makeValueExpression(false);
>>>>>>> da4b8d82
                }
            }
        }

        // If execution reaches here, it means that the rule could not be applied fully
        // so, we return the original tree
        return ast;
    }
}

export class NegateFalse extends Rule {
    public applyRule(
        ast: AstExpression,
        { util }: ExpressionTransformer,
    ): AstExpression {
        if (checkIsUnaryOpNode(ast)) {
            const topLevelNode = ast as AstOpUnary;
            if (topLevelNode.op === "!") {
                if (checkIsBoolean(topLevelNode.operand, false)) {
                    // The tree has this form
                    // !false

<<<<<<< HEAD
                    return makeBooleanLiteral(true, ast.loc);
=======
                    return util.makeValueExpression(true);
>>>>>>> da4b8d82
                }
            }
        }

        // If execution reaches here, it means that the rule could not be applied fully
        // so, we return the original tree
        return ast;
    }
}<|MERGE_RESOLUTION|>--- conflicted
+++ resolved
@@ -13,13 +13,6 @@
     checkIsName,
     checkIsNumber,
     checkIsUnaryOpNode,
-<<<<<<< HEAD
-    makeBinaryExpression,
-    makeBooleanLiteral,
-    makeNumberLiteral,
-    makeUnaryExpression,
-=======
->>>>>>> da4b8d82
 } from "./util";
 
 export class AddZero extends Rule {
@@ -82,11 +75,7 @@
                     // The tree has this form:
                     // x * 0, where x is an identifier
 
-<<<<<<< HEAD
-                    return makeNumberLiteral(0n, ast.loc);
-=======
-                    return util.makeValueExpression(0n);
->>>>>>> da4b8d82
+                    return util.makeNumberLiteral(0n, ast.loc);
                 } else if (
                     checkIsNumber(topLevelNode.left, 0n) &&
                     checkIsName(topLevelNode.right)
@@ -94,11 +83,7 @@
                     // The tree has this form:
                     // 0 * x, where x is an identifier
 
-<<<<<<< HEAD
-                    return makeNumberLiteral(0n, ast.loc);
-=======
-                    return util.makeValueExpression(0n);
->>>>>>> da4b8d82
+                    return util.makeNumberLiteral(0n, ast.loc);
                 }
             }
         }
@@ -167,11 +152,7 @@
                     const y = topLevelNode.right;
 
                     if (eqExpressions(x, y)) {
-<<<<<<< HEAD
-                        return makeNumberLiteral(0n, ast.loc);
-=======
-                        return util.makeValueExpression(0n);
->>>>>>> da4b8d82
+                        return util.makeNumberLiteral(0n, ast.loc);
                     }
                 }
             }
@@ -206,11 +187,7 @@
                         const res = util.makeBinaryExpression(
                             "*",
                             x,
-<<<<<<< HEAD
-                            makeNumberLiteral(2n, ast.loc),
-=======
-                            util.makeValueExpression(2n),
->>>>>>> da4b8d82
+                            util.makeNumberLiteral(2n, ast.loc),
                         );
                         // Since we joined the tree, there is further opportunity
                         // for simplification
@@ -242,20 +219,12 @@
                     // The tree has this form:
                     // x || true, where x is an identifier or a value
 
-<<<<<<< HEAD
-                    return makeBooleanLiteral(true, ast.loc);
-=======
-                    return util.makeValueExpression(true);
->>>>>>> da4b8d82
+                    return util.makeBooleanLiteral(true, ast.loc);
                 } else if (checkIsBoolean(topLevelNode.left, true)) {
                     // The tree has this form:
                     // true || x
 
-<<<<<<< HEAD
-                    return makeBooleanLiteral(true, ast.loc);
-=======
-                    return util.makeValueExpression(true);
->>>>>>> da4b8d82
+                    return util.makeBooleanLiteral(true, ast.loc);
                 }
             }
         }
@@ -282,20 +251,12 @@
                     // The tree has this form:
                     // x && false, where x is an identifier or a value
 
-<<<<<<< HEAD
-                    return makeBooleanLiteral(false, ast.loc);
-=======
-                    return util.makeValueExpression(false);
->>>>>>> da4b8d82
+                    return util.makeBooleanLiteral(false, ast.loc);
                 } else if (checkIsBoolean(topLevelNode.left, false)) {
                     // The tree has this form:
                     // false && x
 
-<<<<<<< HEAD
-                    return makeBooleanLiteral(false, ast.loc);
-=======
-                    return util.makeValueExpression(false);
->>>>>>> da4b8d82
+                    return util.makeBooleanLiteral(false, ast.loc);
                 }
             }
         }
@@ -447,11 +408,7 @@
                             (checkIsName(x) || isLiteral(x)) &&
                             eqExpressions(x, y)
                         ) {
-<<<<<<< HEAD
-                            return makeBooleanLiteral(true, ast.loc);
-=======
-                            return util.makeValueExpression(true);
->>>>>>> da4b8d82
+                            return util.makeBooleanLiteral(true, ast.loc);
                         }
                     }
                 } else if (checkIsUnaryOpNode(topLevelNode.left)) {
@@ -469,11 +426,7 @@
                             (checkIsName(x) || isLiteral(x)) &&
                             eqExpressions(x, y)
                         ) {
-<<<<<<< HEAD
-                            return makeBooleanLiteral(true, ast.loc);
-=======
-                            return util.makeValueExpression(true);
->>>>>>> da4b8d82
+                            return util.makeBooleanLiteral(true, ast.loc);
                         }
                     }
                 }
@@ -509,11 +462,7 @@
                             (checkIsName(x) || isLiteral(x)) &&
                             eqExpressions(x, y)
                         ) {
-<<<<<<< HEAD
-                            return makeBooleanLiteral(false, ast.loc);
-=======
-                            return util.makeValueExpression(false);
->>>>>>> da4b8d82
+                            return util.makeBooleanLiteral(false, ast.loc);
                         }
                     }
                 } else if (checkIsUnaryOpNode(topLevelNode.left)) {
@@ -531,11 +480,7 @@
                             (checkIsName(x) || isLiteral(x)) &&
                             eqExpressions(x, y)
                         ) {
-<<<<<<< HEAD
-                            return makeBooleanLiteral(false, ast.loc);
-=======
-                            return util.makeValueExpression(false);
->>>>>>> da4b8d82
+                            return util.makeBooleanLiteral(false, ast.loc);
                         }
                     }
                 }
@@ -588,11 +533,7 @@
                     // The tree has this form
                     // !true
 
-<<<<<<< HEAD
-                    return makeBooleanLiteral(false, ast.loc);
-=======
-                    return util.makeValueExpression(false);
->>>>>>> da4b8d82
+                    return util.makeBooleanLiteral(false, ast.loc);
                 }
             }
         }
@@ -615,11 +556,7 @@
                     // The tree has this form
                     // !false
 
-<<<<<<< HEAD
-                    return makeBooleanLiteral(true, ast.loc);
-=======
-                    return util.makeValueExpression(true);
->>>>>>> da4b8d82
+                    return util.makeBooleanLiteral(true, ast.loc);
                 }
             }
         }
