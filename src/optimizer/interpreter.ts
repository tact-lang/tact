--- conflicted
+++ resolved
@@ -500,16 +500,9 @@
 
 const WILDCARD_NAME: string = "_";
 
-<<<<<<< HEAD
 type ActiveBinding = { value: A.AstLiteral; state: "active" };
 type DeletedBinding = { state: "inactive" };
 type BindingState = ActiveBinding | DeletedBinding;
-=======
-type Environment = {
-    values: Map<string, A.AstLiteral>;
-    parent?: Environment;
-};
->>>>>>> 5383a9b1
 
 type Environment = { values: Map<string, BindingState>; parent?: Environment };
 
@@ -1263,21 +1256,16 @@
                 }
 
                 if (foundContractConst.value !== undefined) {
-<<<<<<< HEAD
                     return this.util.changeLocationOfLiteral(
                         foundContractConst.value,
-                        ast.aggregate.loc,
-                    );
-                } else {
-=======
-                    return foundContractConst.value;
+                        ast.loc,
+                    );
                 }
 
                 const name = `self.${idText(ast.field)}`;
 
                 // see comment in `interpretName`
                 if (this.visitedConstants.has(name)) {
->>>>>>> 5383a9b1
                     throwErrorConstEval(
                         `cannot evaluate ${name} as it has circular dependencies: [${this.formatComputationPath(name)}]`,
                         ast.loc,
@@ -1291,7 +1279,10 @@
                         name,
                         () => this.interpretExpression(astNode.initializer),
                     );
-                    return foundContractConst.value;
+                    return this.util.changeLocationOfLiteral(
+                        foundContractConst.value,
+                        ast.loc,
+                    );
                 }
 
                 throwErrorConstEval(
@@ -1313,7 +1304,7 @@
         if (typeof field !== "undefined") {
             return this.util.changeLocationOfLiteral(
                 field.initializer,
-                ast.aggregate.loc,
+                ast.loc,
             );
         } else {
             // this cannot happen in a well-typed program
