--- conflicted
+++ resolved
@@ -126,19 +126,6 @@
     return val;
 }
 
-<<<<<<< HEAD
-=======
-export function ensureString(val: A.AstExpression): A.AstString {
-    if (val.kind !== "string") {
-        throwErrorConstEval(
-            `string expected, but got expression of kind '${val.kind}'`,
-            val.loc,
-        );
-    }
-    return val;
-}
-
->>>>>>> 2b9bde4b
 export function ensureSimplifiedString(
     val: A.AstExpression,
 ): A.AstSimplifiedString {
