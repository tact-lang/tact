import { Address, beginCell, BitString, Cell, toNano } from "@ton/core";
import { paddedBufferToBits } from "@ton/core/dist/boc/utils/paddedBits";
import * as crc32 from "crc-32";
import * as A from "../ast/ast";
import { evalConstantExpression } from "./constEval";
import { CompilerContext } from "../context/context";
import {
    TactCompilationError,
    TactConstEvalError,
    idTextErr,
    throwConstEvalError,
    throwInternalCompilerError,
} from "../error/errors";
import { AstUtil, getAstUtil } from "../ast/util";
import {
    getStaticConstant,
    getStaticFunction,
    getType,
    hasStaticConstant,
    hasStaticFunction,
} from "../types/resolveDescriptors";
import { getExpType } from "../types/resolveExpression";
import { TypeRef, showValue } from "../types/types";
import { sha256_sync } from "@ton/crypto";
import { defaultParser, getParser, Parser } from "../grammar/grammar";
import { dummySrcInfo, SrcInfo } from "../grammar";
import {
    eqExpressions,
    eqNames,
    FactoryAst,
    getAstFactory,
    idText,
    isSelfId,
} from "../ast/ast-helpers";
import { divFloor, modFloor } from "./util";

// TVM integers are signed 257-bit integers
const minTvmInt: bigint = -(2n ** 256n);
const maxTvmInt: bigint = 2n ** 256n - 1n;

// Range allowed in repeat statements
const minRepeatStatement: bigint = -(2n ** 256n); // Note it is the same as minimum for TVM
const maxRepeatStatement: bigint = 2n ** 31n - 1n;

// Util factory methods
// FIXME: pass util as argument
//const util = getAstUtil(getAstFactory());

// Throws a non-fatal const-eval error, in the sense that const-eval as a compiler
// optimization cannot be applied, e.g. to `let`-statements.
// Note that for const initializers this is a show-stopper.
export function throwNonFatalErrorConstEval(
    msg: string,
    source: SrcInfo,
): never {
    throwConstEvalError(
        `Cannot evaluate expression to a constant: ${msg}`,
        false,
        source,
    );
}

// Throws a fatal const-eval, meaning this is a meaningless program,
// so compilation should be aborted in all cases
function throwErrorConstEval(msg: string, source: SrcInfo): never {
    throwConstEvalError(
        `Cannot evaluate expression to a constant: ${msg}`,
        true,
        source,
    );
}
type EvalResult =
    | { kind: "ok"; value: A.AstLiteral }
    | { kind: "error"; message: string };

export function ensureInt(val: A.AstExpression): A.AstNumber {
    if (val.kind !== "number") {
        throwErrorConstEval(
            `integer expected, but got expression of kind '${val.kind}'`,
            val.loc,
        );
    }
    if (minTvmInt <= val.value && val.value <= maxTvmInt) {
        return val;
    } else {
        throwErrorConstEval(
            `integer '${showValue(val)}' does not fit into TVM Int type`,
            val.loc,
        );
    }
}

function ensureArgumentForEquality(val: A.AstLiteral): A.AstLiteral {
    switch (val.kind) {
        case "address":
        case "boolean":
        case "cell":
        case "comment_value":
        case "null":
        case "number":
        case "simplified_string":
        case "slice":
            return val;
        case "struct_value":
            throwErrorConstEval(
                `struct ${showValue(val)} cannot be an argument to == operator`,
                val.loc,
            );
            break;
        default:
            throwInternalCompilerError("Unrecognized ast literal kind");
    }
}

function ensureRepeatInt(val: A.AstExpression): A.AstNumber {
    if (val.kind !== "number") {
        throwErrorConstEval(
            `integer expected, but got expression of kind '${val.kind}'`,
            val.loc,
        );
    }
    if (minRepeatStatement <= val.value && val.value <= maxRepeatStatement) {
        return val;
    } else {
        throwErrorConstEval(
            `repeat argument '${showValue(val)}' must be a number between -2^256 (inclusive) and 2^31 - 1 (inclusive)`,
            val.loc,
        );
    }
}

export function ensureBoolean(val: A.AstExpression): A.AstBoolean {
    if (val.kind !== "boolean") {
        throwErrorConstEval(
            `boolean expected, but got expression of kind '${val.kind}'`,
            val.loc,
        );
    }
    return val;
}

export function ensureString(val: A.AstExpression): A.AstString {
    if (val.kind !== "string") {
        throwErrorConstEval(
            `string expected, but got expression of kind '${val.kind}'`,
            val.loc,
        );
    }
    return val;
}

export function ensureSimplifiedString(
    val: A.AstExpression,
): A.AstSimplifiedString {
    if (val.kind !== "simplified_string") {
        throwErrorConstEval(
            `simplified string expected, but got expression of kind '${val.kind}'`,
            val.loc,
        );
    }
    return val;
}

function ensureFunArity(
    arity: number,
    args: A.AstExpression[],
    source: SrcInfo,
) {
    if (args.length !== arity) {
        throwErrorConstEval(
            `function expects ${arity} argument(s), but got ${args.length}`,
            source,
        );
    }
}

function ensureMethodArity(
    arity: number,
    args: A.AstExpression[],
    source: SrcInfo,
) {
    if (args.length !== arity) {
        throwErrorConstEval(
            `method expects ${arity} argument(s), but got ${args.length}`,
            source,
        );
    }
}

export function evalUnaryOp(
    op: A.AstUnaryOperation,
    valOperand: A.AstLiteral,
    source: SrcInfo,
    util: AstUtil,
): A.AstLiteral {
    switch (op) {
        case "+":
            return ensureInt(valOperand);
        case "-": {
            const astNumber = ensureInt(valOperand);
            const result = -astNumber.value;
            return ensureInt(util.makeNumberLiteral(result, source));
        }
        case "~": {
            const astNumber = ensureInt(valOperand);
            const result = ~astNumber.value;
            return util.makeNumberLiteral(result, source);
        }
        case "!": {
            const astBoolean = ensureBoolean(valOperand);
            const result = !astBoolean.value;
            return util.makeBooleanLiteral(result, source);
        }
        case "!!":
            if (valOperand.kind === "null") {
                throwErrorConstEval(
                    "non-null value expected but got null",
                    valOperand.loc,
                );
            }
            return valOperand;
        default:
            throwInternalCompilerError("Unrecognized operand");
    }
}

export function evalBinaryOp(
    op: A.AstBinaryOperation,
    valLeft: A.AstLiteral,
    valRightContinuation: () => A.AstLiteral, // It needs to be a continuation, because some binary operators short-circuit
    source: SrcInfo,
    util: AstUtil,
): A.AstLiteral {
    switch (op) {
        case "+": {
            const astLeft = ensureInt(valLeft);
            const astRight = ensureInt(valRightContinuation());
            const result = astLeft.value + astRight.value;
            return ensureInt(util.makeNumberLiteral(result, source));
        }
        case "-": {
            const astLeft = ensureInt(valLeft);
            const astRight = ensureInt(valRightContinuation());
            const result = astLeft.value - astRight.value;
            return ensureInt(util.makeNumberLiteral(result, source));
        }
        case "*": {
            const astLeft = ensureInt(valLeft);
            const astRight = ensureInt(valRightContinuation());
            const result = astLeft.value * astRight.value;
            return ensureInt(util.makeNumberLiteral(result, source));
        }
        case "/": {
            // The semantics of integer division for TVM (and by extension in Tact)
            // is a non-conventional one: by default it rounds towards negative infinity,
            // meaning, for instance, -1 / 5 = -1 and not zero, as in many mainstream languages.
            // Still, the following holds: a / b * b + a % b == a, for all b != 0.

            const astRight = ensureInt(valRightContinuation());
            if (astRight.value === 0n)
                throwErrorConstEval(
                    "divisor expression must be non-zero",
                    astRight.loc,
                );
            const astLeft = ensureInt(valLeft);
            const result = divFloor(astLeft.value, astRight.value);
            return ensureInt(util.makeNumberLiteral(result, source));
        }
        case "%": {
            // Same as for division, see the comment above
            // Example: -1 % 5 = 4
            const astRight = ensureInt(valRightContinuation());
            if (astRight.value === 0n)
                throwErrorConstEval(
                    "divisor expression must be non-zero",
                    astRight.loc,
                );
            const astLeft = ensureInt(valLeft);
            const result = modFloor(astLeft.value, astRight.value);
            return ensureInt(util.makeNumberLiteral(result, source));
        }
        case "&": {
            const astLeft = ensureInt(valLeft);
            const astRight = ensureInt(valRightContinuation());
            const result = astLeft.value & astRight.value;
            return util.makeNumberLiteral(result, source);
        }
        case "|": {
            const astLeft = ensureInt(valLeft);
            const astRight = ensureInt(valRightContinuation());
            const result = astLeft.value | astRight.value;
            return util.makeNumberLiteral(result, source);
        }
        case "^": {
            const astLeft = ensureInt(valLeft);
            const astRight = ensureInt(valRightContinuation());
            const result = astLeft.value ^ astRight.value;
            return util.makeNumberLiteral(result, source);
        }
        case "<<": {
            const astNum = ensureInt(valLeft);
            const astBits = ensureInt(valRightContinuation());
            if (0n > astBits.value || astBits.value > 256n) {
                throwErrorConstEval(
                    `the number of bits shifted ('${astBits.value}') must be within [0..256] range`,
                    astBits.loc,
                );
            }
            const result = astNum.value << astBits.value;
            try {
                return ensureInt(util.makeNumberLiteral(result, source));
            } catch (e) {
                if (e instanceof RangeError)
                    // this actually should not happen
                    throwErrorConstEval(
                        `integer does not fit into TVM Int type`,
                        source,
                    );
                throw e;
            }
        }
        case ">>": {
            const astNum = ensureInt(valLeft);
            const astBits = ensureInt(valRightContinuation());
            if (0n > astBits.value || astBits.value > 256n) {
                throwErrorConstEval(
                    `the number of bits shifted ('${astBits.value}') must be within [0..256] range`,
                    astBits.loc,
                );
            }
            const result = astNum.value >> astBits.value;
            try {
                return ensureInt(util.makeNumberLiteral(result, source));
            } catch (e) {
                if (e instanceof RangeError)
                    // this actually should not happen
                    throwErrorConstEval(
                        `integer does not fit into TVM Int type`,
                        source,
                    );
                throw e;
            }
        }
        case ">": {
            const astLeft = ensureInt(valLeft);
            const astRight = ensureInt(valRightContinuation());
            const result = astLeft.value > astRight.value;
            return util.makeBooleanLiteral(result, source);
        }
        case "<": {
            const astLeft = ensureInt(valLeft);
            const astRight = ensureInt(valRightContinuation());
            const result = astLeft.value < astRight.value;
            return util.makeBooleanLiteral(result, source);
        }
        case ">=": {
            const astLeft = ensureInt(valLeft);
            const astRight = ensureInt(valRightContinuation());
            const result = astLeft.value >= astRight.value;
            return util.makeBooleanLiteral(result, source);
        }
        case "<=": {
            const astLeft = ensureInt(valLeft);
            const astRight = ensureInt(valRightContinuation());
            const result = astLeft.value <= astRight.value;
            return util.makeBooleanLiteral(result, source);
        }
        case "==": {
            const valR = valRightContinuation();

            // the null comparisons account for optional types, e.g.
            // a const x: Int? = 42 can be compared to null
            if (
                valLeft.kind !== valR.kind &&
                valLeft.kind !== "null" &&
                valR.kind !== "null"
            ) {
                throwErrorConstEval(
                    "operands of `==` must have same type",
                    source,
                );
            }
            const valLeft_ = ensureArgumentForEquality(valLeft);
            const valR_ = ensureArgumentForEquality(valR);

            // Changed to equality testing (instead of ===) because cells, slices, address are equal by hashing
            const result = eqExpressions(valLeft_, valR_);
            return util.makeBooleanLiteral(result, source);
        }
        case "!=": {
            const valR = valRightContinuation();

            // Comparison to null should be checked as well
            // otherwise it would give an error
            if (
                valLeft.kind !== valR.kind &&
                valLeft.kind !== "null" &&
                valR.kind !== "null"
            ) {
                throwErrorConstEval(
                    "operands of `!=` must have same type",
                    source,
                );
            }
            const valLeft_ = ensureArgumentForEquality(valLeft);
            const valR_ = ensureArgumentForEquality(valR);

            // Changed to equality testing (instead of ===) because cells, slices are equal by hashing
            const result = !eqExpressions(valLeft_, valR_);
            return util.makeBooleanLiteral(result, source);
        }
        case "&&": {
            const astLeft = ensureBoolean(valLeft);
            const astRight = ensureBoolean(valRightContinuation());
            const result = astLeft.value && astRight.value;
            return util.makeBooleanLiteral(result, source);
        }
        case "||": {
            const astLeft = ensureBoolean(valLeft);
            const astRight = ensureBoolean(valRightContinuation());
            const result = astLeft.value || astRight.value;
            return util.makeBooleanLiteral(result, source);
        }
    }
}

export function interpretEscapeSequences(
    stringLiteral: string,
    source: SrcInfo,
): string {
    return stringLiteral.replace(
        /\\\\|\\"|\\n|\\r|\\t|\\v|\\b|\\f|\\u{([0-9A-Fa-f]{1,6})}|\\u([0-9A-Fa-f]{4})|\\x([0-9A-Fa-f]{2})/g,
        (match, unicodeCodePoint, unicodeEscape, hexEscape) => {
            switch (match) {
                case "\\\\":
                    return "\\";
                case '\\"':
                    return '"';
                case "\\n":
                    return "\n";
                case "\\r":
                    return "\r";
                case "\\t":
                    return "\t";
                case "\\v":
                    return "\v";
                case "\\b":
                    return "\b";
                case "\\f":
                    return "\f";
                default:
                    // Handle Unicode code point escape
                    if (unicodeCodePoint) {
                        const codePoint = parseInt(unicodeCodePoint, 16);
                        if (codePoint > 0x10ffff) {
                            throwErrorConstEval(
                                `unicode code point is outside of valid range 000000-10FFFF: ${stringLiteral}`,
                                source,
                            );
                        }
                        return String.fromCodePoint(codePoint);
                    }
                    // Handle Unicode escape
                    if (unicodeEscape) {
                        const codeUnit = parseInt(unicodeEscape, 16);
                        return String.fromCharCode(codeUnit);
                    }
                    // Handle hex escape
                    if (hexEscape) {
                        const hexValue = parseInt(hexEscape, 16);
                        return String.fromCharCode(hexValue);
                    }
                    return match;
            }
        },
    );
}

class ReturnSignal extends Error {
    private value?: A.AstLiteral;

    constructor(value?: A.AstLiteral) {
        super();
        this.value = value;
    }

    public getValue(): A.AstLiteral | undefined {
        return this.value;
    }
}

export type InterpreterConfig = {
    // Options that tune the interpreter's behavior.

    // Maximum number of iterations inside a loop before a time out is issued.
    // This option only applies to: do...until and while loops
    maxLoopIterations: bigint;
};

const WILDCARD_NAME: string = "_";

type Environment = { values: Map<string, A.AstLiteral>; parent?: Environment };

class EnvironmentStack {
    private currentEnv: Environment;

    constructor() {
        this.currentEnv = { values: new Map() };
    }

    private findBindingMap(
        name: string,
    ): Map<string, A.AstLiteral> | undefined {
        let env: Environment | undefined = this.currentEnv;
        while (env !== undefined) {
            if (env.values.has(name)) {
                return env.values;
            } else {
                env = env.parent;
            }
        }
        return undefined;
    }

    /*
    Sets a binding for "name" in the **current** environment of the stack.
    If a binding for "name" already exists in the current environment, it 
    overwrites the binding with the provided value.
    As a special case, name "_" is ignored.

    Note that this method does not check if binding "name" already exists in 
    a parent environment.
    This means that if binding "name" already exists in a parent environment, 
    it will be shadowed by the provided value in the current environment.
    This shadowing behavior is useful for modelling recursive function calls.
    For example, consider the recursive implementation of factorial 
    (for simplification purposes, it returns 1 for the factorial of 
    negative numbers):

    1  fun factorial(a: Int): Int {
    2  if (a <= 1) {
    3     return 1;
    4  } else {
    5     return a * factorial(a - 1);
    6  }

    Just before factorial(4) finishes its execution, the environment stack will
    look as follows (the arrows point to their parent environment):

    a = 4 <------- a = 3 <-------- a = 2 <------- a = 1

    Note how each child environment shadows variable a, because each
    recursive call to factorial at line 5 creates a child
    environment with a new binding for a.

    When factorial(1) = 1 finishes execution, the environment at the top
    of the stack is popped:
    
    a = 4 <------- a = 3 <-------- a = 2

    and execution resumes at line 5 in the environment where a = 2,
    so that the return at line 5 is 2 * 1 = 2.

    This in turn causes the stack to pop the environment at the top:

    a = 4 <------- a = 3

    so that the return at line 5 (now in the environment a = 3) will 
    produce 3 * 2 = 6, and so on.
    */
    public setNewBinding(name: string, val: A.AstLiteral) {
        if (name !== WILDCARD_NAME) {
            this.currentEnv.values.set(name, val);
        }
    }

    /*
    Searches the binding "name" in the stack, starting at the current
    environment and moving towards the parent environments. 
    If it finds the binding, it updates its value
    to "val". If it does not find "name", the stack is unchanged.
    As a special case, name "_" is always ignored.
    */
    public updateBinding(name: string, val: A.AstLiteral) {
        if (name !== WILDCARD_NAME) {
            const bindings = this.findBindingMap(name);
            if (bindings !== undefined) {
                bindings.set(name, val);
            }
        }
    }

    /*
    Searches the binding "name" in the stack, starting at the current
    environment and moving towards the parent environments. 
    If it finds "name", it returns its value.
    If it does not find "name", it returns undefined.
    As a special case, name "_" always returns undefined.
    */
    public getBinding(name: string): A.AstLiteral | undefined {
        if (name === WILDCARD_NAME) {
            return undefined;
        }
        const bindings = this.findBindingMap(name);
        if (bindings !== undefined) {
            return bindings.get(name);
        } else {
            return undefined;
        }
    }

    public selfInEnvironment(): boolean {
        return this.findBindingMap("self") !== undefined;
    }

    /*
    Executes "code" in a fresh environment that is placed at the top
    of the environment stack. The fresh environment is initialized
    with the bindings in "initialBindings". Once "code" finishes
    execution, the new environment is automatically popped from 
    the stack. 
    
    This method is useful for starting a new local variables scope, 
    like in a function call.
    */
    public executeInNewEnvironment<T>(
        code: () => T,
        initialBindings: { names: string[]; values: A.AstLiteral[] } = {
            names: [],
            values: [],
        },
    ): T {
        const names = initialBindings.names;
        const values = initialBindings.values;

        const oldEnv = this.currentEnv;
        this.currentEnv = { values: new Map(), parent: oldEnv };

        names.forEach((name, index) => {
            this.setNewBinding(name, values[index]!);
        }, this);

        try {
            return code();
        } finally {
            this.currentEnv = oldEnv;
        }
    }
}

export function parseAndEvalExpression(
    sourceCode: string,
    ast: FactoryAst = getAstFactory(),
    parser: Parser = getParser(ast, defaultParser),
    util: AstUtil = getAstUtil(ast),
): EvalResult {
    try {
        const ast = parser.parseExpression(sourceCode);
        const constEvalResult = evalConstantExpression(
            ast,
            new CompilerContext(),
            util,
        );
        return { kind: "ok", value: constEvalResult };
    } catch (error) {
        if (
            error instanceof TactCompilationError ||
            error instanceof TactConstEvalError
        )
            return { kind: "error", message: error.message };
        throw error;
    }
}

const defaultInterpreterConfig: InterpreterConfig = {
    // We set the default max number of loop iterations
    // to the maximum number allowed for repeat loops
    maxLoopIterations: maxRepeatStatement,
};

/*
Interprets Tact AST trees. 
The constructor receives an optional CompilerContext which includes 
all external declarations that the interpreter will use during interpretation.
If no CompilerContext is provided, the interpreter will use an empty 
CompilerContext.

**IMPORTANT**: if a custom CompilerContext is provided, it should be the 
CompilerContext provided by the typechecker. 

The reason for requiring a CompilerContext is that the interpreter should work 
in the use case where the interpreter only knows part of the code.
For example, consider the following code (I marked with brackets [ ] the places 
where the interpreter gets called during expression simplification in the 
compilation phase):

const C: Int = [1];

contract TestContract {

   get fun test(): Int {
      return [C + 1];
   }
}

When the interpreter gets called inside the brackets, it does not know what 
other code is surrounding those brackets, because the interpreter did not execute the 
code outside the brackets. Hence, it relies on the typechecker to receive the 
CompilerContext that includes the declarations in the code 
(the constant C for example).

Since the interpreter relies on the typechecker, it assumes that the given AST tree
is already a valid Tact program.

Internally, the interpreter uses a stack of environments to keep track of
variables at different scopes. Each environment in the stack contains a map
that binds a variable name to its corresponding value.
*/
export class Interpreter {
    private envStack: EnvironmentStack;
    private context: CompilerContext;

    /**
     * Stores all visited constants during the current computation.
     */
    private visitedConstants: Set<string> = new Set();

    /**
     * Stores all constants that were calculated during the computation of some constant,
     * and the functions that were called for this process.
     * Used only in case of circular dependencies to return a clear error.
     */
    private constantComputationPath: string[] = [];
    private config: InterpreterConfig;
    private util: AstUtil;

    constructor(
        util: AstUtil,
        context: CompilerContext = new CompilerContext(),
        config: InterpreterConfig = defaultInterpreterConfig,
    ) {
        this.envStack = new EnvironmentStack();
        this.context = context;
        this.config = config;
        this.util = util;
    }

    public interpretModuleItem(ast: A.AstModuleItem): void {
        switch (ast.kind) {
            case "constant_def":
                this.interpretConstantDef(ast);
                break;
            case "function_def":
                this.interpretFunctionDef(ast);
                break;
            case "asm_function_def":
                throwNonFatalErrorConstEval(
                    "Asm functions are currently not supported.",
                    ast.loc,
                );
                break;
            case "struct_decl":
                this.interpretStructDecl(ast);
                break;
            case "message_decl":
                this.interpretMessageDecl(ast);
                break;
            case "native_function_decl":
                this.interpretFunctionDecl(ast);
                break;
            case "primitive_type_decl":
                this.interpretPrimitiveTypeDecl(ast);
                break;
            case "contract":
                this.interpretContract(ast);
                break;
            case "trait":
                this.interpretTrait(ast);
                break;
        }
    }

    public interpretConstantDef(ast: A.AstConstantDef) {
        throwNonFatalErrorConstEval(
            "Constant definitions are currently not supported.",
            ast.loc,
        );
    }

    public interpretFunctionDef(ast: A.AstFunctionDef) {
        throwNonFatalErrorConstEval(
            "Function definitions are currently not supported.",
            ast.loc,
        );
    }

    public interpretStructDecl(ast: A.AstStructDecl) {
        throwNonFatalErrorConstEval(
            "Struct declarations are currently not supported.",
            ast.loc,
        );
    }

    public interpretMessageDecl(ast: A.AstMessageDecl) {
        throwNonFatalErrorConstEval(
            "Message declarations are currently not supported.",
            ast.loc,
        );
    }

    public interpretPrimitiveTypeDecl(ast: A.AstPrimitiveTypeDecl) {
        throwNonFatalErrorConstEval(
            "Primitive type declarations are currently not supported.",
            ast.loc,
        );
    }

    public interpretFunctionDecl(ast: A.AstNativeFunctionDecl) {
        throwNonFatalErrorConstEval(
            "Native function declarations are currently not supported.",
            ast.loc,
        );
    }

    public interpretContract(ast: A.AstContract) {
        throwNonFatalErrorConstEval(
            "Contract declarations are currently not supported.",
            ast.loc,
        );
    }

    public interpretTrait(ast: A.AstTrait) {
        throwNonFatalErrorConstEval(
            "Trait declarations are currently not supported.",
            ast.loc,
        );
    }

    public interpretExpression(ast: A.AstExpression): A.AstLiteral {
        switch (ast.kind) {
            case "id":
                return this.interpretName(ast);
            case "method_call":
                return this.interpretMethodCall(ast);
            case "init_of":
                return this.interpretInitOf(ast);
            case "null":
                return this.interpretNull(ast);
            case "boolean":
                return this.interpretBoolean(ast);
            case "number":
                return this.interpretNumber(ast);
            case "string":
                return this.interpretString(ast);
            case "comment_value":
                return this.interpretCommentValue(ast);
            case "simplified_string":
                return this.interpretSimplifiedString(ast);
            case "address":
                return this.interpretAddress(ast);
            case "cell":
                return this.interpretCell(ast);
            case "slice":
                return this.interpretSlice(ast);
            case "op_unary":
                return this.interpretUnaryOp(ast);
            case "op_binary":
                return this.interpretBinaryOp(ast);
            case "conditional":
                return this.interpretConditional(ast);
            case "struct_instance":
                return this.interpretStructInstance(ast);
            case "struct_value":
                return this.interpretStructValue(ast);
            case "field_access":
                return this.interpretFieldAccess(ast);
            case "static_call":
                return this.interpretStaticCall(ast);
            default:
                throwInternalCompilerError("Unrecognized expression kind");
        }
    }

    public interpretName(ast: A.AstId): A.AstLiteral {
<<<<<<< HEAD
        const name = A.idText(ast);

        if (hasStaticConstant(this.context, name)) {
            const constant = getStaticConstant(this.context, name);
=======
        if (hasStaticConstant(this.context, idText(ast))) {
            const constant = getStaticConstant(this.context, idText(ast));
>>>>>>> 70bdea56
            if (constant.value !== undefined) {
                return constant.value;
            }

            // Since we call `interpretExpression` on a constant value below, we don't want
            // infinite recursion due to circular dependencies. To prevent this, let's collect
            // all the constants we process in this iteration. That way, any circular dependencies
            // will result in a second occurrence here and thus an early (before stack overflow)
            // exception being thrown here.
            if (this.visitedConstants.has(name)) {
                throwErrorConstEval(
                    `cannot evaluate ${name} as it has circular dependencies: [${this.constantComputationPath.join(" -> ")} -> ${name}]`,
                    ast.loc,
                );
            }
            this.visitedConstants.add(name);

            if (constant.ast.kind === "constant_def") {
                this.constantComputationPath.push(name);
                constant.value = this.interpretExpression(
                    constant.ast.initializer,
                );
                this.constantComputationPath.pop();
                return constant.value;
            }

            throwErrorConstEval(
                `cannot evaluate declared constant ${idTextErr(ast)} as it does not have a body`,
                ast.loc,
            );
        }
<<<<<<< HEAD
        const variableBinding = this.envStack.getBinding(name);
=======
        const variableBinding = this.envStack.getBinding(idText(ast));
>>>>>>> 70bdea56
        if (variableBinding !== undefined) {
            return variableBinding;
        }
        throwNonFatalErrorConstEval("cannot evaluate a variable", ast.loc);
    }

    public interpretMethodCall(ast: A.AstMethodCall): A.AstLiteral {
        switch (idText(ast.method)) {
            case "asComment": {
                ensureMethodArity(0, ast.args, ast.loc);
                const comment = ensureSimplifiedString(
                    this.interpretExpression(ast.self),
                ).value;
                return this.util.makeCommentLiteral(comment, ast.loc);
            }
            default:
                throwNonFatalErrorConstEval(
                    `calls of ${idTextErr(ast.method)} are not supported at this moment`,
                    ast.loc,
                );
        }
    }

    public interpretInitOf(ast: A.AstInitOf): A.AstLiteral {
        throwNonFatalErrorConstEval(
            "initOf is not supported at this moment",
            ast.loc,
        );
    }

    public interpretNull(ast: A.AstNull): A.AstNull {
        return ast;
    }

    public interpretBoolean(ast: A.AstBoolean): A.AstBoolean {
        return ast;
    }

    public interpretNumber(ast: A.AstNumber): A.AstNumber {
        return ensureInt(ast);
    }

    public interpretString(ast: A.AstString): A.AstSimplifiedString {
        return this.util.makeSimplifiedStringLiteral(
            interpretEscapeSequences(ast.value, ast.loc),
            ast.loc,
        );
    }

    public interpretCommentValue(ast: A.AstCommentValue): A.AstCommentValue {
        return ast;
    }

    public interpretSimplifiedString(
        ast: A.AstSimplifiedString,
    ): A.AstSimplifiedString {
        return ast;
    }

    public interpretAddress(ast: A.AstAddress): A.AstAddress {
        return ast;
    }

    public interpretCell(ast: A.AstCell): A.AstCell {
        return ast;
    }

    public interpretSlice(ast: A.AstSlice): A.AstSlice {
        return ast;
    }

    public interpretUnaryOp(ast: A.AstOpUnary): A.AstLiteral {
        // Tact grammar does not have negative integer literals,
        // so in order to avoid errors for `-115792089237316195423570985008687907853269984665640564039457584007913129639936`
        // which is `-(2**256)` we need to have a special case for it

        if (ast.operand.kind === "number" && ast.op === "-") {
            // emulating negative integer literals
            return ensureInt(
                this.util.makeNumberLiteral(-ast.operand.value, ast.loc),
            );
        }

        const valOperand = this.interpretExpression(ast.operand);

        return evalUnaryOp(ast.op, valOperand, ast.loc, this.util);
    }

    public interpretBinaryOp(ast: A.AstOpBinary): A.AstLiteral {
        const valLeft = this.interpretExpression(ast.left);
        const valRightContinuation = () => this.interpretExpression(ast.right);

        return evalBinaryOp(
            ast.op,
            valLeft,
            valRightContinuation,
            ast.loc,
            this.util,
        );
    }

    public interpretConditional(ast: A.AstConditional): A.AstLiteral {
        // here we rely on the typechecker that both branches have the same type
        const valCond = ensureBoolean(this.interpretExpression(ast.condition));
        if (valCond.value) {
            return this.interpretExpression(ast.thenBranch);
        } else {
            return this.interpretExpression(ast.elseBranch);
        }
    }

    public interpretStructInstance(ast: A.AstStructInstance): A.AstStructValue {
        const structTy = getType(this.context, ast.type);

        // initialize the resulting struct value with
        // the default values for fields with initializers
        // or null for uninitialized optional fields
        const resultMap: Map<string, A.AstLiteral> = new Map();

        for (const field of structTy.fields) {
            if (typeof field.default !== "undefined") {
                resultMap.set(field.name, field.default);
            } else {
                if (field.type.kind === "ref" && field.type.optional) {
                    resultMap.set(
                        field.name,
                        this.util.makeNullLiteral(ast.loc),
                    );
                }
            }
        }

        // this will override default fields set above
        for (const fieldWithInit of ast.args) {
            const v = this.interpretExpression(fieldWithInit.initializer);
            resultMap.set(idText(fieldWithInit.field), v);
        }

        // Create the field entries for the StructValue
        // The previous loop ensures that the map resultMap cannot return
        // undefined for each of the fields in ast.args
        const structValueFields: A.AstStructFieldValue[] = [];
        for (const [fieldName, fieldValue] of resultMap) {
            // Find the source code declaration, if existent
            const sourceField = ast.args.find(
                (f) => idText(f.field) === fieldName,
            );
            if (typeof sourceField !== "undefined") {
                structValueFields.push(
                    this.util.makeStructFieldValue(
                        fieldName,
                        fieldValue,
                        sourceField.loc,
                    ),
                );
            } else {
                // Use as source code location the entire struct
                structValueFields.push(
                    this.util.makeStructFieldValue(
                        fieldName,
                        fieldValue,
                        ast.loc,
                    ),
                );
            }
        }

        return this.util.makeStructValue(structValueFields, ast.type, ast.loc);
    }

    public interpretStructValue(ast: A.AstStructValue): A.AstStructValue {
        // Struct values are already simplified to their simplest form
        return ast;
    }

    public interpretFieldAccess(ast: A.AstFieldAccess): A.AstLiteral {
        // special case for contract/trait constant accesses via `self.constant`
        // interpret "self" as a contract/trait access only if "self"
        // is not already assigned in the environment (this would mean
        // we are executing inside an extends function)
        if (
            ast.aggregate.kind === "id" &&
            isSelfId(ast.aggregate) &&
            !this.envStack.selfInEnvironment()
        ) {
            const selfTypeRef = getExpType(this.context, ast.aggregate);
            if (selfTypeRef.kind === "ref") {
                const contractTypeDescription = getType(
                    this.context,
                    selfTypeRef.name,
                );
                const foundContractConst =
                    contractTypeDescription.constants.find((constId) =>
                        eqNames(ast.field, constId.name),
                    );
                if (foundContractConst === undefined) {
                    // not a constant, e.g. `self.storageVariable`
                    throwNonFatalErrorConstEval(
                        "cannot evaluate non-constant self field access",
                        ast.aggregate.loc,
                    );
                }
                if (foundContractConst.value !== undefined) {
                    return foundContractConst.value;
                } else {
                    throwErrorConstEval(
                        `cannot evaluate declared contract/trait constant ${idTextErr(ast.field)} as it does not have a body`,
                        ast.field.loc,
                    );
                }
            }
        }
        const valStruct = this.interpretExpression(ast.aggregate);
        if (valStruct.kind !== "struct_value") {
            throwErrorConstEval(
                `constant struct expected, but got ${showValue(valStruct)}`,
                ast.aggregate.loc,
            );
        }
        const field = valStruct.args.find(
            (f) => idText(ast.field) === idText(f.field),
        );
        if (typeof field !== "undefined") {
            return field.initializer;
        } else {
            // this cannot happen in a well-typed program
            throwInternalCompilerError(
                `struct field ${idTextErr(ast.field)} is missing`,
                ast.aggregate.loc,
            );
        }
    }

    public interpretStaticCall(ast: A.AstStaticCall): A.AstLiteral {
        switch (idText(ast.function)) {
            case "ton": {
                ensureFunArity(1, ast.args, ast.loc);
                const tons = ensureSimplifiedString(
                    this.interpretExpression(ast.args[0]!),
                );
                try {
                    return ensureInt(
                        this.util.makeNumberLiteral(
                            BigInt(toNano(tons.value).toString(10)),
                            ast.loc,
                        ),
                    );
                } catch (e) {
                    if (e instanceof Error && e.message === "Invalid number") {
                        throwErrorConstEval(
                            `invalid ${idTextErr(ast.function)} argument`,
                            ast.loc,
                        );
                    }
                    throw e;
                }
            }
            case "pow": {
                ensureFunArity(2, ast.args, ast.loc);
                const valBase = ensureInt(
                    this.interpretExpression(ast.args[0]!),
                );
                const valExp = ensureInt(
                    this.interpretExpression(ast.args[1]!),
                );
                if (valExp.value < 0n) {
                    throwErrorConstEval(
                        `${idTextErr(ast.function)} builtin called with negative exponent ${showValue(valExp)}`,
                        ast.loc,
                    );
                }
                try {
                    const result = valBase.value ** valExp.value;
                    return ensureInt(
                        this.util.makeNumberLiteral(result, ast.loc),
                    );
                } catch (e) {
                    if (e instanceof RangeError) {
                        // even TS bigint type cannot hold it
                        throwErrorConstEval(
                            "integer does not fit into TVM Int type",
                            ast.loc,
                        );
                    }
                    throw e;
                }
            }
            case "pow2": {
                ensureFunArity(1, ast.args, ast.loc);
                const valExponent = ensureInt(
                    this.interpretExpression(ast.args[0]!),
                );
                if (valExponent.value < 0n) {
                    throwErrorConstEval(
                        `${idTextErr(ast.function)} builtin called with negative exponent ${showValue(valExponent)}`,
                        ast.loc,
                    );
                }
                try {
                    const result = 2n ** valExponent.value;
                    return ensureInt(
                        this.util.makeNumberLiteral(result, ast.loc),
                    );
                } catch (e) {
                    if (e instanceof RangeError) {
                        // even TS bigint type cannot hold it
                        throwErrorConstEval(
                            "integer does not fit into TVM Int type",
                            ast.loc,
                        );
                    }
                    throw e;
                }
            }
            case "sha256": {
                ensureFunArity(1, ast.args, ast.loc);
                const expr = this.interpretExpression(ast.args[0]!);
                if (expr.kind === "slice") {
                    throwNonFatalErrorConstEval(
                        "slice argument is currently not supported",
                        ast.loc,
                    );
                }
                const str = ensureSimplifiedString(expr);
                return this.util.makeNumberLiteral(
                    BigInt("0x" + sha256_sync(str.value).toString("hex")),
                    ast.loc,
                );
            }
            case "emptyMap": {
                ensureFunArity(0, ast.args, ast.loc);
                return this.util.makeNullLiteral(ast.loc);
            }
            case "cell":
                {
                    ensureFunArity(1, ast.args, ast.loc);
                    const str = ensureSimplifiedString(
                        this.interpretExpression(ast.args[0]!),
                    );
                    try {
                        return this.util.makeCellLiteral(
                            Cell.fromBase64(str.value),
                            ast.loc,
                        );
                    } catch (_) {
                        throwErrorConstEval(
                            `invalid base64 encoding for a cell: ${showValue(str)}`,
                            ast.loc,
                        );
                    }
                }
                break;
            case "slice":
                {
                    ensureFunArity(1, ast.args, ast.loc);
                    const str = ensureSimplifiedString(
                        this.interpretExpression(ast.args[0]!),
                    );
                    try {
                        return this.util.makeSliceLiteral(
                            Cell.fromBase64(str.value).asSlice(),
                            ast.loc,
                        );
                    } catch (_) {
                        throwErrorConstEval(
                            `invalid base64 encoding for a cell: ${showValue(str)}`,
                            ast.loc,
                        );
                    }
                }
                break;
            case "rawSlice":
                {
                    ensureFunArity(1, ast.args, ast.loc);
                    const str = ensureSimplifiedString(
                        this.interpretExpression(ast.args[0]!),
                    );

                    if (!/^[0-9a-fA-F]*_?$/.test(str.value)) {
                        throwErrorConstEval(
                            `invalid hex string: ${showValue(str)}`,
                            ast.loc,
                        );
                    }

                    // Remove underscores from the hex string
                    const hex = str.value.replace("_", "");
                    const paddedHex = hex.length % 2 === 0 ? hex : "0" + hex;
                    const buffer = Buffer.from(paddedHex, "hex");

                    // Initialize the BitString
                    let bits = new BitString(
                        buffer,
                        hex.length % 2 === 0 ? 0 : 4,
                        hex.length * 4,
                    );

                    // Handle the case where the string ends with an underscore
                    if (str.value.endsWith("_")) {
                        const paddedBits = paddedBufferToBits(buffer);

                        // Ensure there's enough length to apply the offset
                        const offset = hex.length % 2 === 0 ? 0 : 4;
                        if (paddedBits.length >= offset) {
                            bits = paddedBits.substring(
                                offset,
                                paddedBits.length - offset,
                            );
                        } else {
                            bits = new BitString(Buffer.from(""), 0, 0);
                        }
                    }

                    // Ensure the bit length is within acceptable limits
                    if (bits.length > 1023) {
                        throwErrorConstEval(
                            `slice constant is too long, expected up to 1023 bits, got ${bits.length}`,
                            ast.loc,
                        );
                    }

                    // Return the constructed slice
                    return this.util.makeSliceLiteral(
                        beginCell().storeBits(bits).endCell().asSlice(),
                        ast.loc,
                    );
                }
                break;
            case "ascii":
                {
                    ensureFunArity(1, ast.args, ast.loc);
                    const str = ensureSimplifiedString(
                        this.interpretExpression(ast.args[0]!),
                    );
                    const hex = Buffer.from(str.value).toString("hex");
                    if (hex.length > 64) {
                        throwErrorConstEval(
                            `ascii string is too long, expected up to 32 bytes, got ${Math.floor(hex.length / 2)}`,
                            ast.loc,
                        );
                    }
                    if (hex.length == 0) {
                        throwErrorConstEval(
                            `ascii string cannot be empty`,
                            ast.loc,
                        );
                    }
                    return this.util.makeNumberLiteral(
                        BigInt("0x" + hex),
                        ast.loc,
                    );
                }
                break;
            case "crc32":
                {
                    ensureFunArity(1, ast.args, ast.loc);
                    const str = ensureSimplifiedString(
                        this.interpretExpression(ast.args[0]!),
                    );
                    return this.util.makeNumberLiteral(
                        BigInt(crc32.str(str.value) >>> 0),
                        ast.loc,
                    ); // >>> 0 converts to unsigned
                }
                break;
            case "address":
                {
                    ensureFunArity(1, ast.args, ast.loc);
                    const str = ensureSimplifiedString(
                        this.interpretExpression(ast.args[0]!),
                    );
                    try {
                        const address = Address.parse(str.value);
                        if (
                            address.workChain !== 0 &&
                            address.workChain !== -1
                        ) {
                            throwErrorConstEval(
                                `${showValue(str)} is invalid address`,
                                ast.loc,
                            );
                        }
                        return this.util.makeAddressLiteral(address, ast.loc);
                    } catch (_) {
                        throwErrorConstEval(
                            `invalid address encoding: ${showValue(str)}`,
                            ast.loc,
                        );
                    }
                }
                break;
            case "newAddress": {
                ensureFunArity(2, ast.args, ast.loc);
                const wc = ensureInt(
                    this.interpretExpression(ast.args[0]!),
                ).value;
                const addr = Buffer.from(
                    ensureInt(this.interpretExpression(ast.args[1]!))
                        .value.toString(16)
                        .padStart(64, "0"),
                    "hex",
                );
                if (wc !== 0n && wc !== -1n) {
                    throwErrorConstEval(
                        `expected workchain of an address to be equal 0 or -1, received: ${wc}`,
                        ast.loc,
                    );
                }
                return this.util.makeAddressLiteral(
                    new Address(Number(wc), addr),
                    ast.loc,
                );
            }
            default:
                if (hasStaticFunction(this.context, idText(ast.function))) {
                    const functionDescription = getStaticFunction(
                        this.context,
                        idText(ast.function),
                    );
                    switch (functionDescription.ast.kind) {
                        case "function_def": {
                            // Currently, no attribute is supported
                            if (functionDescription.ast.attributes.length > 0) {
                                throwNonFatalErrorConstEval(
                                    "calls to functions with attributes are currently not supported",
                                    ast.loc,
                                );
                            }
                            this.constantComputationPath.push(
                                `${functionDescription.name}()`,
                            );
                            const result = this.evalStaticFunction(
                                functionDescription.ast,
                                ast.args,
                                functionDescription.returns,
                            );
                            this.constantComputationPath.pop();
                            return result;
                        }
                        case "asm_function_def":
                            throwNonFatalErrorConstEval(
                                `${idTextErr(ast.function)} cannot be interpreted because it's an asm-function`,
                                ast.loc,
                            );
                            break;
                        case "function_decl":
                            throwNonFatalErrorConstEval(
                                `${idTextErr(ast.function)} cannot be interpreted because it does not have a body`,
                                ast.loc,
                            );
                            break;
                        case "native_function_decl":
                            throwNonFatalErrorConstEval(
                                "native function calls are currently not supported",
                                ast.loc,
                            );
                            break;
                    }
                } else {
                    throwNonFatalErrorConstEval(
                        `function ${idTextErr(ast.function)} is not declared`,
                        ast.loc,
                    );
                }
        }
    }

    private evalStaticFunction(
        functionCode: A.AstFunctionDef,
        args: A.AstExpression[],
        returns: TypeRef,
    ): A.AstLiteral {
        // Evaluate the arguments in the current environment
        const argValues = args.map(this.interpretExpression, this);
        // Extract the parameter names
        const paramNames = functionCode.params.map((param) =>
            idText(param.name),
        );
        // Check parameter names do not shadow constants
        if (
            paramNames.some((paramName) =>
                hasStaticConstant(this.context, paramName),
            )
        ) {
            throwInternalCompilerError(
                `some parameter of function ${idText(functionCode.name)} shadows a constant with the same name`,
                functionCode.loc,
            );
        }
        // Call function inside a new environment
        return this.envStack.executeInNewEnvironment(
            () => {
                // Interpret all the statements
                try {
                    functionCode.statements.forEach(
                        this.interpretStatement,
                        this,
                    );
                    // At this point, the function did not execute a return.
                    // Execution continues after the catch.
                } catch (e) {
                    if (e instanceof ReturnSignal) {
                        const val = e.getValue();
                        if (val !== undefined) {
                            return val;
                        }
                        // The function executed a return without a value.
                        // Execution continues after the catch.
                    } else {
                        throw e;
                    }
                }
                // If execution reaches this point, it means that
                // the function had no return statement or executed a return
                // without a value. This is an error only if the return type of the
                // function is not void
                if (returns.kind !== "void") {
                    throwInternalCompilerError(
                        `function ${idText(functionCode.name)} must return a value`,
                        functionCode.loc,
                    );
                } else {
                    // The function does not return a value.
                    // We rely on the typechecker so that the function is called as a statement.
                    // Hence, we can return a dummy null, since the null will be discarded anyway.
                    return this.util.makeNullLiteral(dummySrcInfo);
                }
            },
            { names: paramNames, values: argValues },
        );
    }

    public interpretStatement(ast: A.AstStatement): void {
        switch (ast.kind) {
            case "statement_let":
                this.interpretLetStatement(ast);
                break;
            case "statement_destruct":
                this.interpretDestructStatement(ast);
                break;
            case "statement_assign":
                this.interpretAssignStatement(ast);
                break;
            case "statement_augmentedassign":
                this.interpretAugmentedAssignStatement(ast);
                break;
            case "statement_condition":
                this.interpretConditionStatement(ast);
                break;
            case "statement_expression":
                this.interpretExpressionStatement(ast);
                break;
            case "statement_foreach":
                this.interpretForEachStatement(ast);
                break;
            case "statement_repeat":
                this.interpretRepeatStatement(ast);
                break;
            case "statement_return":
                this.interpretReturnStatement(ast);
                break;
            case "statement_try":
                this.interpretTryStatement(ast);
                break;
            case "statement_until":
                this.interpretUntilStatement(ast);
                break;
            case "statement_while":
                this.interpretWhileStatement(ast);
                break;
            case "statement_block":
                this.interpretBlockStatement(ast);
                break;
        }
    }

    public interpretLetStatement(ast: A.AstStatementLet) {
        if (hasStaticConstant(this.context, idText(ast.name))) {
            // Attempt of shadowing a constant in a let declaration
            throwInternalCompilerError(
                `declaration of ${idText(ast.name)} shadows a constant with the same name`,
                ast.loc,
            );
        }
        const val = this.interpretExpression(ast.expression);
        this.envStack.setNewBinding(idText(ast.name), val);
    }

    public interpretDestructStatement(ast: A.AstStatementDestruct) {
        for (const [_, name] of ast.identifiers.values()) {
            if (hasStaticConstant(this.context, idText(name))) {
                // Attempt of shadowing a constant in a destructuring declaration
                throwInternalCompilerError(
                    `declaration of ${idText(name)} shadows a constant with the same name`,
                    ast.loc,
                );
            }
        }
        const val = this.interpretExpression(ast.expression);
        if (val.kind !== "struct_value") {
            throwErrorConstEval(
                `destructuring assignment expected a struct, but got ${showValue(
                    val,
                )}`,
                ast.expression.loc,
            );
        }

        // Keep a map of the fields in val for lookup
        const valAsMap: Map<string, A.AstLiteral> = new Map();
        val.args.forEach((f) => valAsMap.set(idText(f.field), f.initializer));

        for (const [field, name] of ast.identifiers.values()) {
            if (name.text === "_") {
                continue;
            }
            const v = valAsMap.get(idText(field));
            if (typeof v === "undefined") {
                throwErrorConstEval(
                    `destructuring assignment expected field ${idTextErr(
                        field,
                    )}`,
                    ast.loc,
                );
            }
            this.envStack.setNewBinding(idText(name), v);
        }
    }

    public interpretAssignStatement(ast: A.AstStatementAssign) {
        if (ast.path.kind === "id") {
            const val = this.interpretExpression(ast.expression);
            this.envStack.updateBinding(idText(ast.path), val);
        } else {
            throwNonFatalErrorConstEval(
                "only identifiers are currently supported as path expressions",
                ast.path.loc,
            );
        }
    }

    public interpretAugmentedAssignStatement(
        ast: A.AstStatementAugmentedAssign,
    ) {
        if (ast.path.kind === "id") {
            const updateVal = () => this.interpretExpression(ast.expression);
            const currentPathValue = this.envStack.getBinding(idText(ast.path));
            if (currentPathValue === undefined) {
                throwNonFatalErrorConstEval(
                    "undeclared identifier",
                    ast.path.loc,
                );
            }
            const newVal = evalBinaryOp(
                ast.op,
                currentPathValue,
                updateVal,
                ast.loc,
                this.util,
            );
            this.envStack.updateBinding(idText(ast.path), newVal);
        } else {
            throwNonFatalErrorConstEval(
                "only identifiers are currently supported as path expressions",
                ast.path.loc,
            );
        }
    }

    public interpretConditionStatement(ast: A.AstStatementCondition) {
        const condition = ensureBoolean(
            this.interpretExpression(ast.condition),
        );
        if (condition.value) {
            this.envStack.executeInNewEnvironment(() => {
                ast.trueStatements.forEach(this.interpretStatement, this);
            });
        } else if (ast.elseif !== null) {
            this.interpretConditionStatement(ast.elseif);
        } else if (ast.falseStatements !== null) {
            this.envStack.executeInNewEnvironment(() => {
                ast.falseStatements!.forEach(this.interpretStatement, this);
            });
        }
    }

    public interpretExpressionStatement(ast: A.AstStatementExpression) {
        this.interpretExpression(ast.expression);
    }

    public interpretForEachStatement(ast: A.AstStatementForEach) {
        throwNonFatalErrorConstEval("foreach currently not supported", ast.loc);
    }

    public interpretRepeatStatement(ast: A.AstStatementRepeat) {
        const iterations = ensureRepeatInt(
            this.interpretExpression(ast.iterations),
        );
        if (iterations.value > 0) {
            // We can create a single environment for all the iterations in the loop
            // (instead of a fresh environment for each iteration)
            // because the typechecker ensures that variables do not leak outside
            // the loop. Also, the language requires that all declared variables inside the
            // loop be initialized, which means that we can overwrite its value in the environment
            // in each iteration.
            this.envStack.executeInNewEnvironment(() => {
                for (let i = 1; i <= iterations.value; i++) {
                    ast.statements.forEach(this.interpretStatement, this);
                }
            });
        }
    }

    public interpretReturnStatement(ast: A.AstStatementReturn) {
        if (ast.expression !== null) {
            const val = this.interpretExpression(ast.expression);
            throw new ReturnSignal(val);
        } else {
            throw new ReturnSignal();
        }
    }

    public interpretTryStatement(ast: A.AstStatementTry) {
        throwNonFatalErrorConstEval(
            "try statements currently not supported",
            ast.loc,
        );
    }

    public interpretUntilStatement(ast: A.AstStatementUntil) {
        let condition;
        let iterCount = 0;
        // We can create a single environment for all the iterations in the loop
        // (instead of a fresh environment for each iteration)
        // because the typechecker ensures that variables do not leak outside
        // the loop. Also, the language requires that all declared variables inside the
        // loop be initialized, which means that we can overwrite its value in the environment
        // in each iteration.
        this.envStack.executeInNewEnvironment(() => {
            do {
                ast.statements.forEach(this.interpretStatement, this);

                iterCount++;
                if (iterCount >= this.config.maxLoopIterations) {
                    throwNonFatalErrorConstEval(
                        "loop timeout reached",
                        ast.loc,
                    );
                }
                // The typechecker ensures that the condition does not refer to
                // variables declared inside the loop.
                condition = ensureBoolean(
                    this.interpretExpression(ast.condition),
                );
            } while (!condition.value);
        });
    }

    public interpretWhileStatement(ast: A.AstStatementWhile) {
        let condition;
        let iterCount = 0;
        // We can create a single environment for all the iterations in the loop
        // (instead of a fresh environment for each iteration)
        // because the typechecker ensures that variables do not leak outside
        // the loop. Also, the language requires that all declared variables inside the
        // loop be initialized, which means that we can overwrite its value in the environment
        // in each iteration.
        this.envStack.executeInNewEnvironment(() => {
            do {
                // The typechecker ensures that the condition does not refer to
                // variables declared inside the loop.
                condition = ensureBoolean(
                    this.interpretExpression(ast.condition),
                );
                if (condition.value) {
                    ast.statements.forEach(this.interpretStatement, this);

                    iterCount++;
                    if (iterCount >= this.config.maxLoopIterations) {
                        throwNonFatalErrorConstEval(
                            "loop timeout reached",
                            ast.loc,
                        );
                    }
                }
            } while (condition.value);
        });
    }

    public interpretBlockStatement(ast: A.AstStatementBlock) {
        this.envStack.executeInNewEnvironment(() => {
            ast.statements.forEach(this.interpretStatement, this);
        });
    }
}<|MERGE_RESOLUTION|>--- conflicted
+++ resolved
@@ -882,15 +882,10 @@
     }
 
     public interpretName(ast: A.AstId): A.AstLiteral {
-<<<<<<< HEAD
         const name = A.idText(ast);
 
         if (hasStaticConstant(this.context, name)) {
             const constant = getStaticConstant(this.context, name);
-=======
-        if (hasStaticConstant(this.context, idText(ast))) {
-            const constant = getStaticConstant(this.context, idText(ast));
->>>>>>> 70bdea56
             if (constant.value !== undefined) {
                 return constant.value;
             }
@@ -922,11 +917,7 @@
                 ast.loc,
             );
         }
-<<<<<<< HEAD
         const variableBinding = this.envStack.getBinding(name);
-=======
-        const variableBinding = this.envStack.getBinding(idText(ast));
->>>>>>> 70bdea56
         if (variableBinding !== undefined) {
             return variableBinding;
         }
