import { Address, Cell, Slice } from "@ton/core";
import {
    AstExpression,
    AstUnaryOperation,
    AstBinaryOperation,
<<<<<<< HEAD
    createAstNode,
    isLiteral,
    AstNumber,
    AstBoolean,
    AstSimplifiedString,
    AstNull,
    AstCell,
    AstSlice,
    AstAddress,
    AstLiteral,
    AstStructValue,
    AstStructFieldValue,
    AstId,
    AstCommentValue,
} from "../grammar/ast";
import { dummySrcInfo, SrcInfo } from "../grammar/grammar";
=======
    AstValue,
    isValue,
    FactoryAst,
} from "../grammar/ast";
import { dummySrcInfo } from "../grammar";
import { throwInternalCompilerError } from "../errors";
import { Value } from "../types/types";

export function extractValue(ast: AstValue): Value {
    switch (
        ast.kind // Missing structs
    ) {
        case "null":
            return null;
        case "boolean":
            return ast.value;
        case "number":
            return ast.value;
        case "string":
            return ast.value;
    }
}

export const getAstUtil = ({ createNode }: FactoryAst) => {
    function makeValueExpression(value: Value): AstValue {
        if (value === null) {
            const result = createNode({
                kind: "null",
                loc: dummySrcInfo,
            });
            return result as AstValue;
        }
        if (typeof value === "string") {
            const result = createNode({
                kind: "string",
                value: value,
                loc: dummySrcInfo,
            });
            return result as AstValue;
        }
        if (typeof value === "bigint") {
            const result = createNode({
                kind: "number",
                base: 10,
                value: value,
                loc: dummySrcInfo,
            });
            return result as AstValue;
        }
        if (typeof value === "boolean") {
            const result = createNode({
                kind: "boolean",
                value: value,
                loc: dummySrcInfo,
            });
            return result as AstValue;
        }
        throwInternalCompilerError(
            `structs, addresses, cells, and comment values are not supported at the moment.`,
        );
    }

    function makeUnaryExpression(
        op: AstUnaryOperation,
        operand: AstExpression,
    ): AstExpression {
        const result = createNode({
            kind: "op_unary",
            op: op,
            operand: operand,
            loc: dummySrcInfo,
        });
        return result as AstExpression;
    }

    function makeBinaryExpression(
        op: AstBinaryOperation,
        left: AstExpression,
        right: AstExpression,
    ): AstExpression {
        const result = createNode({
            kind: "op_binary",
            op: op,
            left: left,
            right: right,
            loc: dummySrcInfo,
        });
        return result as AstExpression;
    }
>>>>>>> da4b8d82

    return {
        makeValueExpression,
        makeUnaryExpression,
        makeBinaryExpression,
    };
};

export type AstUtil = ReturnType<typeof getAstUtil>;

export function makeNumberLiteral(n: bigint, loc: SrcInfo): AstNumber {
    const result = createAstNode({
        kind: "number",
        base: 10,
        value: n,
        loc: loc,
    });
    return result as AstNumber;
}

export function makeBooleanLiteral(b: boolean, loc: SrcInfo): AstBoolean {
    const result = createAstNode({
        kind: "boolean",
        value: b,
        loc: loc,
    });
    return result as AstBoolean;
}

export function makeSimplifiedStringLiteral(
    s: string,
    loc: SrcInfo,
): AstSimplifiedString {
    const result = createAstNode({
        kind: "simplified_string",
        value: s,
        loc: loc,
    });
    return result as AstSimplifiedString;
}

export function makeCommentLiteral(s: string, loc: SrcInfo): AstCommentValue {
    const result = createAstNode({
        kind: "comment_value",
        value: s,
        loc: loc,
    });
    return result as AstCommentValue;
}

export function makeNullLiteral(loc: SrcInfo): AstNull {
    const result = createAstNode({
        kind: "null",
        loc: loc,
    });
    return result as AstNull;
}

export function makeCellLiteral(c: Cell, loc: SrcInfo): AstCell {
    const result = createAstNode({
        kind: "cell",
        value: c,
        loc: loc,
    });
    return result as AstCell;
}

export function makeSliceLiteral(s: Slice, loc: SrcInfo): AstSlice {
    const result = createAstNode({
        kind: "slice",
        value: s,
        loc: loc,
    });
    return result as AstSlice;
}

export function makeAddressLiteral(a: Address, loc: SrcInfo): AstAddress {
    const result = createAstNode({
        kind: "address",
        value: a,
        loc: loc,
    });
    return result as AstAddress;
}

export function makeStructFieldValue(
    fieldName: string,
    val: AstLiteral,
    loc: SrcInfo,
): AstStructFieldValue {
    const result = createAstNode({
        kind: "struct_field_value",
        field: createAstNode({
            kind: "id",
            text: fieldName,
            loc: loc,
        }) as AstId,
        initializer: val,
        loc: loc,
    });
    return result as AstStructFieldValue;
}

export function makeStructValue(
    fields: AstStructFieldValue[],
    type: AstId,
    loc: SrcInfo,
): AstStructValue {
    const result = createAstNode({
        kind: "struct_value",
        args: fields,
        loc: loc,
        type: type,
    });
    return result as AstStructValue;
}

// Checks if the top level node is an unary op node
export function checkIsUnaryOpNode(ast: AstExpression): boolean {
    return ast.kind === "op_unary";
}

// Checks if the top level node is a binary op node
export function checkIsBinaryOpNode(ast: AstExpression): boolean {
    return ast.kind === "op_binary";
}

// Checks if top level node is a binary op node
// with a value node on the right
export function checkIsBinaryOp_With_RightValue(ast: AstExpression): boolean {
    return ast.kind === "op_binary" ? isLiteral(ast.right) : false;
}

// Checks if top level node is a binary op node
// with a value node on the left
export function checkIsBinaryOp_With_LeftValue(ast: AstExpression): boolean {
    return ast.kind === "op_binary" ? isLiteral(ast.left) : false;
}

// Checks if the top level node is the specified number
export function checkIsNumber(ast: AstExpression, n: bigint): boolean {
    return ast.kind === "number" ? ast.value == n : false;
}

export function checkIsName(ast: AstExpression): boolean {
    return ast.kind === "id";
}

// Checks if the top level node is the specified boolean
export function checkIsBoolean(ast: AstExpression, b: boolean): boolean {
    return ast.kind === "boolean" ? ast.value == b : false;
}

// bigint arithmetic

// precondition: the divisor is not zero
// rounds the division result towards negative infinity
export function divFloor(a: bigint, b: bigint): bigint {
    const almostSameSign = a > 0n === b > 0n;
    if (almostSameSign) {
        return a / b;
    }
    return a / b + (a % b === 0n ? 0n : -1n);
}

export function abs(a: bigint): bigint {
    return a < 0n ? -a : a;
}

export function sign(a: bigint): bigint {
    if (a === 0n) return 0n;
    else return a < 0n ? -1n : 1n;
}

// precondition: the divisor is not zero
// rounds the result towards negative infinity
// Uses the fact that a / b * b + a % b == a, for all b != 0.
export function modFloor(a: bigint, b: bigint): bigint {
    return a - divFloor(a, b) * b;
}<|MERGE_RESOLUTION|>--- conflicted
+++ resolved
@@ -3,8 +3,6 @@
     AstExpression,
     AstUnaryOperation,
     AstBinaryOperation,
-<<<<<<< HEAD
-    createAstNode,
     isLiteral,
     AstNumber,
     AstBoolean,
@@ -18,71 +16,11 @@
     AstStructFieldValue,
     AstId,
     AstCommentValue,
-} from "../grammar/ast";
-import { dummySrcInfo, SrcInfo } from "../grammar/grammar";
-=======
-    AstValue,
-    isValue,
     FactoryAst,
 } from "../grammar/ast";
-import { dummySrcInfo } from "../grammar";
-import { throwInternalCompilerError } from "../errors";
-import { Value } from "../types/types";
-
-export function extractValue(ast: AstValue): Value {
-    switch (
-        ast.kind // Missing structs
-    ) {
-        case "null":
-            return null;
-        case "boolean":
-            return ast.value;
-        case "number":
-            return ast.value;
-        case "string":
-            return ast.value;
-    }
-}
+import { dummySrcInfo, SrcInfo } from "../grammar";
 
 export const getAstUtil = ({ createNode }: FactoryAst) => {
-    function makeValueExpression(value: Value): AstValue {
-        if (value === null) {
-            const result = createNode({
-                kind: "null",
-                loc: dummySrcInfo,
-            });
-            return result as AstValue;
-        }
-        if (typeof value === "string") {
-            const result = createNode({
-                kind: "string",
-                value: value,
-                loc: dummySrcInfo,
-            });
-            return result as AstValue;
-        }
-        if (typeof value === "bigint") {
-            const result = createNode({
-                kind: "number",
-                base: 10,
-                value: value,
-                loc: dummySrcInfo,
-            });
-            return result as AstValue;
-        }
-        if (typeof value === "boolean") {
-            const result = createNode({
-                kind: "boolean",
-                value: value,
-                loc: dummySrcInfo,
-            });
-            return result as AstValue;
-        }
-        throwInternalCompilerError(
-            `structs, addresses, cells, and comment values are not supported at the moment.`,
-        );
-    }
-
     function makeUnaryExpression(
         op: AstUnaryOperation,
         operand: AstExpression,
@@ -110,123 +48,131 @@
         });
         return result as AstExpression;
     }
->>>>>>> da4b8d82
+
+    function makeNumberLiteral(n: bigint, loc: SrcInfo): AstNumber {
+        const result = createNode({
+            kind: "number",
+            base: 10,
+            value: n,
+            loc: loc,
+        });
+        return result as AstNumber;
+    }
+
+    function makeBooleanLiteral(b: boolean, loc: SrcInfo): AstBoolean {
+        const result = createNode({
+            kind: "boolean",
+            value: b,
+            loc: loc,
+        });
+        return result as AstBoolean;
+    }
+
+    function makeSimplifiedStringLiteral(
+        s: string,
+        loc: SrcInfo,
+    ): AstSimplifiedString {
+        const result = createNode({
+            kind: "simplified_string",
+            value: s,
+            loc: loc,
+        });
+        return result as AstSimplifiedString;
+    }
+
+    function makeCommentLiteral(s: string, loc: SrcInfo): AstCommentValue {
+        const result = createNode({
+            kind: "comment_value",
+            value: s,
+            loc: loc,
+        });
+        return result as AstCommentValue;
+    }
+
+    function makeNullLiteral(loc: SrcInfo): AstNull {
+        const result = createNode({
+            kind: "null",
+            loc: loc,
+        });
+        return result as AstNull;
+    }
+
+    function makeCellLiteral(c: Cell, loc: SrcInfo): AstCell {
+        const result = createNode({
+            kind: "cell",
+            value: c,
+            loc: loc,
+        });
+        return result as AstCell;
+    }
+
+    function makeSliceLiteral(s: Slice, loc: SrcInfo): AstSlice {
+        const result = createNode({
+            kind: "slice",
+            value: s,
+            loc: loc,
+        });
+        return result as AstSlice;
+    }
+
+    function makeAddressLiteral(a: Address, loc: SrcInfo): AstAddress {
+        const result = createNode({
+            kind: "address",
+            value: a,
+            loc: loc,
+        });
+        return result as AstAddress;
+    }
+
+    function makeStructFieldValue(
+        fieldName: string,
+        val: AstLiteral,
+        loc: SrcInfo,
+    ): AstStructFieldValue {
+        const result = createNode({
+            kind: "struct_field_value",
+            field: createNode({
+                kind: "id",
+                text: fieldName,
+                loc: loc,
+            }) as AstId,
+            initializer: val,
+            loc: loc,
+        });
+        return result as AstStructFieldValue;
+    }
+
+    function makeStructValue(
+        fields: AstStructFieldValue[],
+        type: AstId,
+        loc: SrcInfo,
+    ): AstStructValue {
+        const result = createNode({
+            kind: "struct_value",
+            args: fields,
+            loc: loc,
+            type: type,
+        });
+        return result as AstStructValue;
+    }
 
     return {
-        makeValueExpression,
         makeUnaryExpression,
         makeBinaryExpression,
+        makeNumberLiteral,
+        makeBooleanLiteral,
+        makeSimplifiedStringLiteral,
+        makeCommentLiteral,
+        makeNullLiteral,
+        makeCellLiteral,
+        makeSliceLiteral,
+        makeAddressLiteral,
+        makeStructFieldValue,
+        makeStructValue,
     };
 };
 
 export type AstUtil = ReturnType<typeof getAstUtil>;
-
-export function makeNumberLiteral(n: bigint, loc: SrcInfo): AstNumber {
-    const result = createAstNode({
-        kind: "number",
-        base: 10,
-        value: n,
-        loc: loc,
-    });
-    return result as AstNumber;
-}
-
-export function makeBooleanLiteral(b: boolean, loc: SrcInfo): AstBoolean {
-    const result = createAstNode({
-        kind: "boolean",
-        value: b,
-        loc: loc,
-    });
-    return result as AstBoolean;
-}
-
-export function makeSimplifiedStringLiteral(
-    s: string,
-    loc: SrcInfo,
-): AstSimplifiedString {
-    const result = createAstNode({
-        kind: "simplified_string",
-        value: s,
-        loc: loc,
-    });
-    return result as AstSimplifiedString;
-}
-
-export function makeCommentLiteral(s: string, loc: SrcInfo): AstCommentValue {
-    const result = createAstNode({
-        kind: "comment_value",
-        value: s,
-        loc: loc,
-    });
-    return result as AstCommentValue;
-}
-
-export function makeNullLiteral(loc: SrcInfo): AstNull {
-    const result = createAstNode({
-        kind: "null",
-        loc: loc,
-    });
-    return result as AstNull;
-}
-
-export function makeCellLiteral(c: Cell, loc: SrcInfo): AstCell {
-    const result = createAstNode({
-        kind: "cell",
-        value: c,
-        loc: loc,
-    });
-    return result as AstCell;
-}
-
-export function makeSliceLiteral(s: Slice, loc: SrcInfo): AstSlice {
-    const result = createAstNode({
-        kind: "slice",
-        value: s,
-        loc: loc,
-    });
-    return result as AstSlice;
-}
-
-export function makeAddressLiteral(a: Address, loc: SrcInfo): AstAddress {
-    const result = createAstNode({
-        kind: "address",
-        value: a,
-        loc: loc,
-    });
-    return result as AstAddress;
-}
-
-export function makeStructFieldValue(
-    fieldName: string,
-    val: AstLiteral,
-    loc: SrcInfo,
-): AstStructFieldValue {
-    const result = createAstNode({
-        kind: "struct_field_value",
-        field: createAstNode({
-            kind: "id",
-            text: fieldName,
-            loc: loc,
-        }) as AstId,
-        initializer: val,
-        loc: loc,
-    });
-    return result as AstStructFieldValue;
-}
-
-export function makeStructValue(
-    fields: AstStructFieldValue[],
-    type: AstId,
-    loc: SrcInfo,
-): AstStructValue {
-    const result = createAstNode({
-        kind: "struct_value",
-        args: fields,
-        loc: loc,
-        type: type,
-    });
-    return result as AstStructValue;
-}
 
 // Checks if the top level node is an unary op node
 export function checkIsUnaryOpNode(ast: AstExpression): boolean {
