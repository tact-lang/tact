Tact {

    Module = Import* ModuleItem*

    ModuleItem = PrimitiveTypeDecl
               | ModuleFunction
               | NativeFunctionDecl
               | ModuleConstant
               | StructDecl
               | Contract
               | Trait

    Import = import stringLiteral ";"

    // Built-in declarations
<<<<<<< HEAD
    Primitive = "primitive" Type ";"

    // Static function
    StaticFunction = Function
    NativeFunction = nameAttribute "(" funcId ")" FunctionAttribute* native id "(" ListOf<FunctionArg,","> ","? ")" ";" --withVoid
                   | nameAttribute "(" funcId ")" FunctionAttribute* native id "(" ListOf<FunctionArg,","> ","? ")" ":" Type ";" --withType

    // Field declarations
    Type = typeLiteral "?" --optional
         | typeLiteral --required
         | "map" "<" typeLiteral (as id)? "," typeLiteral (as id)? ">" --map
         | "bounced" "<" typeLiteral ">" --bounced
    Field = id ":" Type ";" --default
          | id ":" Type "=" Expression ";" --defaultWithInit
          | id ":" Type as id ";" --withSerialization
          | id ":" Type as id "=" Expression ";" --withSerializationAndInit

    // Constant
    ConstantAttribute = virtual    --virtual
                      | override   --override
                      | abstract   --abstract
    Constant = ConstantAttribute* ~fun const id ":" Type "=" Expression ";" --withValue
             | ConstantAttribute* ~fun const id ":" Type ";"                --withEmpty

    // Struct
    Struct = "struct" typeLiteral "{" StructBody* "}" --originary
           | "message" typeLiteral "{" StructBody* "}" --message
           | "message" "(" integerLiteral ")" typeLiteral "{" StructBody* "}" --messageWithId
    StructBody = Field

    // Contract
    Contract = ContractAttribute* contract id "{" ContractBody* "}" --simple
             | ContractAttribute* contract id with NonemptyListOf<id,","> ","? "{" ContractBody* "}" --withTraits
    ContractInit = "init" "(" ListOf<FunctionArg,","> ","? ")" "{" Statement* "}"
    ContractBody = Field
                 | ContractInit
                 | ReceiveFunction
                 | Function
                 | Constant

    // Trait
    Trait = ContractAttribute* trait id "{" TraitBody* "}" --originary
          | ContractAttribute* trait id with NonemptyListOf<id,","> ","? "{" TraitBody* "}" --withTraits
    TraitBody = Field
              | ReceiveFunction
              | Function
              | Constant

    // Contract attributes
=======
    PrimitiveTypeDecl = primitive Type ";"

    ModuleFunction = FunctionDefinition

    ModuleConstant = ConstantDefinition

    NativeFunctionDecl = "@name" "(" funcId ")" FunctionAttribute* native id "(" ListOf<Parameter,","> ","? ")" (":" Type)? ";"

    Type = typeId "?" --optional
         | typeId --regular
         | map "<" typeId (as id)? "," typeId (as id)? ">" --map
         | "bounced" "<" typeId ">" --bounced

    FieldDecl = id ":" Type (as id)? ("=" Expression)? ";"

    ConstantAttribute = virtual    --virtual
                      | override   --override
                      | abstract   --abstract

    ConstantDefinition = ConstantAttribute* const id ":" Type "=" Expression ";"

    ConstantDeclaration = ConstantAttribute* const id ":" Type ";"

    StructDecl = "struct" typeId "{" StructField* "}" --regular
               | "message" ("(" integerLiteral ")")? typeId "{" StructField* "}" --message

    StructField = FieldDecl

    Contract = ContractAttribute* contract id (with NonemptyListOf<id,","> ","?)? "{" ContractItemDecl* "}"

    ContractItemDecl = ContractInit
                     | StorageVar
                     | Receiver
                     | FunctionDefinition
                     | ConstantDefinition

    Trait = ContractAttribute* trait id (with NonemptyListOf<id,","> ","?)? "{" TraitItemDecl* "}"

    TraitItemDecl = StorageVar
                  | Receiver
                  | FunctionDeclaration
                  | FunctionDefinition
                  | ConstantDefinition
                  | ConstantDeclaration

    StorageVar = FieldDecl

    ContractInit = "init" "(" ListOf<Parameter,","> ","? ")" "{" Statement* "}"

>>>>>>> 37ff1512
    ContractAttribute = "@interface" "(" stringLiteral ")" --interface

    FunctionAttribute = "get"     --getter      // 'get' cannot be a reserved word because there is the map '.get' method
                      | mutates   --mutates
                      | extends   --extends
                      | virtual   --virtual
                      | override  --override
                      | inline    --inline
                      | abstract  --abstract
<<<<<<< HEAD
    Function = FunctionAttribute* fun id "(" ListOf<FunctionArg,","> ","? ")" "{" Statement* "}" --withVoid
             | FunctionAttribute* fun id "(" ListOf<FunctionArg,","> ","? ")" ":" Type "{" Statement* "}" --withType
             | FunctionAttribute* fun id "(" ListOf<FunctionArg,","> ","? ")" ";" --abstractVoid
             | FunctionAttribute* fun id "(" ListOf<FunctionArg,","> ","? ")" ":" Type ";" --abstractType
    FunctionArg = id ":" Type

    ReceiveFunction = "receive" "(" FunctionArg ")" "{" Statement* "}" --simple
                    | "receive" "(" ")" "{" Statement* "}" --empty
                    | "receive" "(" stringLiteral ")" "{" Statement* "}" --comment
                    | "bounced" "(" FunctionArg ")" "{" Statement* "}" --bounced
                    | "external" "(" FunctionArg ")" "{" Statement* "}" --externalSimple
                    | "external" "(" stringLiteral ")" "{" Statement* "}" --externalComment
                    | "external" "(" ")" "{" Statement* "}" --externalEmpty
=======

    FunctionDefinition = FunctionAttribute* fun id "(" ListOf<Parameter,","> ","? ")" (":" Type)? "{" Statement* "}"

    FunctionDeclaration = FunctionAttribute* fun id "(" ListOf<Parameter,","> ","? ")" (":" Type)? ";"

    Parameter = id ":" Type

    Receiver = receive "(" Parameter? ")" "{" Statement* "}" --regular
             | receive "(" stringLiteral ")" "{" Statement* "}" --comment
             | "bounced" "(" Parameter ")" "{" Statement* "}" --bounced            // cannot be a reserved word because there a 'bounced' field in stdlib's 'Context' structure
             | external "(" Parameter? ")" "{" Statement* "}" --externalRegular
             | external "(" stringLiteral ")" "{" Statement* "}" --externalComment
>>>>>>> 37ff1512

    // Statements
    Statement = StatementLet
              | StatementBlock
              | StatementReturn
              | StatementExpression
              | StatementAssign
              | StatementCondition
              | StatementWhile
              | StatementRepeat
              | StatementUntil
              | StatementTry
              | StatementForEach

    StatementBlock = "{" Statement* "}"

    StatementLet = let id ":" Type "=" Expression ";"
<<<<<<< HEAD
    StatementReturn = return Expression ";" --withExpression
                    | return ";" --withoutExpression
    StatementExpression = Expression ";"
    StatementAssign = LValue "=" Expression ";"
    StatementAugmentedAssign = StatementAugmentedAssignAdd
                             | StatementAugmentedAssignSub
                             | StatementAugmentedAssignMul
                             | StatementAugmentedAssignDiv
                             | StatementAugmentedAssignRem
                             | StatementAugmentedAssignOr
                             | StatementAugmentedAssignAnd
                             | StatementAugmentedAssignXor
    StatementAugmentedAssignAdd = LValue "+=" Expression ";"
    StatementAugmentedAssignSub = LValue "-=" Expression ";"
    StatementAugmentedAssignMul = LValue "*=" Expression ";"
    StatementAugmentedAssignDiv = LValue "/=" Expression ";"
    StatementAugmentedAssignRem = LValue "%=" Expression ";"
    StatementAugmentedAssignOr  = LValue "|=" Expression ";"
    StatementAugmentedAssignAnd = LValue "&=" Expression ";"
    StatementAugmentedAssignXor = LValue "^=" Expression ";"
    StatementCondition = if Expression "{" Statement* "}" ~else --simple
=======

    StatementReturn = return Expression? ";"

    StatementExpression = Expression ";"

    StatementAssign = LValue ("=" | "+=" | "-=" | "*=" | "/=" | "%=") Expression ";"

    StatementCondition = if Expression "{" Statement* "}" ~else --noElse
>>>>>>> 37ff1512
                       | if Expression "{" Statement* "}" else "{" Statement* "}" --withElse
                       | if Expression "{" Statement* "}" else StatementCondition --withElseIf

    StatementWhile = while "(" Expression ")" "{" Statement* "}"

    StatementRepeat = repeat "(" Expression ")" "{" Statement* "}"

    StatementUntil = do "{" Statement* "}" until "(" Expression ")" ";"

    // making the catch clause optional using Ohm's `?` does not make sense
    // because Ohm will create _independent_ optional grammar nodes which
    // results in lots of unwrapping with unreachable cases
    StatementTry = try "{" Statement* "}" ~catch --noCatch
                 | try "{" Statement* "}" catch "(" id ")" "{" Statement* "}" --withCatch

    StatementForEach = foreach "(" id "," id "in" id ")" "{" Statement* "}"

    LValue = id "." LValue --fieldAccess
           | id --variable

    Expression = ExpressionConditional

    ExpressionConditional = ExpressionOr "?" ExpressionOr ":" ExpressionConditional --ternary
                          | ExpressionOr

    ExpressionOr = ExpressionOr "||" ExpressionAnd --or
                 | ExpressionAnd

<<<<<<< HEAD
    ExpressionAnd = ExpressionAnd "&&" ExpressionBinaryOr --and
                  | ExpressionBinaryOr

    ExpressionBinaryOr = ExpressionBinaryOr "|" ExpressionBinaryXor --bin_or
                       | ExpressionBinaryXor

    ExpressionBinaryXor = ExpressionBinaryXor "^" ExpressionBinaryAnd --bin_xor
                       | ExpressionBinaryAnd

    ExpressionBinaryAnd = ExpressionBinaryAnd "&" ExpressionEquality --bin_and
                        | ExpressionEquality
=======
    ExpressionAnd = ExpressionAnd "&&" ExpressionBitwiseOr --and
                  | ExpressionBitwiseOr

    ExpressionBitwiseOr = ExpressionBitwiseOr "|" ExpressionBitwiseXor --bitwiseOr
                        | ExpressionBitwiseXor

    ExpressionBitwiseXor = ExpressionBitwiseXor "^" ExpressionBitwiseAnd --bitwiseXor
                         | ExpressionBitwiseAnd

    ExpressionBitwiseAnd = ExpressionBitwiseAnd "&" ExpressionEquality --bitwiseAnd
                         | ExpressionEquality
>>>>>>> 37ff1512

    ExpressionEquality = ExpressionEquality "!=" ExpressionCompare --not
                       | ExpressionEquality "==" ExpressionCompare --eq
                       | ExpressionCompare

<<<<<<< HEAD
    ExpressionCompare = ExpressionCompare ">" ExpressionBinaryShift --gt
                      | ExpressionCompare ">=" ExpressionBinaryShift --gte
                      | ExpressionCompare "<" ExpressionBinaryShift --lt
                      | ExpressionCompare "<=" ExpressionBinaryShift --lte
                      | ExpressionBinaryShift

    ExpressionBinaryShift = ExpressionBinaryShift "<<" ExpressionAdd --shl
                          | ExpressionBinaryShift ">>" ExpressionAdd --shr
                          | ExpressionAdd
=======
    ExpressionCompare = ExpressionCompare ">" ExpressionBitwiseShift --gt
                      | ExpressionCompare ">=" ExpressionBitwiseShift --gte
                      | ExpressionCompare "<" ExpressionBitwiseShift --lt
                      | ExpressionCompare "<=" ExpressionBitwiseShift --lte
                      | ExpressionBitwiseShift

    ExpressionBitwiseShift = ExpressionBitwiseShift "<<" ExpressionAdd --shl
                           | ExpressionBitwiseShift ">>" ExpressionAdd --shr
                           | ExpressionAdd
>>>>>>> 37ff1512

    ExpressionAdd = ExpressionAdd "+" ~"+" ExpressionMul --add
                  | ExpressionAdd "-" ~"-" ExpressionMul --sub
                  | ExpressionMul

    ExpressionMul = ExpressionMul "*" ExpressionUnary --mul
                  | ExpressionMul "/" ExpressionUnary --div
                  | ExpressionMul "%" ExpressionUnary --rem
                  | ExpressionUnary

<<<<<<< HEAD
    ExpressionUnary = "-" ExpressionValue --neg
                    | "+" ExpressionValue --add
                    | "!" ExpressionValue --not
                    | ExpressionValue

    ExpressionBracket = "(" Expression ")"

    // Order is important
    ExpressionValue = ExpressionUnboxNotNull
                    | ExpressionCall
                    | ExpressionField
                    | ExpressionStaticCall
                    | ExpressionBracket
                    | ExpressionNew
                    | integerLiteral
                    | boolLiteral
                    | id
                    | null
                    | ExpressionInitOf
                    | ExpressionString
    ExpressionUnboxNotNull = ExpressionValue "!!"
    ExpressionString = stringLiteral
    ExpressionField = ExpressionValue "." id ~"("
    ExpressionCall = ExpressionValue "." id "(" ListOf<Expression, ","> ","? ")"
    ExpressionNew = id "{" ListOf<NewParameter, ","> ","? "}"
    NewParameter = id ":" Expression --full
                 | id                --punned
=======
    ExpressionUnary = "-" ExpressionUnary --minus
                    | "+" ExpressionUnary --plus
                    | "!" ExpressionUnary --not
                    | ExpressionPrimary

    // Order is important
    ExpressionPrimary = ExpressionUnboxNotNull
                      | ExpressionMethodCall
                      | ExpressionFieldAccess
                      | ExpressionStaticCall
                      | ExpressionParens
                      | ExpressionStructInstance
                      | integerLiteral
                      | boolLiteral
                      | id
                      | null
                      | ExpressionInitOf
                      | stringLiteral

    ExpressionParens = "(" Expression ")"

    ExpressionUnboxNotNull = ExpressionPrimary "!!"

    ExpressionFieldAccess = ExpressionPrimary "." id ~"("

    ExpressionMethodCall = ExpressionPrimary "." id "(" ListOf<Expression, ","> ","? ")"

    ExpressionStructInstance = typeId "{" ListOf<StructFieldInitializer, ","> ","? "}"

>>>>>>> 37ff1512
    ExpressionStaticCall = id "(" ListOf<Expression, ","> ","? ")"

    ExpressionInitOf = initOf id "(" ListOf<Expression, ","> ","? ")"

    StructFieldInitializer = id ":" Expression --full
                           | id --punned   // shorthand for `id: id`

    // Type identifiers
    typeId = letterAsciiUC typeIdPart*

    typeIdPart = letterAscii | digit | "_"

    // Integer Literal
    // hexDigit defined in Ohm's built-in rules (otherwise: hexDigit = "0".."9" | "a".."f" | "A".."F")
    // digit defined in Ohm's built-in rules (otherwise: digit = "0".."9")
    // order is important
    integerLiteral = integerLiteralHex
                   | integerLiteralBin
                   | integerLiteralOct
                   | integerLiteralDec

    integerLiteralDec = nonZeroDigit ("_"? digit)*  --nonZeroIntegerLiteralDec
                      | "0" digit*                  --integerLiteralWithLeadingZero

    integerLiteralHex = ("0x" | "0X") hexDigit ("_"? hexDigit)*

    integerLiteralBin = ("0b" | "0B") binDigit ("_"? binDigit)*

    integerLiteralOct = ("0o" | "0O") octDigit ("_"? octDigit)*

    binDigit = "0" | "1"

    octDigit = "0".."7"

    nonZeroDigit = "1".."9"

    // Letters
    letterAsciiLC = "a".."z"

    letterAsciiUC = "A".."Z"

    letterAscii = letterAsciiLC | letterAsciiUC

    letterComment = letterAsciiLC | letterAsciiUC | digit | "_"

    // Tact identifiers
    idStart = letterAscii | "_"

    idPart = letterAscii | digit | "_"

    id = ~reservedWord #idStart #(idPart*)

    // FunC identifiers
    funcLetter = letterAscii | "_" | "'" | "?" | "!" | "::" | "&"

    funcId = funcLetter #(funcLetter | digit)*

    // Boolean literals
    boolLiteral = ("true" | "false") ~idPart

    // String literals
    stringLiteral = "\"" (nonQuoteOrBackslashChar | escapeSequence)* "\""

    nonQuoteOrBackslashChar = ~("\"" | "\\") any

    escapeSequence = "\\\\" -- backslash
                   | "\\\"" -- doubleQuote
                   | "\\n" -- newline
                   | "\\r" -- carriageReturn
                   | "\\t" -- tab
                   | "\\v" -- verticalTab
                   | "\\b" -- backspace
                   | "\\f" -- formFeed
                   | "\\u{" hexDigit hexDigit? hexDigit? hexDigit? hexDigit? hexDigit? "}" -- unicodeCodePoint
                   | "\\u" hexDigit hexDigit hexDigit hexDigit -- unicodeEscape
                   | "\\x" hexDigit hexDigit -- hexEscape

    // Keywords
    // NOTE Order is important
    keyword = fun
            | let
            | return
<<<<<<< HEAD
            | extend
            | native
=======
            | receive
            | extend
            | native
            | primitive
>>>>>>> 37ff1512
            | public
            | null
            | if
            | else
            | while
            | repeat
            | do
            | until
            | try
            | catch
            | foreach
            | as
<<<<<<< HEAD
=======
            | map
>>>>>>> 37ff1512
            | mutates
            | extends
            | external
            | import
            | with
            | trait
            | initOf
            | override
            | abstract
            | virtual
            | inline
            | const

    contract = "contract" ~idPart
    let = "let" ~idPart
    fun = "fun" ~idPart
    return = "return" ~idPart
    receive = "receive" ~idPart
    extend = "extend" ~idPart
    external = "external" ~idPart
    native = "native" ~idPart
    primitive = "primitive" ~idPart
    public = "public" ~idPart
    null = "null" ~idPart
    if = "if" ~idPart
    else = "else" ~idPart
    while = "while" ~idPart
    repeat = "repeat" ~idPart
    do = "do" ~idPart
    until = "until" ~idPart
    try = "try" ~idPart
    catch = "catch" ~idPart
    foreach = "foreach" ~idPart
    as = "as" ~idPart
    map = "map" ~idPart
    mutates = "mutates" ~idPart
    extends = "extends" ~idPart
    import = "import" ~idPart
    with = "with" ~idPart
    trait = "trait" ~idPart
    initOf = "initOf" ~idPart
    virtual = "virtual" ~idPart
    override = "override" ~idPart
    inline = "inline" ~idPart
    const = "const" ~idPart
    abstract = "abstract" ~idPart

    // Reserved
    reservedWord = keyword

    // Comments
    space += comment | lineTerminator

    comment = multiLineComment | singleLineComment

    lineTerminator = "\n" | "\r" | "\u2028" | "\u2029"

    multiLineComment = "/*" (~"*/" any)* "*/"

    singleLineComment = "//" (~lineTerminator any)*
}<|MERGE_RESOLUTION|>--- conflicted
+++ resolved
@@ -13,57 +13,6 @@
     Import = import stringLiteral ";"
 
     // Built-in declarations
-<<<<<<< HEAD
-    Primitive = "primitive" Type ";"
-
-    // Static function
-    StaticFunction = Function
-    NativeFunction = nameAttribute "(" funcId ")" FunctionAttribute* native id "(" ListOf<FunctionArg,","> ","? ")" ";" --withVoid
-                   | nameAttribute "(" funcId ")" FunctionAttribute* native id "(" ListOf<FunctionArg,","> ","? ")" ":" Type ";" --withType
-
-    // Field declarations
-    Type = typeLiteral "?" --optional
-         | typeLiteral --required
-         | "map" "<" typeLiteral (as id)? "," typeLiteral (as id)? ">" --map
-         | "bounced" "<" typeLiteral ">" --bounced
-    Field = id ":" Type ";" --default
-          | id ":" Type "=" Expression ";" --defaultWithInit
-          | id ":" Type as id ";" --withSerialization
-          | id ":" Type as id "=" Expression ";" --withSerializationAndInit
-
-    // Constant
-    ConstantAttribute = virtual    --virtual
-                      | override   --override
-                      | abstract   --abstract
-    Constant = ConstantAttribute* ~fun const id ":" Type "=" Expression ";" --withValue
-             | ConstantAttribute* ~fun const id ":" Type ";"                --withEmpty
-
-    // Struct
-    Struct = "struct" typeLiteral "{" StructBody* "}" --originary
-           | "message" typeLiteral "{" StructBody* "}" --message
-           | "message" "(" integerLiteral ")" typeLiteral "{" StructBody* "}" --messageWithId
-    StructBody = Field
-
-    // Contract
-    Contract = ContractAttribute* contract id "{" ContractBody* "}" --simple
-             | ContractAttribute* contract id with NonemptyListOf<id,","> ","? "{" ContractBody* "}" --withTraits
-    ContractInit = "init" "(" ListOf<FunctionArg,","> ","? ")" "{" Statement* "}"
-    ContractBody = Field
-                 | ContractInit
-                 | ReceiveFunction
-                 | Function
-                 | Constant
-
-    // Trait
-    Trait = ContractAttribute* trait id "{" TraitBody* "}" --originary
-          | ContractAttribute* trait id with NonemptyListOf<id,","> ","? "{" TraitBody* "}" --withTraits
-    TraitBody = Field
-              | ReceiveFunction
-              | Function
-              | Constant
-
-    // Contract attributes
-=======
     PrimitiveTypeDecl = primitive Type ";"
 
     ModuleFunction = FunctionDefinition
@@ -113,7 +62,6 @@
 
     ContractInit = "init" "(" ListOf<Parameter,","> ","? ")" "{" Statement* "}"
 
->>>>>>> 37ff1512
     ContractAttribute = "@interface" "(" stringLiteral ")" --interface
 
     FunctionAttribute = "get"     --getter      // 'get' cannot be a reserved word because there is the map '.get' method
@@ -123,21 +71,6 @@
                       | override  --override
                       | inline    --inline
                       | abstract  --abstract
-<<<<<<< HEAD
-    Function = FunctionAttribute* fun id "(" ListOf<FunctionArg,","> ","? ")" "{" Statement* "}" --withVoid
-             | FunctionAttribute* fun id "(" ListOf<FunctionArg,","> ","? ")" ":" Type "{" Statement* "}" --withType
-             | FunctionAttribute* fun id "(" ListOf<FunctionArg,","> ","? ")" ";" --abstractVoid
-             | FunctionAttribute* fun id "(" ListOf<FunctionArg,","> ","? ")" ":" Type ";" --abstractType
-    FunctionArg = id ":" Type
-
-    ReceiveFunction = "receive" "(" FunctionArg ")" "{" Statement* "}" --simple
-                    | "receive" "(" ")" "{" Statement* "}" --empty
-                    | "receive" "(" stringLiteral ")" "{" Statement* "}" --comment
-                    | "bounced" "(" FunctionArg ")" "{" Statement* "}" --bounced
-                    | "external" "(" FunctionArg ")" "{" Statement* "}" --externalSimple
-                    | "external" "(" stringLiteral ")" "{" Statement* "}" --externalComment
-                    | "external" "(" ")" "{" Statement* "}" --externalEmpty
-=======
 
     FunctionDefinition = FunctionAttribute* fun id "(" ListOf<Parameter,","> ","? ")" (":" Type)? "{" Statement* "}"
 
@@ -150,7 +83,6 @@
              | "bounced" "(" Parameter ")" "{" Statement* "}" --bounced            // cannot be a reserved word because there a 'bounced' field in stdlib's 'Context' structure
              | external "(" Parameter? ")" "{" Statement* "}" --externalRegular
              | external "(" stringLiteral ")" "{" Statement* "}" --externalComment
->>>>>>> 37ff1512
 
     // Statements
     Statement = StatementLet
@@ -168,38 +100,14 @@
     StatementBlock = "{" Statement* "}"
 
     StatementLet = let id ":" Type "=" Expression ";"
-<<<<<<< HEAD
-    StatementReturn = return Expression ";" --withExpression
-                    | return ";" --withoutExpression
+
+    StatementReturn = return Expression? ";"
+
     StatementExpression = Expression ";"
-    StatementAssign = LValue "=" Expression ";"
-    StatementAugmentedAssign = StatementAugmentedAssignAdd
-                             | StatementAugmentedAssignSub
-                             | StatementAugmentedAssignMul
-                             | StatementAugmentedAssignDiv
-                             | StatementAugmentedAssignRem
-                             | StatementAugmentedAssignOr
-                             | StatementAugmentedAssignAnd
-                             | StatementAugmentedAssignXor
-    StatementAugmentedAssignAdd = LValue "+=" Expression ";"
-    StatementAugmentedAssignSub = LValue "-=" Expression ";"
-    StatementAugmentedAssignMul = LValue "*=" Expression ";"
-    StatementAugmentedAssignDiv = LValue "/=" Expression ";"
-    StatementAugmentedAssignRem = LValue "%=" Expression ";"
-    StatementAugmentedAssignOr  = LValue "|=" Expression ";"
-    StatementAugmentedAssignAnd = LValue "&=" Expression ";"
-    StatementAugmentedAssignXor = LValue "^=" Expression ";"
-    StatementCondition = if Expression "{" Statement* "}" ~else --simple
-=======
-
-    StatementReturn = return Expression? ";"
-
-    StatementExpression = Expression ";"
 
     StatementAssign = LValue ("=" | "+=" | "-=" | "*=" | "/=" | "%=") Expression ";"
 
     StatementCondition = if Expression "{" Statement* "}" ~else --noElse
->>>>>>> 37ff1512
                        | if Expression "{" Statement* "}" else "{" Statement* "}" --withElse
                        | if Expression "{" Statement* "}" else StatementCondition --withElseIf
 
@@ -228,19 +136,6 @@
     ExpressionOr = ExpressionOr "||" ExpressionAnd --or
                  | ExpressionAnd
 
-<<<<<<< HEAD
-    ExpressionAnd = ExpressionAnd "&&" ExpressionBinaryOr --and
-                  | ExpressionBinaryOr
-
-    ExpressionBinaryOr = ExpressionBinaryOr "|" ExpressionBinaryXor --bin_or
-                       | ExpressionBinaryXor
-
-    ExpressionBinaryXor = ExpressionBinaryXor "^" ExpressionBinaryAnd --bin_xor
-                       | ExpressionBinaryAnd
-
-    ExpressionBinaryAnd = ExpressionBinaryAnd "&" ExpressionEquality --bin_and
-                        | ExpressionEquality
-=======
     ExpressionAnd = ExpressionAnd "&&" ExpressionBitwiseOr --and
                   | ExpressionBitwiseOr
 
@@ -252,23 +147,11 @@
 
     ExpressionBitwiseAnd = ExpressionBitwiseAnd "&" ExpressionEquality --bitwiseAnd
                          | ExpressionEquality
->>>>>>> 37ff1512
 
     ExpressionEquality = ExpressionEquality "!=" ExpressionCompare --not
                        | ExpressionEquality "==" ExpressionCompare --eq
                        | ExpressionCompare
 
-<<<<<<< HEAD
-    ExpressionCompare = ExpressionCompare ">" ExpressionBinaryShift --gt
-                      | ExpressionCompare ">=" ExpressionBinaryShift --gte
-                      | ExpressionCompare "<" ExpressionBinaryShift --lt
-                      | ExpressionCompare "<=" ExpressionBinaryShift --lte
-                      | ExpressionBinaryShift
-
-    ExpressionBinaryShift = ExpressionBinaryShift "<<" ExpressionAdd --shl
-                          | ExpressionBinaryShift ">>" ExpressionAdd --shr
-                          | ExpressionAdd
-=======
     ExpressionCompare = ExpressionCompare ">" ExpressionBitwiseShift --gt
                       | ExpressionCompare ">=" ExpressionBitwiseShift --gte
                       | ExpressionCompare "<" ExpressionBitwiseShift --lt
@@ -278,7 +161,6 @@
     ExpressionBitwiseShift = ExpressionBitwiseShift "<<" ExpressionAdd --shl
                            | ExpressionBitwiseShift ">>" ExpressionAdd --shr
                            | ExpressionAdd
->>>>>>> 37ff1512
 
     ExpressionAdd = ExpressionAdd "+" ~"+" ExpressionMul --add
                   | ExpressionAdd "-" ~"-" ExpressionMul --sub
@@ -289,35 +171,6 @@
                   | ExpressionMul "%" ExpressionUnary --rem
                   | ExpressionUnary
 
-<<<<<<< HEAD
-    ExpressionUnary = "-" ExpressionValue --neg
-                    | "+" ExpressionValue --add
-                    | "!" ExpressionValue --not
-                    | ExpressionValue
-
-    ExpressionBracket = "(" Expression ")"
-
-    // Order is important
-    ExpressionValue = ExpressionUnboxNotNull
-                    | ExpressionCall
-                    | ExpressionField
-                    | ExpressionStaticCall
-                    | ExpressionBracket
-                    | ExpressionNew
-                    | integerLiteral
-                    | boolLiteral
-                    | id
-                    | null
-                    | ExpressionInitOf
-                    | ExpressionString
-    ExpressionUnboxNotNull = ExpressionValue "!!"
-    ExpressionString = stringLiteral
-    ExpressionField = ExpressionValue "." id ~"("
-    ExpressionCall = ExpressionValue "." id "(" ListOf<Expression, ","> ","? ")"
-    ExpressionNew = id "{" ListOf<NewParameter, ","> ","? "}"
-    NewParameter = id ":" Expression --full
-                 | id                --punned
-=======
     ExpressionUnary = "-" ExpressionUnary --minus
                     | "+" ExpressionUnary --plus
                     | "!" ExpressionUnary --not
@@ -347,7 +200,6 @@
 
     ExpressionStructInstance = typeId "{" ListOf<StructFieldInitializer, ","> ","? "}"
 
->>>>>>> 37ff1512
     ExpressionStaticCall = id "(" ListOf<Expression, ","> ","? ")"
 
     ExpressionInitOf = initOf id "(" ListOf<Expression, ","> ","? ")"
@@ -430,15 +282,10 @@
     keyword = fun
             | let
             | return
-<<<<<<< HEAD
-            | extend
-            | native
-=======
             | receive
             | extend
             | native
             | primitive
->>>>>>> 37ff1512
             | public
             | null
             | if
@@ -451,10 +298,7 @@
             | catch
             | foreach
             | as
-<<<<<<< HEAD
-=======
             | map
->>>>>>> 37ff1512
             | mutates
             | extends
             | external
