//type Test = { expr: string; isValue: boolean };

<<<<<<< HEAD
import { __DANGER_resetNodeId, isLiteral } from "../ast";
import { parseExpression } from "../grammar";
=======
import { getAstFactory, isValue } from "../ast";
import { getParser } from "../";
import { defaultParser } from "../grammar";
>>>>>>> da4b8d82

const valueExpressions: string[] = [
    "1",
    "true",
    "false",
    "null",
    "Test {f1: 0, f2: true}",
    "Test {f1: 0, f2: true, f3: null}",
    "Test {f1: Test2 {c:0}, f2: true}",
];

const notValueExpressions: string[] = [
    "g",
    '"one"', // A raw string cannot be determined to be a literal because it is not possible to know if some of its characters are already escaped or not
    "Test {f1: 0, f2: b}",
    "Test {f1: a, f2: true}",
    "f(1)",
    "f(1,4)",
    "s.f(1,4)",
    "+4",
    "-4",
    "!true",
    "g!!",
    "~6",
    "0 + 1",
    "0 - 1",
    "0 * 2",
    "1 / 3",
    "2 % 4",
    "10 >> 2",
    "10 << 2",
    "10 & 4",
    "10 | 4",
    "10 ^ 4",
    "10 != 4",
    "10 > 3",
    "10 < 3",
    "10 >= 5",
    "10 <= 2",
    "10 == 7",
    "true && false",
    "true || false",
    "true ? 0 : 1",
    "s.a",
    "s.a.a",
    "Test {a: 0, b: 1}.a",
    "initOf a(0,1,null)",
];

function testIsValue(expr: string, testResult: boolean) {
<<<<<<< HEAD
    expect(isLiteral(parseExpression(expr))).toBe(testResult);
=======
    const ast = getAstFactory();
    const { parseExpression } = getParser(ast, defaultParser);
    expect(isValue(parseExpression(expr))).toBe(testResult);
>>>>>>> da4b8d82
}

describe("expression-is-value", () => {
    valueExpressions.forEach((test) => {
        it(`should correctly determine that '${test}' is a value expression.`, () => {
            testIsValue(test, true);
        });
    });
    notValueExpressions.forEach((test) => {
        it(`should correctly determine that '${test}' is NOT a value expression.`, () => {
            testIsValue(test, false);
        });
    });
});<|MERGE_RESOLUTION|>--- conflicted
+++ resolved
@@ -1,13 +1,8 @@
 //type Test = { expr: string; isValue: boolean };
 
-<<<<<<< HEAD
-import { __DANGER_resetNodeId, isLiteral } from "../ast";
-import { parseExpression } from "../grammar";
-=======
-import { getAstFactory, isValue } from "../ast";
+import { getAstFactory, isLiteral } from "../ast";
 import { getParser } from "../";
 import { defaultParser } from "../grammar";
->>>>>>> da4b8d82
 
 const valueExpressions: string[] = [
     "1",
@@ -58,13 +53,9 @@
 ];
 
 function testIsValue(expr: string, testResult: boolean) {
-<<<<<<< HEAD
-    expect(isLiteral(parseExpression(expr))).toBe(testResult);
-=======
     const ast = getAstFactory();
     const { parseExpression } = getParser(ast, defaultParser);
-    expect(isValue(parseExpression(expr))).toBe(testResult);
->>>>>>> da4b8d82
+    expect(isLiteral(parseExpression(expr))).toBe(testResult);
 }
 
 describe("expression-is-value", () => {
