--- conflicted
+++ resolved
@@ -1,10 +1,6 @@
-<<<<<<< HEAD
 import { Address, Cell, Slice } from "@ton/core";
-import { dummySrcInfo, SrcInfo } from "./grammar";
 import { throwInternalCompilerError } from "../errors";
-=======
 import { dummySrcInfo, SrcInfo } from "./src-info";
->>>>>>> da4b8d82
 
 export type AstModule = {
     kind: "module";
