--- conflicted
+++ resolved
@@ -2,10 +2,6 @@
 import tactGrammar from "./grammar.ohm-bundle";
 import { throwInternalCompilerError } from "../../error/errors";
 import * as A from "../../ast/ast";
-<<<<<<< HEAD
-import { FactoryAst } from "../../ast/ast-helpers";
-=======
->>>>>>> 5943e7d4
 import { ItemOrigin, SrcInfo } from "../src-info";
 import { displayToString } from "../../error/display-to-string";
 import { ParserErrors, parserErrorSchema } from "./parser-error";
