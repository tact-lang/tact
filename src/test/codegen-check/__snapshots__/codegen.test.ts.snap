// Jest Snapshot v1, https://goo.gl/fbAQLP

exports[`codegen should correctly generate FunC code 1`] = `
"#pragma version =0.4.6;
#pragma allow-post-modification;
#pragma compute-asm-ltr;

;; main_MainContract.headers.fc
;;
;; Header files for MainContract
;; NOTE: declarations are sorted for optimal order
;;

;; __tact_not_null
forall X -> X __tact_not_null(X x) impure inline;

;; __tact_int_eq_nullable_left
int __tact_int_eq_nullable_left(int a, int b) inline;

;; __tact_int_neq_nullable_left
int __tact_int_neq_nullable_left(int a, int b) inline;

;; $Bin$_load_without_opcode
(slice, (tuple)) $Bin$_load_without_opcode(slice sc_0) inline;

;; $MainContract$_store
builder $MainContract$_store(builder build_0, (int, int, slice, cell) v) inline;

;; $MainContract$_load
(slice, ((int, int, slice, cell))) $MainContract$_load(slice sc_0) inline;

;; $A$_to_external
(int, int, int, int, int, int, int) $A$_to_external(((int, int, int, int, int, int, int)) v) inline;

;; $B$_to_external
(int, int, int, int, int, int, int) $B$_to_external(((int, int, int, int, int, int, int)) v) inline;

;; $C$_to_external
(cell, cell, slice, slice, int, int, int, slice) $C$_to_external(((cell, cell, slice, slice, int, int, int, slice)) v) inline;

;; $MainContract$init$_load
(slice, ((int, int, slice, cell))) $MainContract$init$_load(slice sc_0) inline;

;; $MainContract$_contract_init
(int, int, slice, cell) $MainContract$_contract_init(int $field, int $value, slice $data, cell $mapping) impure inline;

;; $MainContract$_contract_load
(int, int, slice, cell) $MainContract$_contract_load() impure inline;

;; $MainContract$_contract_store
() $MainContract$_contract_store((int, int, slice, cell) v) impure inline;

<<<<<<< HEAD
;; $global_left
slice $global_left() impure inline_ref;

;; $global_right
slice $global_right() impure inline_ref;
=======
;; $Int$_fun_inc
(int, int) $Int$_fun_inc(int $self) impure inline_ref;
>>>>>>> e556f9b3

;; $MainContract$_fun_testAugmentedAssignOperators
((int, int, slice, cell), int) $MainContract$_fun_testAugmentedAssignOperators((int, int, slice, cell) $self, int $intVal, int $intVal2, int $boolVal, int $boolVal2) impure inline_ref;

;; $A$_constructor_a_b_c_d_e_f_g
((int, int, int, int, int, int, int)) $A$_constructor_a_b_c_d_e_f_g(int $a, int $b, int $c, int $d, int $e, int $f, int $g) inline;

;; $MainContract$_fun_writeSerializationForA
((int, int, slice, cell), (int, int, int, int, int, int, int)) $MainContract$_fun_writeSerializationForA((int, int, slice, cell) $self) impure inline_ref;

;; $B$_constructor_a_b_c_d_e_f_g
((int, int, int, int, int, int, int)) $B$_constructor_a_b_c_d_e_f_g(int $a, int $b, int $c, int $d, int $e, int $f, int $g) inline;

;; $MainContract$_fun_writeSerializationForB
((int, int, slice, cell), (int, int, int, int, int, int, int)) $MainContract$_fun_writeSerializationForB((int, int, slice, cell) $self) impure inline_ref;

;; $C$_constructor_a_b_c_d_e_f_g_h
((cell, cell, slice, slice, int, int, int, slice)) $C$_constructor_a_b_c_d_e_f_g_h(cell $a, cell $b, slice $c, slice $d, int $e, int $f, int $g, slice $h) inline;

;; $MainContract$_fun_writeSerializationForC
((int, int, slice, cell), (cell, cell, slice, slice, int, int, int, slice)) $MainContract$_fun_writeSerializationForC((int, int, slice, cell) $self) impure inline_ref;

;; $MainContract$_fun_testIfOptimizationPositive
((int, int, slice, cell), ()) $MainContract$_fun_testIfOptimizationPositive((int, int, slice, cell) $self, int $a, int $b) impure inline_ref;

;; $MainContract$_fun_testIfOptimizationComplexPositive
((int, int, slice, cell), ()) $MainContract$_fun_testIfOptimizationComplexPositive((int, int, slice, cell) $self, int $a) impure inline_ref;

;; $MainContract$_fun_testIfOptimizationNegative
((int, int, slice, cell), ()) $MainContract$_fun_testIfOptimizationNegative((int, int, slice, cell) $self, int $a, int $b) impure inline_ref;

;; $MainContract$_fun_testDumpCall
((int, int, slice, cell), ()) $MainContract$_fun_testDumpCall((int, int, slice, cell) $self, int $a) impure inline_ref;

<<<<<<< HEAD
;; $MainContract$_fun_testOrder
((int, int, slice, cell), int) $MainContract$_fun_testOrder((int, int, slice, cell) $self) impure inline_ref;
=======
;; $MainContract$_fun_testIfThrowOptimization
((int, int, slice, cell), ()) $MainContract$_fun_testIfThrowOptimization((int, int, slice, cell) $self, int $a) impure inline_ref;

;; $MainContract$_fun_testIfThrowOptimizationNegative
((int, int, slice, cell), ()) $MainContract$_fun_testIfThrowOptimizationNegative((int, int, slice, cell) $self, int $a) impure inline_ref;
>>>>>>> e556f9b3


;; main_MainContract.stdlib.fc
global (int, slice, int, slice) __tact_context;
global slice __tact_context_sender;
global cell __tact_child_contract_codes;
global int __tact_randomized;

forall X -> X __tact_not_null(X x) impure inline {
    throw_if(128, null?(x)); return x;
}

int __tact_int_eq_nullable_left(int a, int b) inline {
    return (null?(a)) ? (false) : (a == b);
}

int __tact_int_neq_nullable_left(int a, int b) inline {
    return (null?(a)) ? (true) : (a != b);
}

builder $global_beginCell() impure asm """
    NEWC
""";

slice $global_myAddress() impure asm """
    MYADDR
""";

cell $Builder$_fun_endCell(builder $self) impure asm """
    ENDC
""";

;; main_MainContract.storage.fc
;;
;; Type: Bin
;; Header: 0x00000002
;; TLB: bin#00000002  = Bin
;;

(slice, (tuple)) $Bin$_load_without_opcode(slice sc_0) inline {
    return (sc_0, null());
}

;;
;; Type: A
;; TLB: _ a:int257 b:int257 c:Maybe int257 d:bool e:Maybe bool f:int257 g:int257 = A
;;

(int, int, int, int, int, int, int) $A$_to_external(((int, int, int, int, int, int, int)) v) inline {
    var (v'a, v'b, v'c, v'd, v'e, v'f, v'g) = v; 
    return (v'a, v'b, v'c, v'd, v'e, v'f, v'g);
}

((int, int, int, int, int, int, int)) $A$_constructor_a_b_c_d_e_f_g(int $a, int $b, int $c, int $d, int $e, int $f, int $g) inline {
    return ($a, $b, $c, $d, $e, $f, $g);
}

;;
;; Type: B
;; TLB: _ a:int257 b:int257 c:Maybe int257 d:bool e:Maybe bool f:int257 g:int257 = B
;;

(int, int, int, int, int, int, int) $B$_to_external(((int, int, int, int, int, int, int)) v) inline {
    var (v'a, v'b, v'c, v'd, v'e, v'f, v'g) = v; 
    return (v'a, v'b, v'c, v'd, v'e, v'f, v'g);
}

((int, int, int, int, int, int, int)) $B$_constructor_a_b_c_d_e_f_g(int $a, int $b, int $c, int $d, int $e, int $f, int $g) inline {
    return ($a, $b, $c, $d, $e, $f, $g);
}

;;
;; Type: C
;; TLB: _ a:^cell b:Maybe ^cell c:Maybe ^slice d:Maybe ^slice e:bool f:int257 g:int257 h:address = C
;;

(cell, cell, slice, slice, int, int, int, slice) $C$_to_external(((cell, cell, slice, slice, int, int, int, slice)) v) inline {
    var (v'a, v'b, v'c, v'd, v'e, v'f, v'g, v'h) = v; 
    return (v'a, v'b, v'c, v'd, v'e, v'f, v'g, v'h);
}

((cell, cell, slice, slice, int, int, int, slice)) $C$_constructor_a_b_c_d_e_f_g_h(cell $a, cell $b, slice $c, slice $d, int $e, int $f, int $g, slice $h) inline {
    return ($a, $b, $c, $d, $e, $f, $g, $h);
}

;;
;; Type: MainContract
;; TLB: _ field:uint8 value:int256 data:fixed_bytes64 mapping:dict<uint8, int256> = MainContract
;;

builder $MainContract$_store(builder build_0, (int, int, slice, cell) v) inline {
    var (v'field, v'value, v'data, v'mapping) = v;
    build_0 = build_0.store_uint(v'field, 8);
    build_0 = build_0.store_int(v'value, 256);
    build_0 = build_0.store_slice(v'data);
    build_0 = build_0.store_dict(v'mapping);
    return build_0;
}

(slice, ((int, int, slice, cell))) $MainContract$_load(slice sc_0) inline {
    var v'field = sc_0~load_uint(8);
    var v'value = sc_0~load_int(256);
    var v'data = sc_0~load_bits(512);
    var v'mapping = sc_0~load_dict();
    return (sc_0, (v'field, v'value, v'data, v'mapping));
}

(slice, ((int, int, slice, cell))) $MainContract$init$_load(slice sc_0) inline {
    var v'field = sc_0~load_uint(8);
    var v'value = sc_0~load_int(256);
    var v'data = sc_0~load_bits(512);
    var v'mapping = sc_0~load_dict();
    return (sc_0, (v'field, v'value, v'data, v'mapping));
}

(int, int, slice, cell) $MainContract$_contract_load() impure inline {
    slice $sc = get_data().begin_parse();
    int $loaded = $sc~load_int(1);
    if ($loaded) {
        return $sc~$MainContract$_load();
    }
    else {
        (int $field, int $value, slice $data, cell $mapping) = $sc~$MainContract$init$_load();
        $sc.end_parse();
        return $MainContract$_contract_init($field, $value, $data, $mapping);
    }
}

() $MainContract$_contract_store((int, int, slice, cell) v) impure inline {
    builder b = begin_cell();
    b = b.store_int(true, 1);
    b = $MainContract$_store(b, v);
    set_data(b.end_cell());
}

;;
;; Contract MainContract functions
;;

(int, int, slice, cell) $MainContract$_contract_init(int $field, int $value, slice $data, cell $mapping) impure inline {
    var (($self'field, $self'value, $self'data, $self'mapping)) = (null(), null(), null(), null());
    $self'field = $field;
    $self'value = $value;
    $self'data = $data;
    $self'mapping = $mapping;
    return ($self'field, $self'value, $self'data, $self'mapping);
}

<<<<<<< HEAD
slice $global_left() impure inline_ref {
    return $global_myAddress();
}

slice $global_right() impure inline_ref {
    return $global_myAddress();
=======
(int, int) $Int$_fun_inc(int $self) impure inline_ref {
    var ($self) = $self;
    $self = $self + 1;
    var $fresh$ret_0 = $self;
    return ($self, $fresh$ret_0);
>>>>>>> e556f9b3
}

((int, int, slice, cell), int) $MainContract$_fun_testAugmentedAssignOperators((int, int, slice, cell) $self, int $intVal, int $intVal2, int $boolVal, int $boolVal2) impure inline_ref {
    var (($self'field, $self'value, $self'data, $self'mapping)) = $self;
    int $a = $intVal;
    $a = $a + $intVal2;
    $a = $a - $intVal2;
    int $b = $boolVal;
    $b = ($b ? $boolVal2 : (false));
    $b = ($b ? (true) : $boolVal2);
    var $fresh$ret_1 = ($a + ($b ? 10 : 20));
    return (($self'field, $self'value, $self'data, $self'mapping), $fresh$ret_1);
}

((int, int, slice, cell), (int, int, int, int, int, int, int)) $MainContract$_fun_writeSerializationForA((int, int, slice, cell) $self) impure inline_ref {
    var (($self'field, $self'value, $self'data, $self'mapping)) = $self;
    var $fresh$ret_2 = $A$_constructor_a_b_c_d_e_f_g(1, 2, null(), false, true, 3, 4);
    return (($self'field, $self'value, $self'data, $self'mapping), $fresh$ret_2);
}

((int, int, slice, cell), (int, int, int, int, int, int, int)) $MainContract$_fun_writeSerializationForB((int, int, slice, cell) $self) impure inline_ref {
    var (($self'field, $self'value, $self'data, $self'mapping)) = $self;
    var $fresh$ret_3 = $B$_constructor_a_b_c_d_e_f_g(1, 2, null(), false, null(), 3, 4);
    return (($self'field, $self'value, $self'data, $self'mapping), $fresh$ret_3);
}

((int, int, slice, cell), (cell, cell, slice, slice, int, int, int, slice)) $MainContract$_fun_writeSerializationForC((int, int, slice, cell) $self) impure inline_ref {
    var (($self'field, $self'value, $self'data, $self'mapping)) = $self;
    var $fresh$ret_4 = $C$_constructor_a_b_c_d_e_f_g_h($Builder$_fun_endCell(store_int($global_beginCell(), 0, 32)), null(), null(), null(), true, 1, 2, $global_myAddress());
    return (($self'field, $self'value, $self'data, $self'mapping), $fresh$ret_4);
}

((int, int, slice, cell), ()) $MainContract$_fun_testIfOptimizationPositive((int, int, slice, cell) $self, int $a, int $b) impure inline_ref {
    var (($self'field, $self'value, $self'data, $self'mapping)) = $self;
    ifnot ($a) {
        return (($self'field, $self'value, $self'data, $self'mapping), ());
    }
    if ($a) {
        return (($self'field, $self'value, $self'data, $self'mapping), ());
    }
    ifnot ($a) {
        return (($self'field, $self'value, $self'data, $self'mapping), ());
    }
    if ($a) {
        return (($self'field, $self'value, $self'data, $self'mapping), ());
    }
    ifnot ($a) {
        return (($self'field, $self'value, $self'data, $self'mapping), ());
    }
    if ($a) {
        return (($self'field, $self'value, $self'data, $self'mapping), ());
    }
    ifnot ($a) {
        return (($self'field, $self'value, $self'data, $self'mapping), ());
    }
    if ($a) {
        return (($self'field, $self'value, $self'data, $self'mapping), ());
    }
    ifnot ($a) {
        return (($self'field, $self'value, $self'data, $self'mapping), ());
    }
    if ($a) {
        return (($self'field, $self'value, $self'data, $self'mapping), ());
    }
    ifnot ($a) {
        return (($self'field, $self'value, $self'data, $self'mapping), ());
    }
    if ($a) {
        return (($self'field, $self'value, $self'data, $self'mapping), ());
    }
    ifnot (__tact_not_null($b)) {
        return (($self'field, $self'value, $self'data, $self'mapping), ());
    }
    if (__tact_not_null($b)) {
        return (($self'field, $self'value, $self'data, $self'mapping), ());
    }
    return (($self'field, $self'value, $self'data, $self'mapping), ());
}

((int, int, slice, cell), ()) $MainContract$_fun_testIfOptimizationComplexPositive((int, int, slice, cell) $self, int $a) impure inline_ref {
    var (($self'field, $self'value, $self'data, $self'mapping)) = $self;
    ifnot ($a) {
        return (($self'field, $self'value, $self'data, $self'mapping), ());
    } elseif ($a) {
        return (($self'field, $self'value, $self'data, $self'mapping), ());
    }
    ifnot ($a) {
        ifnot ($a) {
            return (($self'field, $self'value, $self'data, $self'mapping), ());
        } elseif ($a) {
            return (($self'field, $self'value, $self'data, $self'mapping), ());
        }
    } elseif ($a) {
        ifnot ($a) {
            return (($self'field, $self'value, $self'data, $self'mapping), ());
        } elseifnot ($a) {
            return (($self'field, $self'value, $self'data, $self'mapping), ());
        }
    }
    return (($self'field, $self'value, $self'data, $self'mapping), ());
}

((int, int, slice, cell), ()) $MainContract$_fun_testIfOptimizationNegative((int, int, slice, cell) $self, int $a, int $b) impure inline_ref {
    var (($self'field, $self'value, $self'data, $self'mapping)) = $self;
    if (($a == 1)) {
        return (($self'field, $self'value, $self'data, $self'mapping), ());
    }
    if (($a != 1)) {
        return (($self'field, $self'value, $self'data, $self'mapping), ());
    }
    if ((1 == $a)) {
        return (($self'field, $self'value, $self'data, $self'mapping), ());
    }
    if ((1 != $a)) {
        return (($self'field, $self'value, $self'data, $self'mapping), ());
    }
    if (__tact_int_eq_nullable_left($b, 0)) {
        return (($self'field, $self'value, $self'data, $self'mapping), ());
    }
    if (__tact_int_neq_nullable_left($b, 0)) {
        return (($self'field, $self'value, $self'data, $self'mapping), ());
    }
    return (($self'field, $self'value, $self'data, $self'mapping), ());
}

((int, int, slice, cell), ()) $MainContract$_fun_testDumpCall((int, int, slice, cell) $self, int $a) impure inline_ref {
    var (($self'field, $self'value, $self'data, $self'mapping)) = $self;
    return (($self'field, $self'value, $self'data, $self'mapping), ());
}

<<<<<<< HEAD
((int, int, slice, cell), int) $MainContract$_fun_testOrder((int, int, slice, cell) $self) impure inline_ref {
    var (($self'field, $self'value, $self'data, $self'mapping)) = $self;
    var $fresh$ret_4 = ( equal_slices_bits($global_left(), $global_right()) );
    return (($self'field, $self'value, $self'data, $self'mapping), $fresh$ret_4);
=======
((int, int, slice, cell), ()) $MainContract$_fun_testIfThrowOptimization((int, int, slice, cell) $self, int $a) impure inline_ref {
    var (($self'field, $self'value, $self'data, $self'mapping)) = $self;
    throw_if(10, ($a == 1));
    int $cond = ($a == 1);
    throw_unless(10, $cond);
    throw_if(1000, ($a == 1));
    throw_if(1011, ($a == 1));
    throw_if(499, ($a == 1));
    return (($self'field, $self'value, $self'data, $self'mapping), ());
}

((int, int, slice, cell), ()) $MainContract$_fun_testIfThrowOptimizationNegative((int, int, slice, cell) $self, int $a) impure inline_ref {
    var (($self'field, $self'value, $self'data, $self'mapping)) = $self;
    if (($a == 1)) {
        throw_if(10, true);
    }
    int $cond = ($a == 1);
    ifnot ($cond) {
        throw(10);
    }
    if (($a != 1)) {
        return (($self'field, $self'value, $self'data, $self'mapping), ());
    }
    if ($cond) {
    } elseif (($a == 1)) {
        throw(10);
    }
    int $x = 42;
    ifnot ($x~$Int$_fun_inc()) {
        throw($x~$Int$_fun_inc());
    }
    if (($a == 1)) {
        throw(10);
    }
    if (($a == 1)) {
        throw(10);
    } else {
        throw(11);
    }
    return (($self'field, $self'value, $self'data, $self'mapping), ());
>>>>>>> e556f9b3
}

;;
;; Get methods of a Contract MainContract
;;

_ %testAugmentedAssignOperators(int $intVal, int $intVal2, int $boolVal, int $boolVal2) method_id(87226) {
    int $intVal = $intVal;
    int $intVal2 = $intVal2;
    int $boolVal = $boolVal;
    int $boolVal2 = $boolVal2;
    var self = $MainContract$_contract_load();
    var res = self~$MainContract$_fun_testAugmentedAssignOperators($intVal, $intVal2, $boolVal, $boolVal2);
    return res;
}

_ %writeSerializationForA() method_id(121635) {
    var self = $MainContract$_contract_load();
    var res = self~$MainContract$_fun_writeSerializationForA();
    return $A$_to_external(res);
}

_ %writeSerializationForB() method_id(125760) {
    var self = $MainContract$_contract_load();
    var res = self~$MainContract$_fun_writeSerializationForB();
    return $B$_to_external(res);
}

_ %writeSerializationForC() method_id(129889) {
    var self = $MainContract$_contract_load();
    var res = self~$MainContract$_fun_writeSerializationForC();
    return $C$_to_external(res);
}

_ %testIfOptimizationPositive(int $a, int $b) method_id(72553) {
    int $a = $a;
    int $b = $b;
    var self = $MainContract$_contract_load();
    var res = self~$MainContract$_fun_testIfOptimizationPositive($a, $b);
    return res;
}

_ %testIfOptimizationComplexPositive(int $a) method_id(67196) {
    int $a = $a;
    var self = $MainContract$_contract_load();
    var res = self~$MainContract$_fun_testIfOptimizationComplexPositive($a);
    return res;
}

_ %testIfOptimizationNegative(int $a, int $b) method_id(87434) {
    int $a = $a;
    int $b = $b;
    var self = $MainContract$_contract_load();
    var res = self~$MainContract$_fun_testIfOptimizationNegative($a, $b);
    return res;
}

_ %testDumpCall(int $a) method_id(66927) {
    int $a = $a;
    var self = $MainContract$_contract_load();
    var res = self~$MainContract$_fun_testDumpCall($a);
    return res;
}

<<<<<<< HEAD
_ %testOrder() method_id(121793) {
    var self = $MainContract$_contract_load();
    var res = self~$MainContract$_fun_testOrder();
=======
_ %testIfThrowOptimization(int $a) method_id(71867) {
    int $a = $a;
    var self = $MainContract$_contract_load();
    var res = self~$MainContract$_fun_testIfThrowOptimization($a);
    return res;
}

_ %testIfThrowOptimizationNegative(int $a) method_id(69407) {
    int $a = $a;
    var self = $MainContract$_contract_load();
    var res = self~$MainContract$_fun_testIfThrowOptimizationNegative($a);
>>>>>>> e556f9b3
    return res;
}

;;
;; Routing of a Contract MainContract
;;

;; message opcode reader utility: only binary receivers
;; Returns 32 bit message opcode, otherwise throws the "Invalid incoming message" exit code
(slice, int) ~load_opcode_internal(slice s) asm( -> 1 0) "32 LDUQ 130 THROWIFNOT";

() recv_internal(int msg_value, cell in_msg_cell, slice in_msg) impure {
    
    ;; Context
    var cs = in_msg_cell.begin_parse();
    cs~skip_bits(2);
    var msg_bounceable = cs~load_int(1);
    var msg_bounced = cs~load_int(1);
    slice msg_sender_addr = cs~load_msg_addr();
    __tact_context = (msg_bounceable, msg_sender_addr, msg_value, cs);
    __tact_context_sender = msg_sender_addr;
    
    ;; Load contract data
    var ($self'field, $self'value, $self'data, $self'mapping) = $MainContract$_contract_load();
    
    ;; Handle bounced messages
    if (msg_bounced) { return (); }
    int op = 0;
    int in_msg_length = slice_bits(in_msg);
    if (in_msg_length >= 32) {
        op = in_msg~load_uint(32);
        ;; Receive Bin message
        if (op == 0x2) {
            var $m = in_msg~$Bin$_load_without_opcode();
            throw_unless(53588, (0x2 == 2));
            $MainContract$_contract_store(($self'field, $self'value, $self'data, $self'mapping));
            return ();
        }
        
    }
    ;; Empty Receiver and Text Receivers
    var text_op = slice_hash(in_msg);
    ;; Receive "Text\\x00receiver\\x01.\\x0aThis \\x07 is \\x0d a \\x1f test \\x7f comment \\x9f with \\x08 bad \\x0c chars" message
    if (text_op == 0x384726d137b7c49fbc0d7801f7781fe550ac11c0c968cd9fb66c25c2a00e1365) {
        $MainContract$_contract_store(($self'field, $self'value, $self'data, $self'mapping));
        return ();
    }
    ;; Throw if not handled
    throw(130);
}


() __tact_selector_hack_asm() impure asm """
@atend @ 1 {
        execute current@ context@ current!
        {
            // The core idea of this function is to save gas by avoiding unnecessary dict jump, when recv_internal/recv_external is called
            // We want to extract recv_internal/recv_external from the dict and select needed function
            // not by jumping to the needed function by it's index, but by using usual IF statements.

            }END> b> // Close previous builder, now we have a cell of previous code on top of the stack

            <{ // Start of the new code builder
                SETCP0
                // Swap the new code builder with the previous code, now we have previous code on top of the stack
                swap
                // Transform cell to slice and load first ref from the previous code, now we have the dict on top of the stack
                <s ref@

                // Extract the recv_internal from the dict
                dup 0 swap @procdictkeylen idict@ { "internal shortcut error" abort } ifnot
                swap

                // Delete the recv_internal from the dict
                0 swap @procdictkeylen idict- drop
                // Delete the recv_external from the dict (it's okay if it's not there)
                -1 swap @procdictkeylen idict- drop
                // Delete the __tact_selector_hack from the dict
                65535 swap @procdictkeylen idict- drop

                // Bring the code builder from the bottom of the stack
                // because if recv_external extraction is optional, and the number of elements on the stack is not fixed
                depth 1- roll
                // Swap with the dict from which we extracted recv_internal and (maybe) recv_external
                swap

                // Check if the dict is empty
                dup null?
                // Store a copy of this flag in the bottom of the stack
                dup depth 1- -roll
                {
                    // If the dict is empty, just drop it (it will be null if it's empty)
                    drop
                }
                {
                    // If the dict is not empty, prepare continuation to be stored in c3
                    <{
                        // Save this dict as first ref in this continuation, it will be pushed in runtime by DICTPUSHCONST
                        swap @procdictkeylen DICTPUSHCONST
                        // Jump to the needed function by it's index
                        DICTIGETJMPZ
                        // If such key is not found, throw 11 along with the key as an argument
                        11 THROWARG
                    }> PUSHCONT
                    // Store the continuation in c3
                    c3 POP
                } cond

                // Function id is on top of the (runtime) stack
                DUP IFNOTJMP:<{
                    // place recv_internal here
                    DROP swap @addop
                }>

                // Bring back the flag, indicating if the dict is empty or not from the bottom of the stack
                depth 1- roll
                {
                    // If the dict is empty, throw 11
                    11 THROWARG
                }
                {
                    // If the dict is not empty, jump to continuation from c3
                    c3 PUSH JMPX
                } cond
            }> b>
        } : }END>c
        current@ context! current!
    } does @atend !
""";

() __tact_selector_hack() method_id(65535) {
    return __tact_selector_hack_asm();
}"
`;<|MERGE_RESOLUTION|>--- conflicted
+++ resolved
@@ -14,11 +14,11 @@
 ;; __tact_not_null
 forall X -> X __tact_not_null(X x) impure inline;
 
-;; __tact_int_eq_nullable_left
-int __tact_int_eq_nullable_left(int a, int b) inline;
-
-;; __tact_int_neq_nullable_left
-int __tact_int_neq_nullable_left(int a, int b) inline;
+;; __tact_int_eq_nullable_one
+int __tact_int_eq_nullable_one(int a, int b) inline;
+
+;; __tact_int_neq_nullable_one
+int __tact_int_neq_nullable_one(int a, int b) inline;
 
 ;; $Bin$_load_without_opcode
 (slice, (tuple)) $Bin$_load_without_opcode(slice sc_0) inline;
@@ -50,16 +50,8 @@
 ;; $MainContract$_contract_store
 () $MainContract$_contract_store((int, int, slice, cell) v) impure inline;
 
-<<<<<<< HEAD
-;; $global_left
-slice $global_left() impure inline_ref;
-
-;; $global_right
-slice $global_right() impure inline_ref;
-=======
 ;; $Int$_fun_inc
 (int, int) $Int$_fun_inc(int $self) impure inline_ref;
->>>>>>> e556f9b3
 
 ;; $MainContract$_fun_testAugmentedAssignOperators
 ((int, int, slice, cell), int) $MainContract$_fun_testAugmentedAssignOperators((int, int, slice, cell) $self, int $intVal, int $intVal2, int $boolVal, int $boolVal2) impure inline_ref;
@@ -94,16 +86,11 @@
 ;; $MainContract$_fun_testDumpCall
 ((int, int, slice, cell), ()) $MainContract$_fun_testDumpCall((int, int, slice, cell) $self, int $a) impure inline_ref;
 
-<<<<<<< HEAD
-;; $MainContract$_fun_testOrder
-((int, int, slice, cell), int) $MainContract$_fun_testOrder((int, int, slice, cell) $self) impure inline_ref;
-=======
 ;; $MainContract$_fun_testIfThrowOptimization
 ((int, int, slice, cell), ()) $MainContract$_fun_testIfThrowOptimization((int, int, slice, cell) $self, int $a) impure inline_ref;
 
 ;; $MainContract$_fun_testIfThrowOptimizationNegative
 ((int, int, slice, cell), ()) $MainContract$_fun_testIfThrowOptimizationNegative((int, int, slice, cell) $self, int $a) impure inline_ref;
->>>>>>> e556f9b3
 
 
 ;; main_MainContract.stdlib.fc
@@ -116,12 +103,12 @@
     throw_if(128, null?(x)); return x;
 }
 
-int __tact_int_eq_nullable_left(int a, int b) inline {
-    return (null?(a)) ? (false) : (a == b);
-}
-
-int __tact_int_neq_nullable_left(int a, int b) inline {
-    return (null?(a)) ? (true) : (a != b);
+int __tact_int_eq_nullable_one(int a, int b) inline {
+    return (null?(b)) ? (false) : (a == b);
+}
+
+int __tact_int_neq_nullable_one(int a, int b) inline {
+    return (null?(b)) ? (true) : (a != b);
 }
 
 builder $global_beginCell() impure asm """
@@ -252,20 +239,11 @@
     return ($self'field, $self'value, $self'data, $self'mapping);
 }
 
-<<<<<<< HEAD
-slice $global_left() impure inline_ref {
-    return $global_myAddress();
-}
-
-slice $global_right() impure inline_ref {
-    return $global_myAddress();
-=======
 (int, int) $Int$_fun_inc(int $self) impure inline_ref {
     var ($self) = $self;
     $self = $self + 1;
     var $fresh$ret_0 = $self;
     return ($self, $fresh$ret_0);
->>>>>>> e556f9b3
 }
 
 ((int, int, slice, cell), int) $MainContract$_fun_testAugmentedAssignOperators((int, int, slice, cell) $self, int $intVal, int $intVal2, int $boolVal, int $boolVal2) impure inline_ref {
@@ -382,10 +360,10 @@
     if ((1 != $a)) {
         return (($self'field, $self'value, $self'data, $self'mapping), ());
     }
-    if (__tact_int_eq_nullable_left($b, 0)) {
-        return (($self'field, $self'value, $self'data, $self'mapping), ());
-    }
-    if (__tact_int_neq_nullable_left($b, 0)) {
+    if (__tact_int_eq_nullable_one(0, $b)) {
+        return (($self'field, $self'value, $self'data, $self'mapping), ());
+    }
+    if (__tact_int_neq_nullable_one(0, $b)) {
         return (($self'field, $self'value, $self'data, $self'mapping), ());
     }
     return (($self'field, $self'value, $self'data, $self'mapping), ());
@@ -396,12 +374,6 @@
     return (($self'field, $self'value, $self'data, $self'mapping), ());
 }
 
-<<<<<<< HEAD
-((int, int, slice, cell), int) $MainContract$_fun_testOrder((int, int, slice, cell) $self) impure inline_ref {
-    var (($self'field, $self'value, $self'data, $self'mapping)) = $self;
-    var $fresh$ret_4 = ( equal_slices_bits($global_left(), $global_right()) );
-    return (($self'field, $self'value, $self'data, $self'mapping), $fresh$ret_4);
-=======
 ((int, int, slice, cell), ()) $MainContract$_fun_testIfThrowOptimization((int, int, slice, cell) $self, int $a) impure inline_ref {
     var (($self'field, $self'value, $self'data, $self'mapping)) = $self;
     throw_if(10, ($a == 1));
@@ -442,7 +414,6 @@
         throw(11);
     }
     return (($self'field, $self'value, $self'data, $self'mapping), ());
->>>>>>> e556f9b3
 }
 
 ;;
@@ -507,11 +478,6 @@
     return res;
 }
 
-<<<<<<< HEAD
-_ %testOrder() method_id(121793) {
-    var self = $MainContract$_contract_load();
-    var res = self~$MainContract$_fun_testOrder();
-=======
 _ %testIfThrowOptimization(int $a) method_id(71867) {
     int $a = $a;
     var self = $MainContract$_contract_load();
@@ -523,7 +489,6 @@
     int $a = $a;
     var self = $MainContract$_contract_load();
     var res = self~$MainContract$_fun_testIfThrowOptimizationNegative($a);
->>>>>>> e556f9b3
     return res;
 }
 
