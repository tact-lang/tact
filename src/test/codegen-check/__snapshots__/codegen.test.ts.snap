// Jest Snapshot v1, https://goo.gl/fbAQLP

exports[`codegen should correctly generate FunC code 1`] = `
"#pragma version =0.4.6;
#pragma allow-post-modification;
#pragma compute-asm-ltr;

;; main_MainContract.headers.fc
;;
;; Header files for MainContract
;; NOTE: declarations are sorted for optimal order
;;

;; __tact_not_null
forall X -> X __tact_not_null(X x) impure inline;

;; __tact_int_eq_nullable_one
int __tact_int_eq_nullable_one(int a, int b) inline;

;; __tact_int_neq_nullable_one
int __tact_int_neq_nullable_one(int a, int b) inline;

;; $Bin$_load_without_opcode
(slice, (tuple)) $Bin$_load_without_opcode(slice sc_0) inline;

;; $MainContract$_store
builder $MainContract$_store(builder build_0, (int, int, slice, cell) v) inline;

;; $MainContract$_load
(slice, ((int, int, slice, cell))) $MainContract$_load(slice sc_0) inline;

;; $A$_to_external
(int, int, int, int, int, int, int) $A$_to_external(((int, int, int, int, int, int, int)) v) inline;

;; $B$_to_external
(int, int, int, int, int, int, int) $B$_to_external(((int, int, int, int, int, int, int)) v) inline;

;; $C$_to_external
(cell, cell, slice, slice, int, int, int, slice) $C$_to_external(((cell, cell, slice, slice, int, int, int, slice)) v) inline;

;; $MainContract$init$_load
(slice, ((int, int, slice, cell))) $MainContract$init$_load(slice sc_0) inline;

;; $MainContract$_contract_init
(int, int, slice, cell) $MainContract$_contract_init(int $field, int $value, slice $data, cell $mapping) impure inline;

;; $MainContract$_contract_load
(int, int, slice, cell) $MainContract$_contract_load() impure inline;

<<<<<<< HEAD
;; $Int$_fun_inc
(int, int) $Int$_fun_inc(int $self) impure inline_ref;
=======
;; $MainContract$_contract_store
() $MainContract$_contract_store((int, int, slice, cell) v) impure inline;
>>>>>>> ec638629

;; $MainContract$_fun_testAugmentedAssignOperators
((int, int, slice, cell), int) $MainContract$_fun_testAugmentedAssignOperators((int, int, slice, cell) $self, int $intVal, int $intVal2, int $boolVal, int $boolVal2) impure inline_ref;

;; $A$_constructor_a_b_c_d_e_f_g
((int, int, int, int, int, int, int)) $A$_constructor_a_b_c_d_e_f_g(int $a, int $b, int $c, int $d, int $e, int $f, int $g) inline;

;; $MainContract$_fun_writeSerializationForA
((int, int, slice, cell), (int, int, int, int, int, int, int)) $MainContract$_fun_writeSerializationForA((int, int, slice, cell) $self) impure inline_ref;

;; $B$_constructor_a_b_c_d_e_f_g
((int, int, int, int, int, int, int)) $B$_constructor_a_b_c_d_e_f_g(int $a, int $b, int $c, int $d, int $e, int $f, int $g) inline;

;; $MainContract$_fun_writeSerializationForB
((int, int, slice, cell), (int, int, int, int, int, int, int)) $MainContract$_fun_writeSerializationForB((int, int, slice, cell) $self) impure inline_ref;

;; $C$_constructor_a_b_c_d_e_f_g_h
((cell, cell, slice, slice, int, int, int, slice)) $C$_constructor_a_b_c_d_e_f_g_h(cell $a, cell $b, slice $c, slice $d, int $e, int $f, int $g, slice $h) inline;

;; $MainContract$_fun_writeSerializationForC
((int, int, slice, cell), (cell, cell, slice, slice, int, int, int, slice)) $MainContract$_fun_writeSerializationForC((int, int, slice, cell) $self) impure inline_ref;

;; $MainContract$_fun_testIfOptimizationPositive
((int, int, slice, cell), ()) $MainContract$_fun_testIfOptimizationPositive((int, int, slice, cell) $self, int $a, int $b) impure inline_ref;

;; $MainContract$_fun_testIfOptimizationComplexPositive
((int, int, slice, cell), ()) $MainContract$_fun_testIfOptimizationComplexPositive((int, int, slice, cell) $self, int $a) impure inline_ref;

;; $MainContract$_fun_testIfOptimizationNegative
((int, int, slice, cell), ()) $MainContract$_fun_testIfOptimizationNegative((int, int, slice, cell) $self, int $a, int $b) impure inline_ref;

;; $MainContract$_fun_testDumpCall
((int, int, slice, cell), ()) $MainContract$_fun_testDumpCall((int, int, slice, cell) $self, int $a) impure inline_ref;

;; $MainContract$_fun_testIfThrowOptimization
((int, int, slice, cell), ()) $MainContract$_fun_testIfThrowOptimization((int, int, slice, cell) $self, int $a) impure inline_ref;

;; $MainContract$_fun_testIfThrowOptimizationNegative
((int, int, slice, cell), ()) $MainContract$_fun_testIfThrowOptimizationNegative((int, int, slice, cell) $self, int $a) impure inline_ref;


;; main_MainContract.stdlib.fc
global (int, slice, int, slice) __tact_context;
global slice __tact_context_sender;
global cell __tact_child_contract_codes;
global int __tact_randomized;

forall X -> X __tact_not_null(X x) impure inline {
    throw_if(128, null?(x)); return x;
}

int __tact_int_eq_nullable_one(int a, int b) inline {
    return (null?(b)) ? (false) : (a == b);
}

int __tact_int_neq_nullable_one(int a, int b) inline {
    return (null?(b)) ? (true) : (a != b);
}

builder $global_beginCell() impure asm """
    NEWC
""";

slice $global_myAddress() impure asm """
    MYADDR
""";

cell $Builder$_fun_endCell(builder $self) impure asm """
    ENDC
""";

;; main_MainContract.storage.fc
;;
;; Type: Bin
;; Header: 0x00000002
;; TLB: bin#00000002  = Bin
;;

(slice, (tuple)) $Bin$_load_without_opcode(slice sc_0) inline {
    return (sc_0, null());
}

;;
;; Type: A
;; TLB: _ a:int257 b:int257 c:Maybe int257 d:bool e:Maybe bool f:int257 g:int257 = A
;;

(int, int, int, int, int, int, int) $A$_to_external(((int, int, int, int, int, int, int)) v) inline {
    var (v'a, v'b, v'c, v'd, v'e, v'f, v'g) = v; 
    return (v'a, v'b, v'c, v'd, v'e, v'f, v'g);
}

((int, int, int, int, int, int, int)) $A$_constructor_a_b_c_d_e_f_g(int $a, int $b, int $c, int $d, int $e, int $f, int $g) inline {
    return ($a, $b, $c, $d, $e, $f, $g);
}

;;
;; Type: B
;; TLB: _ a:int257 b:int257 c:Maybe int257 d:bool e:Maybe bool f:int257 g:int257 = B
;;

(int, int, int, int, int, int, int) $B$_to_external(((int, int, int, int, int, int, int)) v) inline {
    var (v'a, v'b, v'c, v'd, v'e, v'f, v'g) = v; 
    return (v'a, v'b, v'c, v'd, v'e, v'f, v'g);
}

((int, int, int, int, int, int, int)) $B$_constructor_a_b_c_d_e_f_g(int $a, int $b, int $c, int $d, int $e, int $f, int $g) inline {
    return ($a, $b, $c, $d, $e, $f, $g);
}

;;
;; Type: C
;; TLB: _ a:^cell b:Maybe ^cell c:Maybe ^slice d:Maybe ^slice e:bool f:int257 g:int257 h:address = C
;;

(cell, cell, slice, slice, int, int, int, slice) $C$_to_external(((cell, cell, slice, slice, int, int, int, slice)) v) inline {
    var (v'a, v'b, v'c, v'd, v'e, v'f, v'g, v'h) = v; 
    return (v'a, v'b, v'c, v'd, v'e, v'f, v'g, v'h);
}

((cell, cell, slice, slice, int, int, int, slice)) $C$_constructor_a_b_c_d_e_f_g_h(cell $a, cell $b, slice $c, slice $d, int $e, int $f, int $g, slice $h) inline {
    return ($a, $b, $c, $d, $e, $f, $g, $h);
}

;;
;; Type: MainContract
;; TLB: _ field:uint8 value:int256 data:fixed_bytes64 mapping:dict<uint8, int256> = MainContract
;;

builder $MainContract$_store(builder build_0, (int, int, slice, cell) v) inline {
    var (v'field, v'value, v'data, v'mapping) = v;
    build_0 = build_0.store_uint(v'field, 8);
    build_0 = build_0.store_int(v'value, 256);
    build_0 = build_0.store_slice(v'data);
    build_0 = build_0.store_dict(v'mapping);
    return build_0;
}

(slice, ((int, int, slice, cell))) $MainContract$_load(slice sc_0) inline {
    var v'field = sc_0~load_uint(8);
    var v'value = sc_0~load_int(256);
    var v'data = sc_0~load_bits(512);
    var v'mapping = sc_0~load_dict();
    return (sc_0, (v'field, v'value, v'data, v'mapping));
}

(slice, ((int, int, slice, cell))) $MainContract$init$_load(slice sc_0) inline {
    var v'field = sc_0~load_uint(8);
    var v'value = sc_0~load_int(256);
    var v'data = sc_0~load_bits(512);
    var v'mapping = sc_0~load_dict();
    return (sc_0, (v'field, v'value, v'data, v'mapping));
}

(int, int, slice, cell) $MainContract$_contract_load() impure inline {
    slice $sc = get_data().begin_parse();
    int $loaded = $sc~load_int(1);
    if ($loaded) {
        return $sc~$MainContract$_load();
    }
    else {
        (int $field, int $value, slice $data, cell $mapping) = $sc~$MainContract$init$_load();
        $sc.end_parse();
        return $MainContract$_contract_init($field, $value, $data, $mapping);
    }
}

() $MainContract$_contract_store((int, int, slice, cell) v) impure inline {
    builder b = begin_cell();
    b = b.store_int(true, 1);
    b = $MainContract$_store(b, v);
    set_data(b.end_cell());
}

;;
;; Contract MainContract functions
;;

(int, int, slice, cell) $MainContract$_contract_init(int $field, int $value, slice $data, cell $mapping) impure inline {
    var (($self'field, $self'value, $self'data, $self'mapping)) = (null(), null(), null(), null());
    $self'field = $field;
    $self'value = $value;
    $self'data = $data;
    $self'mapping = $mapping;
    return ($self'field, $self'value, $self'data, $self'mapping);
}

(int, int) $Int$_fun_inc(int $self) impure inline_ref {
    var ($self) = $self;
    $self = $self + 1;
    var $fresh$ret_0 = $self;
    return ($self, $fresh$ret_0);
}

((int, int, slice, cell), int) $MainContract$_fun_testAugmentedAssignOperators((int, int, slice, cell) $self, int $intVal, int $intVal2, int $boolVal, int $boolVal2) impure inline_ref {
    var (($self'field, $self'value, $self'data, $self'mapping)) = $self;
    int $a = $intVal;
    $a = $a + $intVal2;
    $a = $a - $intVal2;
    int $b = $boolVal;
    $b = ($b ? $boolVal2 : (false));
    $b = ($b ? (true) : $boolVal2);
    var $fresh$ret_1 = ($a + ($b ? 10 : 20));
    return (($self'field, $self'value, $self'data, $self'mapping), $fresh$ret_1);
}

((int, int, slice, cell), (int, int, int, int, int, int, int)) $MainContract$_fun_writeSerializationForA((int, int, slice, cell) $self) impure inline_ref {
    var (($self'field, $self'value, $self'data, $self'mapping)) = $self;
    var $fresh$ret_2 = $A$_constructor_a_b_c_d_e_f_g(1, 2, null(), false, true, 3, 4);
    return (($self'field, $self'value, $self'data, $self'mapping), $fresh$ret_2);
}

((int, int, slice, cell), (int, int, int, int, int, int, int)) $MainContract$_fun_writeSerializationForB((int, int, slice, cell) $self) impure inline_ref {
    var (($self'field, $self'value, $self'data, $self'mapping)) = $self;
    var $fresh$ret_3 = $B$_constructor_a_b_c_d_e_f_g(1, 2, null(), false, null(), 3, 4);
    return (($self'field, $self'value, $self'data, $self'mapping), $fresh$ret_3);
}

((int, int, slice, cell), (cell, cell, slice, slice, int, int, int, slice)) $MainContract$_fun_writeSerializationForC((int, int, slice, cell) $self) impure inline_ref {
    var (($self'field, $self'value, $self'data, $self'mapping)) = $self;
    var $fresh$ret_4 = $C$_constructor_a_b_c_d_e_f_g_h($Builder$_fun_endCell(store_int($global_beginCell(), 0, 32)), null(), null(), null(), true, 1, 2, $global_myAddress());
    return (($self'field, $self'value, $self'data, $self'mapping), $fresh$ret_4);
}

((int, int, slice, cell), ()) $MainContract$_fun_testIfOptimizationPositive((int, int, slice, cell) $self, int $a, int $b) impure inline_ref {
    var (($self'field, $self'value, $self'data, $self'mapping)) = $self;
    ifnot ($a) {
        return (($self'field, $self'value, $self'data, $self'mapping), ());
    }
    if ($a) {
        return (($self'field, $self'value, $self'data, $self'mapping), ());
    }
    ifnot ($a) {
        return (($self'field, $self'value, $self'data, $self'mapping), ());
    }
    if ($a) {
        return (($self'field, $self'value, $self'data, $self'mapping), ());
    }
    ifnot ($a) {
        return (($self'field, $self'value, $self'data, $self'mapping), ());
    }
    if ($a) {
        return (($self'field, $self'value, $self'data, $self'mapping), ());
    }
    ifnot ($a) {
        return (($self'field, $self'value, $self'data, $self'mapping), ());
    }
    if ($a) {
        return (($self'field, $self'value, $self'data, $self'mapping), ());
    }
    ifnot ($a) {
        return (($self'field, $self'value, $self'data, $self'mapping), ());
    }
    if ($a) {
        return (($self'field, $self'value, $self'data, $self'mapping), ());
    }
    ifnot ($a) {
        return (($self'field, $self'value, $self'data, $self'mapping), ());
    }
    if ($a) {
        return (($self'field, $self'value, $self'data, $self'mapping), ());
    }
    ifnot (__tact_not_null($b)) {
        return (($self'field, $self'value, $self'data, $self'mapping), ());
    }
    if (__tact_not_null($b)) {
        return (($self'field, $self'value, $self'data, $self'mapping), ());
    }
    return (($self'field, $self'value, $self'data, $self'mapping), ());
}

((int, int, slice, cell), ()) $MainContract$_fun_testIfOptimizationComplexPositive((int, int, slice, cell) $self, int $a) impure inline_ref {
    var (($self'field, $self'value, $self'data, $self'mapping)) = $self;
    ifnot ($a) {
        return (($self'field, $self'value, $self'data, $self'mapping), ());
    } elseif ($a) {
        return (($self'field, $self'value, $self'data, $self'mapping), ());
    }
    ifnot ($a) {
        ifnot ($a) {
            return (($self'field, $self'value, $self'data, $self'mapping), ());
        } elseif ($a) {
            return (($self'field, $self'value, $self'data, $self'mapping), ());
        }
    } elseif ($a) {
        ifnot ($a) {
            return (($self'field, $self'value, $self'data, $self'mapping), ());
        } elseifnot ($a) {
            return (($self'field, $self'value, $self'data, $self'mapping), ());
        }
    }
    return (($self'field, $self'value, $self'data, $self'mapping), ());
}

((int, int, slice, cell), ()) $MainContract$_fun_testIfOptimizationNegative((int, int, slice, cell) $self, int $a, int $b) impure inline_ref {
    var (($self'field, $self'value, $self'data, $self'mapping)) = $self;
    if (($a == 1)) {
        return (($self'field, $self'value, $self'data, $self'mapping), ());
    }
    if (($a != 1)) {
        return (($self'field, $self'value, $self'data, $self'mapping), ());
    }
    if ((1 == $a)) {
        return (($self'field, $self'value, $self'data, $self'mapping), ());
    }
    if ((1 != $a)) {
        return (($self'field, $self'value, $self'data, $self'mapping), ());
    }
    if (__tact_int_eq_nullable_one(0, $b)) {
        return (($self'field, $self'value, $self'data, $self'mapping), ());
    }
    if (__tact_int_neq_nullable_one(0, $b)) {
        return (($self'field, $self'value, $self'data, $self'mapping), ());
    }
    return (($self'field, $self'value, $self'data, $self'mapping), ());
}

((int, int, slice, cell), ()) $MainContract$_fun_testDumpCall((int, int, slice, cell) $self, int $a) impure inline_ref {
    var (($self'field, $self'value, $self'data, $self'mapping)) = $self;
    return (($self'field, $self'value, $self'data, $self'mapping), ());
}

((int, int, slice, cell), ()) $MainContract$_fun_testIfThrowOptimization((int, int, slice, cell) $self, int $a) impure inline_ref {
    var (($self'field, $self'value, $self'data, $self'mapping)) = $self;
    throw_if(10, ($a == 1));
    int $cond = ($a == 1);
    throw_unless(10, $cond);
    return (($self'field, $self'value, $self'data, $self'mapping), ());
}

((int, int, slice, cell), ()) $MainContract$_fun_testIfThrowOptimizationNegative((int, int, slice, cell) $self, int $a) impure inline_ref {
    var (($self'field, $self'value, $self'data, $self'mapping)) = $self;
    if (($a == 1)) {
        throw_if(10, true);
    }
    int $cond = ($a == 1);
    ifnot ($cond) {
        throw(10);
    }
    if (($a != 1)) {
        return (($self'field, $self'value, $self'data, $self'mapping), ());
    }
    if ($cond) {
    } elseif (($a == 1)) {
        throw(10);
    }
    int $x = 42;
    ifnot ($x~$Int$_fun_inc()) {
        throw($x~$Int$_fun_inc());
    }
    if (($a == 1)) {
        throw(10);
    } else {
        throw(11);
    }
    return (($self'field, $self'value, $self'data, $self'mapping), ());
}

;;
;; Get methods of a Contract MainContract
;;

_ %testAugmentedAssignOperators(int $intVal, int $intVal2, int $boolVal, int $boolVal2) method_id(87226) {
    int $intVal = $intVal;
    int $intVal2 = $intVal2;
    int $boolVal = $boolVal;
    int $boolVal2 = $boolVal2;
    var self = $MainContract$_contract_load();
    var res = self~$MainContract$_fun_testAugmentedAssignOperators($intVal, $intVal2, $boolVal, $boolVal2);
    return res;
}

_ %writeSerializationForA() method_id(121635) {
    var self = $MainContract$_contract_load();
    var res = self~$MainContract$_fun_writeSerializationForA();
    return $A$_to_external(res);
}

_ %writeSerializationForB() method_id(125760) {
    var self = $MainContract$_contract_load();
    var res = self~$MainContract$_fun_writeSerializationForB();
    return $B$_to_external(res);
}

_ %writeSerializationForC() method_id(129889) {
    var self = $MainContract$_contract_load();
    var res = self~$MainContract$_fun_writeSerializationForC();
    return $C$_to_external(res);
}

_ %testIfOptimizationPositive(int $a, int $b) method_id(72553) {
    int $a = $a;
    int $b = $b;
    var self = $MainContract$_contract_load();
    var res = self~$MainContract$_fun_testIfOptimizationPositive($a, $b);
    return res;
}

_ %testIfOptimizationComplexPositive(int $a) method_id(67196) {
    int $a = $a;
    var self = $MainContract$_contract_load();
    var res = self~$MainContract$_fun_testIfOptimizationComplexPositive($a);
    return res;
}

_ %testIfOptimizationNegative(int $a, int $b) method_id(87434) {
    int $a = $a;
    int $b = $b;
    var self = $MainContract$_contract_load();
    var res = self~$MainContract$_fun_testIfOptimizationNegative($a, $b);
    return res;
}

_ %testDumpCall(int $a) method_id(66927) {
    int $a = $a;
    var self = $MainContract$_contract_load();
    var res = self~$MainContract$_fun_testDumpCall($a);
    return res;
}

_ %testIfThrowOptimization(int $a) method_id(71867) {
    int $a = $a;
    var self = $MainContract$_contract_load();
    var res = self~$MainContract$_fun_testIfThrowOptimization($a);
    return res;
}

_ %testIfThrowOptimizationNegative(int $a) method_id(69407) {
    int $a = $a;
    var self = $MainContract$_contract_load();
    var res = self~$MainContract$_fun_testIfThrowOptimizationNegative($a);
    return res;
}

;;
;; Routing of a Contract MainContract
;;

;; message opcode reader utility: only binary receivers
;; Returns 32 bit message opcode, otherwise throws the "Invalid incoming message" exit code
(slice, int) ~load_opcode_internal(slice s) asm( -> 1 0) "32 LDUQ 130 THROWIFNOT";

() recv_internal(int msg_value, cell in_msg_cell, slice in_msg) impure {
    
    ;; Context
    var cs = in_msg_cell.begin_parse();
    cs~skip_bits(2);
    var msg_bounceable = cs~load_int(1);
    var msg_bounced = cs~load_int(1);
    slice msg_sender_addr = cs~load_msg_addr();
    __tact_context = (msg_bounceable, msg_sender_addr, msg_value, cs);
    __tact_context_sender = msg_sender_addr;
    
    ;; Load contract data
    var ($self'field, $self'value, $self'data, $self'mapping) = $MainContract$_contract_load();
    
    ;; Handle bounced messages
    if (msg_bounced) { return (); }
    int op = 0;
    int in_msg_length = slice_bits(in_msg);
    if (in_msg_length >= 32) {
        op = in_msg~load_uint(32);
        ;; Receive Bin message
        if (op == 0x2) {
            var $m = in_msg~$Bin$_load_without_opcode();
            throw_unless(53588, (0x2 == 2));
            $MainContract$_contract_store(($self'field, $self'value, $self'data, $self'mapping));
            return ();
        }
        
    }
    ;; Empty Receiver and Text Receivers
    var text_op = slice_hash(in_msg);
    ;; Receive "Text\\x00receiver\\x01.\\x0aThis \\x07 is \\x0d a \\x1f test \\x7f comment \\x9f with \\x08 bad \\x0c chars" message
    if (text_op == 0x384726d137b7c49fbc0d7801f7781fe550ac11c0c968cd9fb66c25c2a00e1365) {
        $MainContract$_contract_store(($self'field, $self'value, $self'data, $self'mapping));
        return ();
    }
    ;; Throw if not handled
    throw(130);
}


() __tact_selector_hack_asm() impure asm """
@atend @ 1 {
        execute current@ context@ current!
        {
            // The core idea of this function is to save gas by avoiding unnecessary dict jump, when recv_internal/recv_external is called
            // We want to extract recv_internal/recv_external from the dict and select needed function
            // not by jumping to the needed function by it's index, but by using usual IF statements.

            }END> b> // Close previous builder, now we have a cell of previous code on top of the stack

            <{ // Start of the new code builder
                SETCP0
                // Swap the new code builder with the previous code, now we have previous code on top of the stack
                swap
                // Transform cell to slice and load first ref from the previous code, now we have the dict on top of the stack
                <s ref@

                // Extract the recv_internal from the dict
                dup 0 swap @procdictkeylen idict@ { "internal shortcut error" abort } ifnot
                swap

                // Delete the recv_internal from the dict
                0 swap @procdictkeylen idict- drop
                // Delete the recv_external from the dict (it's okay if it's not there)
                -1 swap @procdictkeylen idict- drop
                // Delete the __tact_selector_hack from the dict
                65535 swap @procdictkeylen idict- drop

                // Bring the code builder from the bottom of the stack
                // because if recv_external extraction is optional, and the number of elements on the stack is not fixed
                depth 1- roll
                // Swap with the dict from which we extracted recv_internal and (maybe) recv_external
                swap

                // Check if the dict is empty
                dup null?
                // Store a copy of this flag in the bottom of the stack
                dup depth 1- -roll
                {
                    // If the dict is empty, just drop it (it will be null if it's empty)
                    drop
                }
                {
                    // If the dict is not empty, prepare continuation to be stored in c3
                    <{
                        // Save this dict as first ref in this continuation, it will be pushed in runtime by DICTPUSHCONST
                        swap @procdictkeylen DICTPUSHCONST
                        // Jump to the needed function by it's index
                        DICTIGETJMPZ
                        // If such key is not found, throw 11 along with the key as an argument
                        11 THROWARG
                    }> PUSHCONT
                    // Store the continuation in c3
                    c3 POP
                } cond

                // Function id is on top of the (runtime) stack
                DUP IFNOTJMP:<{
                    // place recv_internal here
                    DROP swap @addop
                }>

                // Bring back the flag, indicating if the dict is empty or not from the bottom of the stack
                depth 1- roll
                {
                    // If the dict is empty, throw 11
                    11 THROWARG
                }
                {
                    // If the dict is not empty, jump to continuation from c3
                    c3 PUSH JMPX
                } cond
            }> b>
        } : }END>c
        current@ context! current!
    } does @atend !
""";

() __tact_selector_hack() method_id(65535) {
    return __tact_selector_hack_asm();
}"
`;<|MERGE_RESOLUTION|>--- conflicted
+++ resolved
@@ -47,13 +47,8 @@
 ;; $MainContract$_contract_load
 (int, int, slice, cell) $MainContract$_contract_load() impure inline;
 
-<<<<<<< HEAD
-;; $Int$_fun_inc
-(int, int) $Int$_fun_inc(int $self) impure inline_ref;
-=======
 ;; $MainContract$_contract_store
 () $MainContract$_contract_store((int, int, slice, cell) v) impure inline;
->>>>>>> ec638629
 
 ;; $MainContract$_fun_testAugmentedAssignOperators
 ((int, int, slice, cell), int) $MainContract$_fun_testAugmentedAssignOperators((int, int, slice, cell) $self, int $intVal, int $intVal2, int $boolVal, int $boolVal2) impure inline_ref;
@@ -87,12 +82,6 @@
 
 ;; $MainContract$_fun_testDumpCall
 ((int, int, slice, cell), ()) $MainContract$_fun_testDumpCall((int, int, slice, cell) $self, int $a) impure inline_ref;
-
-;; $MainContract$_fun_testIfThrowOptimization
-((int, int, slice, cell), ()) $MainContract$_fun_testIfThrowOptimization((int, int, slice, cell) $self, int $a) impure inline_ref;
-
-;; $MainContract$_fun_testIfThrowOptimizationNegative
-((int, int, slice, cell), ()) $MainContract$_fun_testIfThrowOptimizationNegative((int, int, slice, cell) $self, int $a) impure inline_ref;
 
 
 ;; main_MainContract.stdlib.fc
@@ -241,13 +230,6 @@
     return ($self'field, $self'value, $self'data, $self'mapping);
 }
 
-(int, int) $Int$_fun_inc(int $self) impure inline_ref {
-    var ($self) = $self;
-    $self = $self + 1;
-    var $fresh$ret_0 = $self;
-    return ($self, $fresh$ret_0);
-}
-
 ((int, int, slice, cell), int) $MainContract$_fun_testAugmentedAssignOperators((int, int, slice, cell) $self, int $intVal, int $intVal2, int $boolVal, int $boolVal2) impure inline_ref {
     var (($self'field, $self'value, $self'data, $self'mapping)) = $self;
     int $a = $intVal;
@@ -256,26 +238,26 @@
     int $b = $boolVal;
     $b = ($b ? $boolVal2 : (false));
     $b = ($b ? (true) : $boolVal2);
-    var $fresh$ret_1 = ($a + ($b ? 10 : 20));
+    var $fresh$ret_0 = ($a + ($b ? 10 : 20));
+    return (($self'field, $self'value, $self'data, $self'mapping), $fresh$ret_0);
+}
+
+((int, int, slice, cell), (int, int, int, int, int, int, int)) $MainContract$_fun_writeSerializationForA((int, int, slice, cell) $self) impure inline_ref {
+    var (($self'field, $self'value, $self'data, $self'mapping)) = $self;
+    var $fresh$ret_1 = $A$_constructor_a_b_c_d_e_f_g(1, 2, null(), false, true, 3, 4);
     return (($self'field, $self'value, $self'data, $self'mapping), $fresh$ret_1);
 }
 
-((int, int, slice, cell), (int, int, int, int, int, int, int)) $MainContract$_fun_writeSerializationForA((int, int, slice, cell) $self) impure inline_ref {
-    var (($self'field, $self'value, $self'data, $self'mapping)) = $self;
-    var $fresh$ret_2 = $A$_constructor_a_b_c_d_e_f_g(1, 2, null(), false, true, 3, 4);
+((int, int, slice, cell), (int, int, int, int, int, int, int)) $MainContract$_fun_writeSerializationForB((int, int, slice, cell) $self) impure inline_ref {
+    var (($self'field, $self'value, $self'data, $self'mapping)) = $self;
+    var $fresh$ret_2 = $B$_constructor_a_b_c_d_e_f_g(1, 2, null(), false, null(), 3, 4);
     return (($self'field, $self'value, $self'data, $self'mapping), $fresh$ret_2);
 }
 
-((int, int, slice, cell), (int, int, int, int, int, int, int)) $MainContract$_fun_writeSerializationForB((int, int, slice, cell) $self) impure inline_ref {
-    var (($self'field, $self'value, $self'data, $self'mapping)) = $self;
-    var $fresh$ret_3 = $B$_constructor_a_b_c_d_e_f_g(1, 2, null(), false, null(), 3, 4);
+((int, int, slice, cell), (cell, cell, slice, slice, int, int, int, slice)) $MainContract$_fun_writeSerializationForC((int, int, slice, cell) $self) impure inline_ref {
+    var (($self'field, $self'value, $self'data, $self'mapping)) = $self;
+    var $fresh$ret_3 = $C$_constructor_a_b_c_d_e_f_g_h($Builder$_fun_endCell(store_int($global_beginCell(), 0, 32)), null(), null(), null(), true, 1, 2, $global_myAddress());
     return (($self'field, $self'value, $self'data, $self'mapping), $fresh$ret_3);
-}
-
-((int, int, slice, cell), (cell, cell, slice, slice, int, int, int, slice)) $MainContract$_fun_writeSerializationForC((int, int, slice, cell) $self) impure inline_ref {
-    var (($self'field, $self'value, $self'data, $self'mapping)) = $self;
-    var $fresh$ret_4 = $C$_constructor_a_b_c_d_e_f_g_h($Builder$_fun_endCell(store_int($global_beginCell(), 0, 32)), null(), null(), null(), true, 1, 2, $global_myAddress());
-    return (($self'field, $self'value, $self'data, $self'mapping), $fresh$ret_4);
 }
 
 ((int, int, slice, cell), ()) $MainContract$_fun_testIfOptimizationPositive((int, int, slice, cell) $self, int $a, int $b) impure inline_ref {
@@ -376,42 +358,6 @@
     return (($self'field, $self'value, $self'data, $self'mapping), ());
 }
 
-((int, int, slice, cell), ()) $MainContract$_fun_testIfThrowOptimization((int, int, slice, cell) $self, int $a) impure inline_ref {
-    var (($self'field, $self'value, $self'data, $self'mapping)) = $self;
-    throw_if(10, ($a == 1));
-    int $cond = ($a == 1);
-    throw_unless(10, $cond);
-    return (($self'field, $self'value, $self'data, $self'mapping), ());
-}
-
-((int, int, slice, cell), ()) $MainContract$_fun_testIfThrowOptimizationNegative((int, int, slice, cell) $self, int $a) impure inline_ref {
-    var (($self'field, $self'value, $self'data, $self'mapping)) = $self;
-    if (($a == 1)) {
-        throw_if(10, true);
-    }
-    int $cond = ($a == 1);
-    ifnot ($cond) {
-        throw(10);
-    }
-    if (($a != 1)) {
-        return (($self'field, $self'value, $self'data, $self'mapping), ());
-    }
-    if ($cond) {
-    } elseif (($a == 1)) {
-        throw(10);
-    }
-    int $x = 42;
-    ifnot ($x~$Int$_fun_inc()) {
-        throw($x~$Int$_fun_inc());
-    }
-    if (($a == 1)) {
-        throw(10);
-    } else {
-        throw(11);
-    }
-    return (($self'field, $self'value, $self'data, $self'mapping), ());
-}
-
 ;;
 ;; Get methods of a Contract MainContract
 ;;
@@ -471,20 +417,6 @@
     int $a = $a;
     var self = $MainContract$_contract_load();
     var res = self~$MainContract$_fun_testDumpCall($a);
-    return res;
-}
-
-_ %testIfThrowOptimization(int $a) method_id(71867) {
-    int $a = $a;
-    var self = $MainContract$_contract_load();
-    var res = self~$MainContract$_fun_testIfThrowOptimization($a);
-    return res;
-}
-
-_ %testIfThrowOptimizationNegative(int $a) method_id(69407) {
-    int $a = $a;
-    var self = $MainContract$_contract_load();
-    var res = self~$MainContract$_fun_testIfThrowOptimizationNegative($a);
     return res;
 }
 
