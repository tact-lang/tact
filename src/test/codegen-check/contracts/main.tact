--- conflicted
+++ resolved
@@ -186,7 +186,11 @@
         }
     }
 
-<<<<<<< HEAD
+    get fun testDumpCall(a: Int) {
+        dump(a);
+        dumpStack();
+    }
+
     get fun testIfThrowOptimization(a: Int) {
         if (a == self.FOO_ONE) {
             throw(10);
@@ -223,10 +227,5 @@
         } else {
             throw(11);
         }
-=======
-    get fun testDumpCall(a: Int) {
-        dump(a);
-        dumpStack();
->>>>>>> 07763fed
     }
 }