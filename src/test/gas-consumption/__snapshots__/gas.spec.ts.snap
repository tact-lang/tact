--- conflicted
+++ resolved
@@ -1,6 +1,5 @@
 // Jest Snapshot v1, https://goo.gl/fbAQLP
 
-<<<<<<< HEAD
 exports[`benchmarks benchmark BaseTrait: code size inline instanceInline 1`] = `410`;
 
 exports[`benchmarks benchmark BaseTrait: code size inline instanceTrait 1`] = `437`;
@@ -16,9 +15,8 @@
 exports[`benchmarks benchmark BaseTrait: gas used for ReplyMessage in contract instanceInline 1`] = `3942`;
 
 exports[`benchmarks benchmark BaseTrait: gas used for ReplyMessage in contract instanceTrait 1`] = `4119`;
-=======
+
 exports[`benchmarks benchmark cashback: gas used cashback 1`] = `3337`;
->>>>>>> 2f2dc29d
 
 exports[`benchmarks benchmark cells creation: gas used emptyCell 1`] = `750n`;
 
