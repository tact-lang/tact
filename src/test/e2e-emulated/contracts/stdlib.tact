contract StdlibTest {

    v: Int = 0;

    init() {
        // Nothing to do
    }

    receive() {
        // Deploy
    }

    get fun sliceEmpty(sc: Slice): Bool {
        return sc.empty();
    }

    get fun sliceBits(sc: Slice): Int {
        return sc.bits();
    }

    get fun sliceRefs(sc: Slice): Int {
        return sc.refs();
    }
    
    get fun storeBool(bl: Builder, b: Bool): Builder {
        return bl.storeBool(b);
    }

    get fun loadBool(sc: Slice): Bool {
        return sc.loadBool();
    }

    get fun storeBit(bl: Builder, b: Bool): Builder {
        return bl.storeBit(b);
    }

    get fun loadBit(sc: Slice): Bool {
        return sc.loadBit();
    }

    
    get fun tvm_2023_07_upgrade(): Int {
        return gasConsumed();
    }

    get fun tvm_2024_04_upgrade(): Int {
        return getComputeFee(1000, false) + getStorageFee(1000, 1000, 1000, false) + getForwardFee(1000, 1000, false) + getSimpleComputeFee(1000, false) + getSimpleForwardFee(1000, 1000, false) + getOriginalFwdFee(1000, false) + myStorageDue();
    }

    get fun storeMaybeRef(bl: Builder, c: Cell?): Builder {
        return bl.storeMaybeRef(c);
    }

    get fun parseStdAddress(slice: Slice): StdAddress {
        return parseStdAddress(slice);
    }

    get fun parseVarAddress(slice: Slice): VarAddress {
        return parseVarAddress(slice);
    }

<<<<<<< HEAD
    get fun builderDepth(bl: Builder): Int {
        return bl.depth();
    }

    get fun skipLastBits(sc: Slice, n: Int): Slice {
        return sc.skipLastBits(n);
    }

    get fun firstBits(sc: Slice, n: Int): Slice {
        return sc.firstBits(n);
    }

    get fun lastBits(sc: Slice, n: Int): Slice {
        return sc.lastBits(n);
    }

    get fun sliceDepth(sc: Slice): Int {
        return sc.depth();
    }

    get fun addressNone(): Address? {
        return addressNone();
    }

    get fun computeDataSizeCell(c: Cell, maxCells: Int): DataSize {
        return c.computeDataSize(maxCells);
    }

    get fun computeDataSizeSlice(sc: Slice, maxCells: Int): DataSize {
        return sc.computeDataSize(maxCells);
    }

    get fun cellDepth(c: Cell): Int {
        return c.depth();
    }

    get fun curLt(): Int {
        return curLt();
    }

    get fun blockLt(): Int {
        return blockLt();
    }

    get fun setGasLimit(gl: Int): Int {
        setGasLimit(gl);
        let x = 0;
        repeat (100) {
            x += 1;
        }
        return gasConsumed();
    }

    get fun getSeed(): Int {
        return getSeed();
    }

    get fun setSeed(seed: Int): Int {
        setSeed(seed);
        return getSeed();
    }

    get fun myCode(): Cell {
        return myCode();
=======
    get fun parseOriginalFwdFee(msg: Slice): Int {
        msg.skipBits(4); //Skip tags
        msg.loadAddress(); // Skip source
        let ctx: Context = Context{
            bounced: false,
            sender: myAddress(),
            value: ton("1"),
            raw: msg
        };
        return ctx.readForwardFee();
>>>>>>> 596d2cec
    }
}<|MERGE_RESOLUTION|>--- conflicted
+++ resolved
@@ -59,7 +59,18 @@
         return parseVarAddress(slice);
     }
 
-<<<<<<< HEAD
+    get fun parseOriginalFwdFee(msg: Slice): Int {
+        msg.skipBits(4); //Skip tags
+        msg.loadAddress(); // Skip source
+        let ctx: Context = Context{
+            bounced: false,
+            sender: myAddress(),
+            value: ton("1"),
+            raw: msg
+        };
+        return ctx.readForwardFee();
+    }
+
     get fun builderDepth(bl: Builder): Int {
         return bl.depth();
     }
@@ -124,17 +135,5 @@
 
     get fun myCode(): Cell {
         return myCode();
-=======
-    get fun parseOriginalFwdFee(msg: Slice): Int {
-        msg.skipBits(4); //Skip tags
-        msg.loadAddress(); // Skip source
-        let ctx: Context = Context{
-            bounced: false,
-            sender: myAddress(),
-            value: ton("1"),
-            raw: msg
-        };
-        return ctx.readForwardFee();
->>>>>>> 596d2cec
     }
 }