--- conflicted
+++ resolved
@@ -8,11 +8,7 @@
     dump(myAddress());
     let address: Address = newAddress(0, 0x83dfd552e63729b472fcbcc8c45ebcc6691702558b68ec7527e1ba403a0f31a8);
     dump(address);
-<<<<<<< HEAD
-    dump(ascii("⚡"));
-=======
     dump(ascii("Tact"));
->>>>>>> 783f09ea
     let maybeBool1: Bool? = null;
     let maybeBool2: Bool? = true;
     let maybeBool3: Bool? = false;
