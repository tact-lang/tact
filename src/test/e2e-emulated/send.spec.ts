--- conflicted
+++ resolved
@@ -1,11 +1,6 @@
-<<<<<<< HEAD
-import { toNano, beginCell } from "@ton/core";
+import { toNano, beginCell, Cell } from "@ton/core";
 import type { SandboxContract, TreasuryContract } from "@ton/sandbox";
 import { Blockchain } from "@ton/sandbox";
-=======
-import { toNano, beginCell, Cell } from "@ton/core";
-import { Blockchain, SandboxContract, TreasuryContract } from "@ton/sandbox";
->>>>>>> 081cbc5f
 import { SendTester } from "./contracts/output/send_SendTester";
 import "@ton/test-utils";
 
