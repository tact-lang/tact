import { Address, beginCell, Cell, toNano } from "@ton/core";
import { Blockchain, SandboxContract, TreasuryContract } from "@ton/sandbox";
import { StdlibTest } from "./contracts/output/stdlib_StdlibTest";
import "@ton/test-utils";

describe("stdlib", () => {
    let blockchain: Blockchain;
    let treasure: SandboxContract<TreasuryContract>;
    let contract: SandboxContract<StdlibTest>;

    beforeEach(async () => {
        blockchain = await Blockchain.create();
        blockchain.verbosity.print = false;
        treasure = await blockchain.treasury("treasure");

        contract = blockchain.openContract(await StdlibTest.fromInit());

        const deployResult = await contract.send(
            treasure.getSender(),
            { value: toNano("10") },
            null,
        );

        expect(deployResult.transactions).toHaveTransaction({
            from: treasure.address,
            to: contract.address,
            success: true,
            deploy: true,
        });
    });

    it("should execute stdlib methods correctly", async () => {
        const slice = beginCell()
            .storeBit(1)
            .storeBit(1)
            .storeRef(beginCell().storeBit(1).endCell())
            .endCell()
            .asSlice();

        // Execute and verify slice methods
        expect(await contract.getSliceBits(slice)).toBe(2n);
        expect(await contract.getSliceRefs(slice)).toBe(1n);
        expect(await contract.getSliceEmpty(slice)).toBe(false);
        expect(await contract.getLoadBool(slice)).toBe(true);
        expect(await contract.getLoadBit(slice)).toBe(true);

        expect(
            (await contract.getStoreBool(beginCell(), true))
                .endCell()
                .toString(),
        ).toBe(beginCell().storeBit(true).endCell().toString());

        expect(
            (await contract.getStoreBit(beginCell(), true))
                .endCell()
                .toString(),
        ).toBe(beginCell().storeBit(true).endCell().toString());
<<<<<<< HEAD

        expect(await contract.getTvm_2023_07Upgrade()).toEqual(1455n);
=======
        expect(await contract.getTvm_2023_07Upgrade()).toEqual(1389n); // gas consumed
>>>>>>> 596d2cec
        expect(await contract.getTvm_2024_04Upgrade()).toEqual(82009144n);

        expect(
            (
                await contract.getStoreMaybeRef(
                    beginCell(),
                    beginCell().storeUint(123, 64).endCell(),
                )
            ).endCell(),
        ).toEqualCell(
            beginCell()
                .storeMaybeRef(beginCell().storeUint(123, 64).endCell())
                .endCell(),
        );

        expect(
            (await contract.getStoreMaybeRef(beginCell(), null)).endCell(),
        ).toEqualCell(beginCell().storeMaybeRef(null).endCell());

        const addrStd = await contract.getParseStdAddress(
            beginCell()
                .storeAddress(
                    Address.parse(
                        "0:4a81708d2cf7b15a1b362fbf64880451d698461f52f05f145b36c08517d76873",
                    ),
                )
                .endCell()
                .asSlice(),
        );
        expect(addrStd.workchain).toBe(0n);
        expect(addrStd.address).toBe(
            BigInt(
                "0x4a81708d2cf7b15a1b362fbf64880451d698461f52f05f145b36c08517d76873",
            ),
        );

        const addrVar = await contract.getParseVarAddress(
            beginCell()
                .storeUint(6, 3)
                .storeUint(123, 9)
                .storeUint(234, 32)
                .storeUint(345, 123)
                .endCell()
                .asSlice(),
        );
        expect(addrVar.workchain).toBe(234n);
        expect(addrVar.address.asCell()).toEqualCell(
            beginCell().storeUint(345, 123).endCell(),
        );

<<<<<<< HEAD
        expect(await contract.getBuilderDepth(beginCell())).toBe(0n);
        expect(
            await contract.getBuilderDepth(beginCell().storeRef(Cell.EMPTY)),
        ).toBe(1n);

        expect(await contract.getSkipLastBits(slice, 1n)).toEqualSlice(
            beginCell()
                .storeBit(1)
                .storeRef(beginCell().storeBit(1).endCell())
                .endCell()
                .asSlice(),
        );

        expect(await contract.getFirstBits(slice, 1n)).toEqualSlice(
            beginCell().storeBit(1).endCell().asSlice(),
        );

        expect(await contract.getLastBits(slice, 1n)).toEqualSlice(
            beginCell().storeBit(1).endCell().asSlice(),
        );

        expect(await contract.getSliceDepth(slice)).toBe(1n);

        expect(await contract.getAddressNone()).toEqual(null);

        expect(
            await contract.getComputeDataSizeCell(slice.asCell(), 1000n),
        ).toMatchObject({
            $$type: "DataSize",
            cells: 2n,
            bits: 3n,
            refs: 1n,
        });

        expect(
            await contract.getComputeDataSizeSlice(slice, 1000n),
        ).toMatchObject({
            $$type: "DataSize",
            cells: 1n, // -1 for slice
            bits: 3n,
            refs: 1n,
        });

        expect(await contract.getCellDepth(slice.asCell())).toBe(1n);

        expect(await contract.getCurLt()).toBe(0n);

        expect(await contract.getBlockLt()).toBe(0n);

        expect(await contract.getSetGasLimit(5000n)).toBe(3997n); // 5000 just to make sure it's enough, 3997 is how much it actually costs
        await expect(contract.getSetGasLimit(3996n)).rejects.toThrow("-14"); // 3996 gas is not enough for sure

        expect(await contract.getGetSeed()).toBe(0n);

        expect(await contract.getSetSeed(123n)).toBe(123n);

        expect(await contract.getMyCode()).toEqualCell(contract.init!.code);
=======
        const RandomMessage = Cell.fromBase64(
            "te6ccuEBAQEAZwDOAMloAdbATUBllK0egYWU34F08lIun9zBwyu7UZQrueKKJgnXADfmsDtWQP5D/YkXX+XlULvs4HivRaKY38ftT2hS5yAAEE1v+YAGCCNaAABhF0kRG4TPMTmAapk7bYAAGEXSDt8BwKQrvKE=",
        );
        const res = await contract.getParseOriginalFwdFee(
            RandomMessage.beginParse(),
        );
        expect(res).toBe(400000n);
>>>>>>> 596d2cec
    });
});<|MERGE_RESOLUTION|>--- conflicted
+++ resolved
@@ -55,12 +55,8 @@
                 .endCell()
                 .toString(),
         ).toBe(beginCell().storeBit(true).endCell().toString());
-<<<<<<< HEAD
 
-        expect(await contract.getTvm_2023_07Upgrade()).toEqual(1455n);
-=======
-        expect(await contract.getTvm_2023_07Upgrade()).toEqual(1389n); // gas consumed
->>>>>>> 596d2cec
+        expect(await contract.getTvm_2023_07Upgrade()).toEqual(1389n);
         expect(await contract.getTvm_2024_04Upgrade()).toEqual(82009144n);
 
         expect(
@@ -111,7 +107,6 @@
             beginCell().storeUint(345, 123).endCell(),
         );
 
-<<<<<<< HEAD
         expect(await contract.getBuilderDepth(beginCell())).toBe(0n);
         expect(
             await contract.getBuilderDepth(beginCell().storeRef(Cell.EMPTY)),
@@ -161,15 +156,15 @@
 
         expect(await contract.getBlockLt()).toBe(0n);
 
-        expect(await contract.getSetGasLimit(5000n)).toBe(3997n); // 5000 just to make sure it's enough, 3997 is how much it actually costs
-        await expect(contract.getSetGasLimit(3996n)).rejects.toThrow("-14"); // 3996 gas is not enough for sure
+        expect(await contract.getSetGasLimit(5000n)).toBe(3931n); // 5000 just to make sure it's enough, 3931 is how much it actually costs
+        await expect(contract.getSetGasLimit(3930n)).rejects.toThrow("-14"); // 3996 gas is not enough for sure
 
         expect(await contract.getGetSeed()).toBe(0n);
 
         expect(await contract.getSetSeed(123n)).toBe(123n);
 
         expect(await contract.getMyCode()).toEqualCell(contract.init!.code);
-=======
+
         const RandomMessage = Cell.fromBase64(
             "te6ccuEBAQEAZwDOAMloAdbATUBllK0egYWU34F08lIun9zBwyu7UZQrueKKJgnXADfmsDtWQP5D/YkXX+XlULvs4HivRaKY38ftT2hS5yAAEE1v+YAGCCNaAABhF0kRG4TPMTmAapk7bYAAGEXSDt8BwKQrvKE=",
         );
@@ -177,6 +172,5 @@
             RandomMessage.beginParse(),
         );
         expect(res).toBe(400000n);
->>>>>>> 596d2cec
     });
 });