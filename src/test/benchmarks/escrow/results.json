{
  "results": [
    {
      "label": "FunC",
      "gas": {
        "fundingTon": "4508",
        "changeCode": "5104",
        "approveTon": "7300",
        "cancelTon": "5411"
      },
      "pr": "https://github.com/tact-lang/tact/pull/1390"
    },
    {
      "label": "1.5.3",
      "gas": {
        "fundingTon": "9194",
        "changeCode": "8682",
        "approveTon": "16355",
        "cancelTon": "12941"
      },
      "pr": "https://github.com/tact-lang/tact/pull/1390"
    },
    {
      "label": "1.5.3 with improved send",
      "gas": {
        "fundingTon": "6376",
        "changeCode": "5500",
        "approveTon": "11164",
        "cancelTon": "8663"
      },
      "pr": "https://github.com/tact-lang/tact/pull/1800"
    },
    {
      "label": "1.5.3 with no double checking of message opcodes",
      "gas": {
        "fundingTon": "6414",
        "changeCode": "5373",
        "approveTon": "11202",
        "cancelTon": "8701"
      },
      "pr": "https://github.com/tact-lang/tact/pull/1854"
    },
    {
      "label": "1.5.3 with inline __tact_load_address",
      "gas": {
        "fundingTon": "6342",
        "changeCode": "5301",
        "approveTon": "11130",
        "cancelTon": "8629"
      },
      "pr": "https://github.com/tact-lang/tact/pull/1895"
    },
    {
      "label": "1.5.3 with optimized routing",
      "gas": {
        "fundingTon": "6187",
        "changeCode": "5271",
        "approveTon": "10975",
        "cancelTon": "8474"
      },
      "pr": "https://github.com/tact-lang/tact/pull/1841"
    },
    {
      "label": "1.5.3 with optimized flag handling",
      "gas": {
        "fundingTon": "6167",
        "changeCode": "5251",
        "approveTon": "10955",
        "cancelTon": "8454"
      },
      "pr": "https://github.com/tact-lang/tact/pull/1934"
    },
    {
      "label": "1.5.3 with inlined router",
      "gas": {
        "fundingTon": "6236",
        "changeCode": "5474",
        "approveTon": "11014",
        "cancelTon": "8637"
      },
      "pr": "https://github.com/tact-lang/tact/pull/1968"
    },
    {
<<<<<<< HEAD
      "label": "1.5.3 with message() instead of send()",
      "pr": "https://github.com/tact-lang/tact/pull/1999",
      "gas": {
        "fundingTon": "6236",
        "changeCode": "5474",
        "approveTon": "10424",
        "cancelTon": "8292"
=======
      "label": "1.5.3 with binary receivers",
      "pr": "https://github.com/tact-lang/tact/pull/1981",
      "gas": {
        "fundingTon": "5016",
        "changeCode": "5222",
        "approveTon": "10018",
        "cancelTon": "7407"
>>>>>>> 1dcd1205
      }
    }
  ]
}<|MERGE_RESOLUTION|>--- conflicted
+++ resolved
@@ -81,15 +81,6 @@
       "pr": "https://github.com/tact-lang/tact/pull/1968"
     },
     {
-<<<<<<< HEAD
-      "label": "1.5.3 with message() instead of send()",
-      "pr": "https://github.com/tact-lang/tact/pull/1999",
-      "gas": {
-        "fundingTon": "6236",
-        "changeCode": "5474",
-        "approveTon": "10424",
-        "cancelTon": "8292"
-=======
       "label": "1.5.3 with binary receivers",
       "pr": "https://github.com/tact-lang/tact/pull/1981",
       "gas": {
@@ -97,7 +88,6 @@
         "changeCode": "5222",
         "approveTon": "10018",
         "cancelTon": "7407"
->>>>>>> 1dcd1205
       }
     }
   ]
