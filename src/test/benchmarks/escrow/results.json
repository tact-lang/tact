{
  "results": [
    {
      "label": "FunC",
      "gas": {
        "fundingTon": "4508",
        "changeCode": "5104",
        "approveTon": "7300",
        "cancelTon": "5411"
      },
      "pr": "https://github.com/tact-lang/tact/pull/1390"
    },
    {
      "label": "1.5.3",
      "gas": {
        "fundingTon": "9194",
        "changeCode": "8682",
        "approveTon": "16355",
        "cancelTon": "12941"
      },
      "pr": "https://github.com/tact-lang/tact/pull/1390"
    },
    {
      "label": "1.5.3 with improved send",
      "gas": {
        "fundingTon": "6376",
        "changeCode": "5500",
        "approveTon": "11164",
        "cancelTon": "8663"
      },
      "pr": "https://github.com/tact-lang/tact/pull/1800"
    },
    {
      "label": "1.5.3 with no double checking of message opcodes",
      "gas": {
        "fundingTon": "6414",
        "changeCode": "5373",
        "approveTon": "11202",
        "cancelTon": "8701"
      },
      "pr": "https://github.com/tact-lang/tact/pull/1854"
    },
    {
      "label": "1.5.3 with inline __tact_load_address",
      "gas": {
        "fundingTon": "6342",
        "changeCode": "5301",
        "approveTon": "11130",
        "cancelTon": "8629"
      },
      "pr": "https://github.com/tact-lang/tact/pull/1895"
    },
    {
      "label": "1.5.3 with optimized routing",
      "gas": {
        "fundingTon": "6187",
        "changeCode": "5271",
        "approveTon": "10975",
        "cancelTon": "8474"
      },
      "pr": "https://github.com/tact-lang/tact/pull/1841"
    },
    {
      "label": "1.5.3 with optimized flag handling",
      "gas": {
        "fundingTon": "6167",
        "changeCode": "5251",
        "approveTon": "10955",
        "cancelTon": "8454"
      },
      "pr": "https://github.com/tact-lang/tact/pull/1934"
    },
    {
      "label": "1.5.3 with inlined router",
      "gas": {
        "fundingTon": "6236",
        "changeCode": "5474",
        "approveTon": "11014",
        "cancelTon": "8637"
      },
      "pr": "https://github.com/tact-lang/tact/pull/1968"
    },
    {
      "label": "1.5.3 with binary receivers",
      "pr": "https://github.com/tact-lang/tact/pull/1981",
      "gas": {
        "fundingTon": "5016",
        "changeCode": "5222",
        "approveTon": "10018",
        "cancelTon": "7407"
      }
    },
    {
      "label": "1.5.3 with message() instead of send()",
      "pr": "https://github.com/tact-lang/tact/pull/1999",
      "gas": {
        "fundingTon": "5016",
        "changeCode": "5222",
        "approveTon": "9418",
        "cancelTon": "7144"
      }
    },
    {
      "label": "1.5.3 with fixed routing",
      "pr": "https://github.com/tact-lang/tact/pull/1949",
      "gas": {
        "fundingTon": "4988",
        "changeCode": "5194",
        "approveTon": "9390",
        "cancelTon": "7116"
      }
    },
    {
<<<<<<< HEAD
      "label": "1.5.3 with optimized calculations",
      "pr": "https://github.com/tact-lang/tact/pull/2058",
      "gas": {
        "fundingTon": "4988",
        "changeCode": "5112",
        "approveTon": "9167",
        "cancelTon": "7116"
=======
      "label": "1.5.3 with custom selector",
      "pr": "https://github.com/tact-lang/tact/pull/2038",
      "gas": {
        "fundingTon": "4918",
        "changeCode": "5124",
        "approveTon": "9320",
        "cancelTon": "7046"
      }
    },
    {
      "label": "1.5.3 with optimized contract storage saving",
      "pr": "https://github.com/tact-lang/tact/pull/TODO",
      "gas": {
        "fundingTon": "4917",
        "changeCode": "5123",
        "approveTon": "7131",
        "cancelTon": "4957"
>>>>>>> b55cfdf3
      }
    }
  ]
}<|MERGE_RESOLUTION|>--- conflicted
+++ resolved
@@ -111,15 +111,6 @@
       }
     },
     {
-<<<<<<< HEAD
-      "label": "1.5.3 with optimized calculations",
-      "pr": "https://github.com/tact-lang/tact/pull/2058",
-      "gas": {
-        "fundingTon": "4988",
-        "changeCode": "5112",
-        "approveTon": "9167",
-        "cancelTon": "7116"
-=======
       "label": "1.5.3 with custom selector",
       "pr": "https://github.com/tact-lang/tact/pull/2038",
       "gas": {
@@ -137,7 +128,16 @@
         "changeCode": "5123",
         "approveTon": "7131",
         "cancelTon": "4957"
->>>>>>> b55cfdf3
+      }
+    },
+    {
+      "label": "1.5.3 with optimized calculations",
+      "pr": "https://github.com/tact-lang/tact/pull/2058",
+      "gas": {
+        "fundingTon": "4988",
+        "changeCode": "5112",
+        "approveTon": "9167",
+        "cancelTon": "7116"
       }
     }
   ]
