{
  "results": [
    {
      "label": "FunC",
      "gas": {
        "fundingTon": "4508",
        "changeCode": "5104",
        "approveTon": "7300",
        "cancelTon": "5411"
      },
      "pr": "https://github.com/tact-lang/tact/pull/1390"
    },
    {
      "label": "1.5.3",
      "gas": {
        "fundingTon": "9194",
        "changeCode": "8682",
        "approveTon": "16355",
        "cancelTon": "12941"
      },
      "pr": "https://github.com/tact-lang/tact/pull/1390"
    },
    {
      "label": "1.5.3 with improved send",
      "gas": {
        "fundingTon": "6376",
        "changeCode": "5500",
        "approveTon": "11164",
        "cancelTon": "8663"
      },
      "pr": "https://github.com/tact-lang/tact/pull/1800"
    },
    {
      "label": "1.5.3 with no double checking of message opcodes",
      "gas": {
        "fundingTon": "6414",
        "changeCode": "5373",
        "approveTon": "11202",
        "cancelTon": "8701"
      },
      "pr": "https://github.com/tact-lang/tact/pull/1854"
    },
    {
      "label": "1.5.3 with inline __tact_load_address",
      "gas": {
        "fundingTon": "6342",
        "changeCode": "5301",
        "approveTon": "11130",
        "cancelTon": "8629"
      },
      "pr": "https://github.com/tact-lang/tact/pull/1895"
    },
    {
      "label": "1.5.3 with optimized routing",
      "gas": {
        "fundingTon": "6187",
        "changeCode": "5271",
        "approveTon": "10975",
        "cancelTon": "8474"
      },
      "pr": "https://github.com/tact-lang/tact/pull/1841"
    },
    {
      "label": "1.5.3 with optimized flag handling",
      "gas": {
        "fundingTon": "6167",
        "changeCode": "5251",
        "approveTon": "10955",
        "cancelTon": "8454"
      },
      "pr": "https://github.com/tact-lang/tact/pull/1934"
    },
    {
      "label": "1.5.3 with inlined router",
      "gas": {
        "fundingTon": "6236",
        "changeCode": "5474",
        "approveTon": "11014",
        "cancelTon": "8637"
      },
      "pr": "https://github.com/tact-lang/tact/pull/1968"
    },
    {
      "label": "1.5.3 with binary receivers",
      "pr": "https://github.com/tact-lang/tact/pull/1981",
      "gas": {
        "fundingTon": "5016",
        "changeCode": "5222",
        "approveTon": "10018",
        "cancelTon": "7407"
      }
    },
    {
      "label": "1.5.3 with message() instead of send()",
      "pr": "https://github.com/tact-lang/tact/pull/1999",
      "gas": {
        "fundingTon": "5016",
        "changeCode": "5222",
        "approveTon": "9418",
        "cancelTon": "7144"
      }
    },
    {
<<<<<<< HEAD
      "label": "1.5.3 with custom selector",
      "pr": "https://github.com/tact-lang/tact/pull/2038",
      "gas": {
        "fundingTon": "4946",
        "changeCode": "5152",
        "approveTon": "9348",
        "cancelTon": "7074"
=======
      "label": "1.5.3 with fixed routing",
      "pr": "https://github.com/tact-lang/tact/pull/1949",
      "gas": {
        "fundingTon": "4988",
        "changeCode": "5194",
        "approveTon": "9390",
        "cancelTon": "7116"
>>>>>>> 77394ff1
      }
    }
  ]
}<|MERGE_RESOLUTION|>--- conflicted
+++ resolved
@@ -101,15 +101,6 @@
       }
     },
     {
-<<<<<<< HEAD
-      "label": "1.5.3 with custom selector",
-      "pr": "https://github.com/tact-lang/tact/pull/2038",
-      "gas": {
-        "fundingTon": "4946",
-        "changeCode": "5152",
-        "approveTon": "9348",
-        "cancelTon": "7074"
-=======
       "label": "1.5.3 with fixed routing",
       "pr": "https://github.com/tact-lang/tact/pull/1949",
       "gas": {
@@ -117,7 +108,6 @@
         "changeCode": "5194",
         "approveTon": "9390",
         "cancelTon": "7116"
->>>>>>> 77394ff1
       }
     }
   ]
