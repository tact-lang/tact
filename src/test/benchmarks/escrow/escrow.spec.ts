--- conflicted
+++ resolved
@@ -271,13 +271,8 @@
             escrowContractTact.escrowAddress,
         );
 
-<<<<<<< HEAD
-        const gasUsed = getUsedGas(fundingResult, false);
-        expect(gasUsed).toEqual(expectedResult.gas["fundingTon"]);
-=======
         expect(fundingGasFunC).toEqual(funcResult.gas["fundingTon"]);
         expect(fundingGasTact).toEqual(expectedResult.gas["fundingTon"]);
->>>>>>> 6edeea6b
     });
 
     it("changeCode", async () => {
@@ -320,13 +315,8 @@
             escrowContractTact.escrowAddress,
         );
 
-<<<<<<< HEAD
-        const gasUsed = getUsedGas(updateResult, false);
-        expect(gasUsed).toEqual(expectedResult.gas["changeCode"]);
-=======
         expect(changeCodeGasFunC).toEqual(funcResult.gas["changeCode"]);
         expect(changeCodeGasTact).toEqual(expectedResult.gas["changeCode"]);
->>>>>>> 6edeea6b
     });
 
     it("approveTon", async () => {
@@ -371,21 +361,8 @@
             escrowContractTact.escrowAddress,
         );
 
-<<<<<<< HEAD
-        expect(approveResult.transactions).toHaveTransaction({
-            from: guarantor.address,
-            to: escrowContract.address,
-            success: true,
-            outMessagesCount: 2,
-            endStatus: "non-existing", // escrow should be destroyed after cancel
-        });
-
-        const gasUsed = getUsedGas(approveResult, false);
-        expect(gasUsed).toEqual(expectedResult.gas["approveTon"]);
-=======
         expect(approveGasFunC).toEqual(funcResult.gas["approveTon"]);
         expect(approveGasTact).toEqual(expectedResult.gas["approveTon"]);
->>>>>>> 6edeea6b
     });
 
     it("cancelTon", async () => {
@@ -426,19 +403,7 @@
             escrowContractTact.escrowAddress,
         );
 
-<<<<<<< HEAD
-        expect(cancelResult.transactions).toHaveTransaction({
-            from: guarantor.address,
-            to: escrowContract.address,
-            success: true,
-            endStatus: "non-existing", // escrow should be destroyed after cancel
-        });
-
-        const gasUsed = getUsedGas(cancelResult, false);
-        expect(gasUsed).toEqual(expectedResult.gas["cancelTon"]);
-=======
         expect(cancelGasFunC).toEqual(funcResult.gas["cancelTon"]);
         expect(cancelGasTact).toEqual(expectedResult.gas["cancelTon"]);
->>>>>>> 6edeea6b
     });
 });