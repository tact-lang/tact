{
  "results": [
    {
      "label": "FunC",
      "gas": {
        "transfer": "16864",
        "burn": "12414",
        "discovery": "6554"
      },
      "pr": null
    },
    {
      "label": "1.5.3",
      "gas": {
        "transfer": "40678",
        "burn": "25852",
        "discovery": "15265"
      },
      "pr": "https://github.com/tact-lang/tact/pull/1390"
    },
    {
      "label": "1.5.3 without address validation",
      "gas": {
        "transfer": "31470",
        "burn": "26594",
        "discovery": "15408"
      },
      "pr": null
    },
    {
      "label": "1.5.3 without self-code in system cell",
      "gas": {
        "transfer": "26876",
        "burn": "17898",
        "discovery": "11135"
      },
      "pr": null
    },
    {
      "label": "1.5.3 with removed JettonWallet duplicate",
      "gas": {
        "transfer": "26852",
        "burn": "17728",
        "discovery": "11055"
      },
      "pr": null
    },
    {
      "label": "1.5.3 with #1586 and #1589",
      "gas": {
        "transfer": "26568",
        "burn": "17718",
        "discovery": "11063"
      },
      "pr": null
    },
    {
      "label": "1.5.3 with faster readForwardFee",
      "gas": {
        "transfer": "26121",
        "burn": "17718",
        "discovery": "11063"
      },
      "pr": null
    },
    {
      "label": "1.5.3 without run-time null checks for `!!`",
      "gas": {
        "transfer": "25860",
        "burn": "17686",
        "discovery": "11039"
      },
      "pr": null
    },
    {
      "label": "1.5.3 with optimized send()",
      "gas": {
        "transfer": "21464",
        "burn": "16029",
        "discovery": "10093"
      },
      "pr": null
    },
    {
      "label": "1.5.3 with improved storeBool",
      "gas": {
        "transfer": "21402",
        "burn": "16029",
        "discovery": "10067"
      },
      "pr": "https://github.com/tact-lang/tact/pull/1702"
    },
    {
      "label": "1.5.3 with more optimized send",
      "gas": {
        "transfer": "20714",
        "burn": "15909",
        "discovery": "10003"
      },
      "pr": "https://github.com/tact-lang/tact/pull/1800"
    },
    {
      "label": "1.5.3 with address functions in Tact",
      "gas": {
        "transfer": "19944",
        "burn": "15565",
        "discovery": "9613"
      },
      "pr": "https://github.com/tact-lang/tact/pull/1766"
    },
    {
      "label": "1.5.3 without double checking of message opcodes",
      "gas": {
        "transfer": "19598",
        "burn": "15311",
        "discovery": "9458"
      },
      "pr": "https://github.com/tact-lang/tact/pull/1854"
    },
    {
      "label": "1.5.3 with deploy instead of send",
      "gas": {
        "transfer": "18517",
        "burn": "15311",
        "discovery": "9458"
      },
      "pr": "https://github.com/tact-lang/tact/pull/1832"
    },
    {
      "label": "1.5.3 with inlining of __tact_load_address",
      "gas": {
        "transfer": "18337",
        "burn": "15113",
        "discovery": "9386"
      },
      "pr": "https://github.com/tact-lang/tact/pull/1895"
    },
    {
      "label": "1.5.3 with optimized routing",
      "gas": {
        "transfer": "18147",
        "burn": "14941",
        "discovery": "9319"
      },
      "pr": "https://github.com/tact-lang/tact/pull/1841"
    },
    {
      "label": "1.5.3 with Jetton Minter optimizations and fixes",
      "gas": {
        "transfer": "17990",
        "burn": "14532",
        "discovery": "9064"
      },
      "pr": "https://github.com/tact-lang/tact/pull/1931"
    },
    {
      "label": "1.5.3 with optimized flag handling",
      "gas": {
        "transfer": "17950",
        "burn": "14492",
        "discovery": "9044"
      },
      "pr": "https://github.com/tact-lang/tact/pull/1934"
    },
    {
      "label": "1.5.3 with inlined router",
      "gas": {
        "transfer": "17696",
        "burn": "14106",
        "discovery": "8850"
      },
      "pr": "https://github.com/tact-lang/tact/pull/1968"
    },
    {
      "label": "1.5.3 with optimized initOf",
      "gas": {
        "transfer": "17696",
        "burn": "13544",
        "discovery": "8288"
      },
      "pr": "https://github.com/tact-lang/tact/pull/1907"
    },
    {
<<<<<<< HEAD
      "label": "1.5.3 with optimized Address",
      "gas": {
        "transfer": "17696",
        "burn": "13544",
        "discovery": "7729"
      },
      "pr": "TODO"
=======
      "label": "1.5.3 with message() instead of send()",
      "pr": "https://github.com/tact-lang/tact/pull/1999",
      "gas": {
        "transfer": "17315",
        "burn": "12892",
        "discovery": "8025"
      }
    },
    {
      "label": "1.5.3 with more inlining for small contracts and structs",
      "pr": "https://github.com/tact-lang/tact/pull/2016",
      "gas": {
        "transfer": "16472",
        "burn": "12463",
        "discovery": "7868"
      }
    },
    {
      "label": "1.5.3 with optimized NOP instructions",
      "pr": null,
      "gas": {
        "transfer": "16436",
        "burn": "12427",
        "discovery": "7750"
      }
>>>>>>> 605b31da
    }
  ]
}<|MERGE_RESOLUTION|>--- conflicted
+++ resolved
@@ -181,15 +181,6 @@
       "pr": "https://github.com/tact-lang/tact/pull/1907"
     },
     {
-<<<<<<< HEAD
-      "label": "1.5.3 with optimized Address",
-      "gas": {
-        "transfer": "17696",
-        "burn": "13544",
-        "discovery": "7729"
-      },
-      "pr": "TODO"
-=======
       "label": "1.5.3 with message() instead of send()",
       "pr": "https://github.com/tact-lang/tact/pull/1999",
       "gas": {
@@ -215,7 +206,15 @@
         "burn": "12427",
         "discovery": "7750"
       }
->>>>>>> 605b31da
+    },
+    {
+      "label": "1.5.3 with optimized Address",
+      "gas": {
+        "transfer": "17696",
+        "burn": "13544",
+        "discovery": "7729"
+      },
+      "pr": "TODO"
     }
   ]
 }