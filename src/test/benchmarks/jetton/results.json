--- conflicted
+++ resolved
@@ -235,14 +235,6 @@
       }
     },
     {
-<<<<<<< HEAD
-      "label": "1.5.3 with optimized throws",
-      "pr": "https://github.com/tact-lang/tact/pull/2058",
-      "gas": {
-        "transfer": "15466",
-        "burn": "12052",
-        "discovery": "7024"
-=======
       "label": "1.5.3 with custom selector",
       "pr": "https://github.com/tact-lang/tact/pull/2038",
       "gas": {
@@ -258,7 +250,6 @@
         "transfer": "15896",
         "burn": "11927",
         "discovery": "6250"
->>>>>>> b55cfdf3
       }
     }
   ]
