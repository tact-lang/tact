--- conflicted
+++ resolved
@@ -100,23 +100,22 @@
       "commit": null
     },
     {
-<<<<<<< HEAD
+      "label": "1.5.3 with address functions in Tact (#1766)",
+      "gas": {
+        "transfer": "19944",
+        "burn": "15565",
+        "discovery": "9613"
+      },
+      "commit": "https://github.com/tact-lang/tact/pull/1766"
+    },
+    {
       "label": "1.5.3 with deploy instead of send (#1832)",
       "gas": {
         "transfer": "19164",
         "burn": "15909",
         "discovery": "10003"
       },
-      "commit": null
-=======
-      "label": "1.5.3 with address functions in Tact (#1766)",
-      "gas": {
-        "transfer": "19944",
-        "burn": "15565",
-        "discovery": "9613"
-      },
-      "commit": "https://github.com/tact-lang/tact/pull/1766/"
->>>>>>> cbef14d1
+      "commit": "https://github.com/tact-lang/tact/pull/1832"
     }
   ]
 }