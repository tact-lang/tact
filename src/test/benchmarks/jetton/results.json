--- conflicted
+++ resolved
@@ -181,21 +181,21 @@
       "pr": "https://github.com/tact-lang/tact/pull/1907"
     },
     {
-<<<<<<< HEAD
       "label": "1.5.3 with fixed routing",
       "pr": "https://github.com/tact-lang/tact/pull/1949",
       "gas": {
         "transfer": "17764",
         "burn": "13612",
         "discovery": "8322"
-=======
+      }
+    },
+    {
       "label": "1.5.3 with message() instead of send()",
       "pr": "https://github.com/tact-lang/tact/pull/1999",
       "gas": {
         "transfer": "17315",
         "burn": "12892",
         "discovery": "8025"
->>>>>>> 2071417e
       }
     }
   ]
