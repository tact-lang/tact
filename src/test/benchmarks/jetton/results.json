{
  "results": [
    {
      "label": "FunC",
      "gas": {
        "transfer": "15064",
        "burn": "11895",
        "discovery": "5915"
      },
      "commit": null
    },
    {
      "label": "1.5.3",
      "gas": {
        "transfer": "40678",
        "burn": "25852",
        "discovery": "15265"
      },
      "commit": null
    },
    {
      "label": "1.5.3 without address validation",
      "gas": {
        "transfer": "31470",
        "burn": "26594",
        "discovery": "15408"
      },
      "commit": null
    },
    {
      "label": "1.5.3 without self-code in system cell",
      "gas": {
        "transfer": "26876",
        "burn": "17898",
        "discovery": "11135"
      },
      "commit": null
    },
    {
      "label": "1.5.3 with removed JettonWallet duplicate",
      "gas": {
        "transfer": "26852",
        "burn": "17728",
        "discovery": "11055"
      },
      "commit": null
    },
    {
      "label": "1.5.3 with #1586 and #1589",
      "gas": {
        "transfer": "26568",
        "burn": "17718",
        "discovery": "11063"
      },
      "commit": null
    },
    {
      "label": "1.5.3 with faster readForwardFee",
      "gas": {
        "transfer": "26121",
        "burn": "17718",
        "discovery": "11063"
      },
      "commit": null
    },
    {
      "label": "1.5.3 without run-time null checks for `!!`",
      "gas": {
        "transfer": "25860",
        "burn": "17686",
        "discovery": "11039"
      },
      "commit": null
    },
    {
      "label": "1.5.3 with optimized send()",
      "gas": {
        "transfer": "21464",
        "burn": "16029",
        "discovery": "10093"
      },
      "commit": null
    },
    {
      "label": "1.5.3 with improved storeBool (#1702)",
      "gas": {
        "transfer": "21402",
        "burn": "16029",
        "discovery": "10067"
      },
      "commit": null
    },
    {
      "label": "1.5.3 with address functions in Tact (#1766)",
      "transfer": "20930",
      "burn": "15575",
      "discovery": "9767"
    },
    {
      "label": "master",
<<<<<<< HEAD
      "transfer": "20930",
      "burn": "15575",
      "discovery": "9767"
=======
      "gas": {
        "transfer": "21402",
        "burn": "16029",
        "discovery": "10067"
      },
      "commit": null
>>>>>>> 723ff646
    }
  ]
}<|MERGE_RESOLUTION|>--- conflicted
+++ resolved
@@ -98,18 +98,15 @@
     },
     {
       "label": "master",
-<<<<<<< HEAD
       "transfer": "20930",
       "burn": "15575",
       "discovery": "9767"
-=======
       "gas": {
-        "transfer": "21402",
-        "burn": "16029",
-        "discovery": "10067"
+        "transfer": "20930",
+        "burn": "15575",
+        "discovery": "9767"
       },
       "commit": null
->>>>>>> 723ff646
     }
   ]
 }