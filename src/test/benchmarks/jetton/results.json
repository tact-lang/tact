--- conflicted
+++ resolved
@@ -91,7 +91,15 @@
       "commit": null
     },
     {
-<<<<<<< HEAD
+      "label": "1.5.3 with more optimized send (#1800)",
+      "gas": {
+        "transfer": "20714",
+        "burn": "15909",
+        "discovery": "10003"
+      },
+      "commit": null
+    }
+    {
       "label": "1.5.3 with address functions in Tact (#1766)",
       "gas": {
         "transfer": "20930",
@@ -99,22 +107,6 @@
         "discovery": "9767"
       },
       "commit": "https://github.com/tact-lang/tact/pull/1766/"
-    },
-    {
-      "label": "master",
-      "gas": {
-        "transfer": "20930",
-        "burn": "15575",
-        "discovery": "9767"
-=======
-      "label": "1.5.3 with more optimized send (#1800)",
-      "gas": {
-        "transfer": "20714",
-        "burn": "15909",
-        "discovery": "10003"
->>>>>>> f5a2f124
-      },
-      "commit": null
     }
   ]
 }