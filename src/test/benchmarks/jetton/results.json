{
  "results": [
    {
      "label": "FunC",
      "gas": {
        "transfer": "16864",
        "burn": "12414",
        "discovery": "6554"
      },
      "pr": null
    },
    {
      "label": "1.5.3",
      "gas": {
        "transfer": "40678",
        "burn": "25852",
        "discovery": "15265"
      },
      "pr": "https://github.com/tact-lang/tact/pull/1390"
    },
    {
      "label": "1.5.3 without address validation",
      "gas": {
        "transfer": "31470",
        "burn": "26594",
        "discovery": "15408"
      },
      "pr": null
    },
    {
      "label": "1.5.3 without self-code in system cell",
      "gas": {
        "transfer": "26876",
        "burn": "17898",
        "discovery": "11135"
      },
      "pr": null
    },
    {
      "label": "1.5.3 with removed JettonWallet duplicate",
      "gas": {
        "transfer": "26852",
        "burn": "17728",
        "discovery": "11055"
      },
      "pr": null
    },
    {
      "label": "1.5.3 with #1586 and #1589",
      "gas": {
        "transfer": "26568",
        "burn": "17718",
        "discovery": "11063"
      },
      "pr": null
    },
    {
      "label": "1.5.3 with faster readForwardFee",
      "gas": {
        "transfer": "26121",
        "burn": "17718",
        "discovery": "11063"
      },
      "pr": null
    },
    {
      "label": "1.5.3 without run-time null checks for `!!`",
      "gas": {
        "transfer": "25860",
        "burn": "17686",
        "discovery": "11039"
      },
      "pr": null
    },
    {
      "label": "1.5.3 with optimized send()",
      "gas": {
        "transfer": "21464",
        "burn": "16029",
        "discovery": "10093"
      },
      "pr": null
    },
    {
      "label": "1.5.3 with improved storeBool",
      "gas": {
        "transfer": "21402",
        "burn": "16029",
        "discovery": "10067"
      },
      "pr": "https://github.com/tact-lang/tact/pull/1702"
    },
    {
      "label": "1.5.3 with more optimized send",
      "gas": {
        "transfer": "20714",
        "burn": "15909",
        "discovery": "10003"
      },
      "pr": "https://github.com/tact-lang/tact/pull/1800"
    },
    {
      "label": "1.5.3 with address functions in Tact",
      "gas": {
        "transfer": "19944",
        "burn": "15565",
        "discovery": "9613"
      },
      "pr": "https://github.com/tact-lang/tact/pull/1766"
    },
    {
      "label": "1.5.3 without double checking of message opcodes",
      "gas": {
        "transfer": "19598",
        "burn": "15311",
        "discovery": "9458"
      },
      "pr": "https://github.com/tact-lang/tact/pull/1854"
    },
    {
      "label": "1.5.3 with deploy instead of send",
      "gas": {
        "transfer": "18517",
        "burn": "15311",
        "discovery": "9458"
      },
      "pr": "https://github.com/tact-lang/tact/pull/1832"
    },
    {
      "label": "1.5.3 with inlining of __tact_load_address",
      "gas": {
        "transfer": "18337",
        "burn": "15113",
        "discovery": "9386"
      },
      "pr": "https://github.com/tact-lang/tact/pull/1895"
    },
    {
      "label": "1.5.3 with optimized routing",
      "gas": {
        "transfer": "18147",
        "burn": "14941",
        "discovery": "9319"
      },
      "pr": "https://github.com/tact-lang/tact/pull/1841"
    },
    {
      "label": "1.5.3 with Jetton Minter optimizations and fixes",
      "gas": {
        "transfer": "17990",
        "burn": "14532",
        "discovery": "9064"
      },
      "pr": "https://github.com/tact-lang/tact/pull/1931"
    },
    {
      "label": "1.5.3 with optimized flag handling",
      "gas": {
        "transfer": "17950",
        "burn": "14492",
        "discovery": "9044"
      },
      "pr": "https://github.com/tact-lang/tact/pull/1934"
    },
    {
      "label": "1.5.3 with inlined router",
      "gas": {
        "transfer": "17696",
        "burn": "14106",
        "discovery": "8850"
      },
      "pr": "https://github.com/tact-lang/tact/pull/1968"
    },
    {
      "label": "1.5.3 with optimized initOf",
      "gas": {
        "transfer": "17696",
        "burn": "13544",
        "discovery": "8288"
      },
      "pr": "https://github.com/tact-lang/tact/pull/1907"
    },
    {
      "label": "1.5.3 with message() instead of send()",
      "pr": "https://github.com/tact-lang/tact/pull/1999",
      "gas": {
        "transfer": "17315",
        "burn": "12892",
        "discovery": "8025"
      }
    },
    {
      "label": "1.5.3 with more inlining for small contracts and structs",
      "pr": "https://github.com/tact-lang/tact/pull/2016",
      "gas": {
        "transfer": "16472",
        "burn": "12463",
        "discovery": "7868"
      }
    },
    {
      "label": "1.5.3 with optimized NOP instructions",
      "pr": "https://github.com/tact-lang/tact/pull/1959",
      "gas": {
        "transfer": "16436",
        "burn": "12427",
        "discovery": "7750"
      }
    },
    {
      "label": "1.5.3 with no lazy init",
      "pr": "https://github.com/tact-lang/tact/pull/1985",
      "gas": {
        "transfer": "16092",
        "burn": "12123",
        "discovery": "7683"
      }
    },
    {
<<<<<<< HEAD
      "label": "1.5.3 with shortcutted selector",
      "pr": "https://github.com/tact-lang/tact/pull/2038",
      "gas": {
        "transfer": "15952",
        "burn": "11983",
        "discovery": "7613"
=======
      "label": "1.5.3 with BasechainAddress",
      "pr": "https://github.com/tact-lang/tact/pull/2035",
      "gas": {
        "transfer": "16092",
        "burn": "12123",
        "discovery": "7052"
>>>>>>> b558f71e
      }
    }
  ]
}<|MERGE_RESOLUTION|>--- conflicted
+++ resolved
@@ -217,21 +217,12 @@
       }
     },
     {
-<<<<<<< HEAD
-      "label": "1.5.3 with shortcutted selector",
-      "pr": "https://github.com/tact-lang/tact/pull/2038",
-      "gas": {
-        "transfer": "15952",
-        "burn": "11983",
-        "discovery": "7613"
-=======
       "label": "1.5.3 with BasechainAddress",
       "pr": "https://github.com/tact-lang/tact/pull/2035",
       "gas": {
         "transfer": "16092",
         "burn": "12123",
         "discovery": "7052"
->>>>>>> b558f71e
       }
     }
   ]
