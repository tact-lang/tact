{
  "results": [
    {
      "label": "FunC",
      "transfer": "15064",
      "burn": "11895",
      "discovery": "5915"
    },
    {
      "label": "1.5.3",
      "transfer": "40678",
      "burn": "25852",
      "discovery": "15265"
    },
    {
      "label": "1.5.3 without address validation",
      "transfer": "31470",
      "burn": "26594",
      "discovery": "15408"
    },
    {
      "label": "1.5.3 without self-code in system cell",
      "transfer": "26876",
      "burn": "17898",
      "discovery": "11135"
    },
    {
      "label": "1.5.3 with removed JettonWallet duplicate",
      "transfer": "26852",
      "burn": "17728",
      "discovery": "11055"
    },
    {
      "label": "1.5.3 with #1586 and #1589",
      "transfer": "26568",
      "burn": "17718",
      "discovery": "11063"
    },
    {
      "label": "1.5.3 with faster readForwardFee",
      "transfer": "26121",
      "burn": "17718",
      "discovery": "11063"
    },
    {
<<<<<<< HEAD
      "label": "Optimized send()",
      "transfer": "21464",
      "burn": "16029",
      "discovery": "10093"
    },
    {
      "label": "master",
      "transfer": "21464",
      "burn": "16029",
      "discovery": "10093"
=======
      "label": "1.5.3 without run-time null checks for `!!`",
      "transfer": "25860",
      "burn": "17686",
      "discovery": "11039"
    },
    {
      "label": "master",
      "transfer": "25860",
      "burn": "17686",
      "discovery": "11039"
>>>>>>> 2462e42c
    }
  ]
}<|MERGE_RESOLUTION|>--- conflicted
+++ resolved
@@ -43,7 +43,12 @@
       "discovery": "11063"
     },
     {
-<<<<<<< HEAD
+      "label": "1.5.3 without run-time null checks for `!!`",
+      "transfer": "25860",
+      "burn": "17686",
+      "discovery": "11039"
+    },
+    {
       "label": "Optimized send()",
       "transfer": "21464",
       "burn": "16029",
@@ -54,18 +59,6 @@
       "transfer": "21464",
       "burn": "16029",
       "discovery": "10093"
-=======
-      "label": "1.5.3 without run-time null checks for `!!`",
-      "transfer": "25860",
-      "burn": "17686",
-      "discovery": "11039"
-    },
-    {
-      "label": "master",
-      "transfer": "25860",
-      "burn": "17686",
-      "discovery": "11039"
->>>>>>> 2462e42c
     }
   ]
 }