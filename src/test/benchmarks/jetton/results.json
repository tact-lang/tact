--- conflicted
+++ resolved
@@ -226,21 +226,12 @@
       }
     },
     {
-<<<<<<< HEAD
-      "label": "1.5.3 with shortcutted selector",
-      "pr": "https://github.com/tact-lang/tact/pull/2038",
-      "gas": {
-        "transfer": "15952",
-        "burn": "11983",
-        "discovery": "6982"
-=======
       "label": "1.5.3 with fixed routing",
       "pr": "https://github.com/tact-lang/tact/pull/1949",
       "gas": {
         "transfer": "16036",
         "burn": "12067",
         "discovery": "7024"
->>>>>>> 77394ff1
       }
     }
   ]
