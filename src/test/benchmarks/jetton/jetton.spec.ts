--- conflicted
+++ resolved
@@ -19,7 +19,6 @@
     storeJettonTransfer,
     storeMint,
 } from "../contracts/output/jetton_minter_discoverable_JettonMinter";
-<<<<<<< HEAD
 
 import "@ton/test-utils";
 import {
@@ -31,8 +30,6 @@
 } from "../util";
 import benchmarkResults from "./results_gas.json";
 import benchmarkCodeSizeResults from "./results_code_size.json";
-=======
->>>>>>> 594db252
 import type {
     JettonBurn,
     JettonTransfer,
