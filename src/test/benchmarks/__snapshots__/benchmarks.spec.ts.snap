// Jest Snapshot v1, https://goo.gl/fbAQLP

exports[`benchmarks benchmark cells creation: gas used emptyCell 1`] = `931n`;

exports[`benchmarks benchmark cells creation: gas used emptySlice 1`] = `935n`;

exports[`benchmarks benchmark contractAddressExt: gas used contractAddressExt 1`] = `2846n`;

exports[`benchmarks benchmark functions: code size 1`] = `188`;

exports[`benchmarks benchmark functions: gas used 1`] = `2344`;

exports[`benchmarks benchmark readFwdFee: code size 1`] = `125`;

exports[`benchmarks benchmark readFwdFee: gas used 1`] = `2184`;

exports[`benchmarks benchmark sha256: gas hash string big 1`] = `2670`;

exports[`benchmarks benchmark sha256: gas hash string big repeated 1`] = `2671`;

exports[`benchmarks benchmark sha256: gas hash string big repeated more 1`] = `2673`;

<<<<<<< HEAD
exports[`benchmarks benchmark sha256: gas hash string slice 1`] = `2788`;

exports[`benchmarks benchmark sha256: gas hash string slice repeated 1`] = `2789`;

exports[`benchmarks benchmark sha256: gas hash string slice repeated more 1`] = `2791`;
=======
exports[`benchmarks benchmark sha256: gas hash string slice 1`] = `2147`;

exports[`benchmarks benchmark sha256: gas hash string slice repeated 1`] = `2147`;
>>>>>>> 1836fea9

exports[`benchmarks benchmark sha256: gas hash string small 1`] = `2147`;

exports[`benchmarks benchmark sha256: gas hash string small repeated 1`] = `2147`;

<<<<<<< HEAD
exports[`benchmarks benchmark sha256: gas hash string small repeated more 1`] = `2265`;
=======
exports[`benchmarks benchmark sha256: gas hash string small repeated more 1`] = `2147`;

exports[`benchmarks benchmark sha256: gas hash string string repeated more 1`] = `2147`;
>>>>>>> 1836fea9
<|MERGE_RESOLUTION|>--- conflicted
+++ resolved
@@ -20,26 +20,14 @@
 
 exports[`benchmarks benchmark sha256: gas hash string big repeated more 1`] = `2673`;
 
-<<<<<<< HEAD
 exports[`benchmarks benchmark sha256: gas hash string slice 1`] = `2788`;
 
 exports[`benchmarks benchmark sha256: gas hash string slice repeated 1`] = `2789`;
 
 exports[`benchmarks benchmark sha256: gas hash string slice repeated more 1`] = `2791`;
-=======
-exports[`benchmarks benchmark sha256: gas hash string slice 1`] = `2147`;
-
-exports[`benchmarks benchmark sha256: gas hash string slice repeated 1`] = `2147`;
->>>>>>> 1836fea9
 
 exports[`benchmarks benchmark sha256: gas hash string small 1`] = `2147`;
 
 exports[`benchmarks benchmark sha256: gas hash string small repeated 1`] = `2147`;
 
-<<<<<<< HEAD
-exports[`benchmarks benchmark sha256: gas hash string small repeated more 1`] = `2265`;
-=======
-exports[`benchmarks benchmark sha256: gas hash string small repeated more 1`] = `2147`;
-
-exports[`benchmarks benchmark sha256: gas hash string string repeated more 1`] = `2147`;
->>>>>>> 1836fea9
+exports[`benchmarks benchmark sha256: gas hash string small repeated more 1`] = `2265`;