--- conflicted
+++ resolved
@@ -4,13 +4,9 @@
 
 exports[`benchmarks benchmark cells creation: gas used emptySlice 1`] = `935n`;
 
-<<<<<<< HEAD
 exports[`benchmarks benchmark functions: code size 1`] = `184`;
-=======
+
 exports[`benchmarks benchmark contractAddressExt: gas used contractAddressExt 1`] = `2846n`;
-
-exports[`benchmarks benchmark functions: code size 1`] = `211`;
->>>>>>> cbef14d1
 
 exports[`benchmarks benchmark functions: gas used 1`] = `2642`;
 
