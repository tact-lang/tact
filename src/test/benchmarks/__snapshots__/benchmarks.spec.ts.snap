--- conflicted
+++ resolved
@@ -10,28 +10,6 @@
 
 exports[`benchmarks benchmark functions: gas used 1`] = `2642`;
 
-<<<<<<< HEAD
-exports[`benchmarks benchmark readFwdFee: gas used 1`] = `2799`;
-
-exports[`benchmarks benchmark sha256: gas hash string big 1`] = `2907`;
-
-exports[`benchmarks benchmark sha256: gas hash string big repeated 1`] = `2908`;
-
-exports[`benchmarks benchmark sha256: gas hash string big repeated more 1`] = `2910`;
-
-exports[`benchmarks benchmark sha256: gas hash string slice 1`] = `2384`;
-
-exports[`benchmarks benchmark sha256: gas hash string slice repeated 1`] = `2384`;
-
-exports[`benchmarks benchmark sha256: gas hash string small 1`] = `2384`;
-
-exports[`benchmarks benchmark sha256: gas hash string small repeated 1`] = `2384`;
-
-exports[`benchmarks benchmark sha256: gas hash string small repeated more 1`] = `2384`;
-
-exports[`benchmarks benchmark sha256: gas hash string string repeated more 1`] = `2384`;
-=======
 exports[`benchmarks benchmark readFwdFee: code size 1`] = `143`;
 
-exports[`benchmarks benchmark readFwdFee: gas used 1`] = `2672`;
->>>>>>> 7b017ca1
+exports[`benchmarks benchmark readFwdFee: gas used 1`] = `2672`;