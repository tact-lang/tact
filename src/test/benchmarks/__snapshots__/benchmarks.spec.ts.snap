--- conflicted
+++ resolved
@@ -14,31 +14,17 @@
 
 exports[`benchmarks benchmark contractAddressExt: gas used contractAddressExt 1`] = `2551n`;
 
-<<<<<<< HEAD
-exports[`benchmarks benchmark deployable trait vs raw deploy: gas used deploy trait 1`] = `4496`;
-=======
 exports[`benchmarks benchmark deployable trait vs raw deploy: gas used deploy trait 1`] = `4548`;
->>>>>>> 77394ff1
 
 exports[`benchmarks benchmark deployable trait vs raw deploy: gas used raw deploy 1`] = `1505`;
 
-<<<<<<< HEAD
-exports[`benchmarks benchmark functions: code size 1`] = `185`;
-
-exports[`benchmarks benchmark functions: gas used 1`] = `2156`;
-=======
 exports[`benchmarks benchmark functions: code size 1`] = `183`;
 
 exports[`benchmarks benchmark functions: gas used 1`] = `2208`;
->>>>>>> 77394ff1
 
 exports[`benchmarks benchmark readFwdFee: code size 1`] = `121`;
 
-<<<<<<< HEAD
-exports[`benchmarks benchmark readFwdFee: gas used 1`] = `1978`;
-=======
 exports[`benchmarks benchmark readFwdFee: gas used 1`] = `2048`;
->>>>>>> 77394ff1
 
 exports[`benchmarks benchmark sha256: gas hash string big 1`] = `2539`;
 
