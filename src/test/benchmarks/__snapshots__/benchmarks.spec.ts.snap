// Jest Snapshot v1, https://goo.gl/fbAQLP

exports[`benchmarks benchmark cells creation: gas used emptyCell 1`] = `823n`;

exports[`benchmarks benchmark cells creation: gas used emptySlice 1`] = `827n`;

exports[`benchmarks benchmark codeOf vs initOf: gas used withCodeOf 1`] = `923n`;

exports[`benchmarks benchmark codeOf vs initOf: gas used withInitOf 1`] = `1575n`;

exports[`benchmarks benchmark codeOf vs myCode(): gas used codeOf for current contract 1`] = `931n`;

exports[`benchmarks benchmark codeOf vs myCode(): gas used myCode 1`] = `931n`;

exports[`benchmarks benchmark contractAddressExt: gas used contractAddressExt 1`] = `2589n`;

<<<<<<< HEAD
exports[`benchmarks benchmark functions: code size 1`] = `191`;

exports[`benchmarks benchmark functions: gas used 1`] = `2378`;

exports[`benchmarks benchmark readFwdFee: code size 1`] = `129`;

exports[`benchmarks benchmark readFwdFee: gas used 1`] = `2236`;
=======
exports[`benchmarks benchmark deployable trait vs raw deploy: gas used deploy trait 1`] = `4576`;

exports[`benchmarks benchmark deployable trait vs raw deploy: gas used raw deploy 1`] = `1585`;

exports[`benchmarks benchmark functions: code size 1`] = `184`;

exports[`benchmarks benchmark functions: gas used 1`] = `2236`;
>>>>>>> 995b2d02

exports[`benchmarks benchmark readFwdFee: code size 1`] = `120`;

exports[`benchmarks benchmark readFwdFee: gas used 1`] = `2058`;

exports[`benchmarks benchmark sha256: gas hash string big 1`] = `2562`;

exports[`benchmarks benchmark sha256: gas hash string big repeated 1`] = `2563`;

exports[`benchmarks benchmark sha256: gas hash string big repeated more 1`] = `2565`;

exports[`benchmarks benchmark sha256: gas hash string slice 1`] = `2562`;

exports[`benchmarks benchmark sha256: gas hash string slice repeated 1`] = `2563`;

exports[`benchmarks benchmark sha256: gas hash string slice repeated more 1`] = `2565`;

exports[`benchmarks benchmark sha256: gas hash string small 1`] = `2039`;

exports[`benchmarks benchmark sha256: gas hash string small repeated 1`] = `2039`;

exports[`benchmarks benchmark sha256: gas hash string small repeated more 1`] = `2039`;<|MERGE_RESOLUTION|>--- conflicted
+++ resolved
@@ -14,27 +14,17 @@
 
 exports[`benchmarks benchmark contractAddressExt: gas used contractAddressExt 1`] = `2589n`;
 
-<<<<<<< HEAD
-exports[`benchmarks benchmark functions: code size 1`] = `191`;
-
-exports[`benchmarks benchmark functions: gas used 1`] = `2378`;
-
-exports[`benchmarks benchmark readFwdFee: code size 1`] = `129`;
-
-exports[`benchmarks benchmark readFwdFee: gas used 1`] = `2236`;
-=======
-exports[`benchmarks benchmark deployable trait vs raw deploy: gas used deploy trait 1`] = `4576`;
+exports[`benchmarks benchmark deployable trait vs raw deploy: gas used deploy trait 1`] = `4610`;
 
 exports[`benchmarks benchmark deployable trait vs raw deploy: gas used raw deploy 1`] = `1585`;
 
-exports[`benchmarks benchmark functions: code size 1`] = `184`;
+exports[`benchmarks benchmark functions: code size 1`] = `187`;
 
-exports[`benchmarks benchmark functions: gas used 1`] = `2236`;
->>>>>>> 995b2d02
+exports[`benchmarks benchmark functions: gas used 1`] = `2270`;
 
-exports[`benchmarks benchmark readFwdFee: code size 1`] = `120`;
+exports[`benchmarks benchmark readFwdFee: code size 1`] = `124`;
 
-exports[`benchmarks benchmark readFwdFee: gas used 1`] = `2058`;
+exports[`benchmarks benchmark readFwdFee: gas used 1`] = `2110`;
 
 exports[`benchmarks benchmark sha256: gas hash string big 1`] = `2562`;
 
