--- conflicted
+++ resolved
@@ -73,13 +73,8 @@
     }
 
     receive(msg: Mint) {
-<<<<<<< HEAD
         throwUnless(73, sender() == self.owner);
-        self.totalSupply += msg.amount; // Update total supply
-=======
-        nativeThrowUnless(73, sender() == self.owner);
         self.totalSupply += msg.mintMessage.amount; // Update total supply
->>>>>>> 55ae7698
 
         deploy(DeployParameters{
             value: 0,
