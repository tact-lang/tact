--- conflicted
+++ resolved
@@ -7,6 +7,7 @@
     master: Address;
     const minTonsForStorage: Int = ton("0.015"); // 0.01 TON in original funC implementation. Increased as we have approx. x2 code size
     const gasConsumption: Int = ton("0.015"); // 0.015 TON in original funC implementation. 0.13 TON is Howard's constant
+
     // According to tests, 23k gas is maximum gas consumption in transfer. 23k gas is 0.0092 TON
     // More precisely, max gas I could get is 22725
     init(owner: Address, master: Address) {
@@ -15,11 +16,13 @@
         self.master = master;
     }
 
-
     receive(msg: JettonTransfer) {
         self.requireOwner();
 
-        let totalFees: Int = (2 * context().readForwardFee() + 2 * self.gasConsumption) + self.minTonsForStorage + msg.forwardTonAmount;
+        let totalFees: Int =
+            2 * (context().readForwardFee() + self.gasConsumption) +
+            self.minTonsForStorage +
+            msg.forwardTonAmount;
 
         //Context() returns Structure with info about incoming message
         //require(context().value > totalFees, "insufficient amount of TON attached");
@@ -30,37 +33,22 @@
         //however when doing calculations it's value may be negative, so the check is correct
         require(self.balance >= 0, "Invalid balance");
 
-
         //We shouldn't send transfers to masterchain due to higher gas price
         require(parseStdAddress(msg.destination.asSlice()).workchain == 0, "Invalid workchain of destination address");
-
-<<<<<<< HEAD
 
         deploy(DeployParameters{
             value: 0,
             mode: SendRemainingValue,
             bounce: true,
             body: TokenTransferInternal{
-                query_id: msg.query_id,
-=======
-        let init: StateInit = initOf JettonWallet(msg.destination, self.master);
-        let walletAddress: Address = contractAddress(init);
-
-        send(SendParameters{
-            to: walletAddress,
-            value: 0,
-            mode: SendRemainingValue,
-            bounce: true,
-            body: JettonTransferInternal {
-            queryId: msg.queryId,
->>>>>>> cbef14d1
+                queryId: msg.queryId,
                 amount: msg.amount,
                 sender: self.owner,
                 responseDestination: msg.responseDestination,
                 forwardTonAmount: msg.forwardTonAmount,
                 forwardPayload: msg.forwardPayload
             }.toCell(),
-            init: initOf JettonWallet(msg.destination, self.master)
+            init: initOf JettonWallet(msg.destination, self.master),
         });
     }
 
@@ -70,13 +58,14 @@
             let init: StateInit = initOf JettonWallet(msg.sender, self.master);
             require(contractAddress(init) == sender(), "Sender is not another JettonWallet or JettonMaster");
         }
+
         // Update balance
         self.balance += msg.amount;
 
         //Commented require() here because self.balance and msg.amount are coins, so they are unsigned
         //require(self.balance >= 0, "Invalid balance");
+
         // Get value for gas
-
         let ctx: Context = context(); //Context of current message
         let msgValue: Int = ctx.value;
         let tonBalanceBeforeMsg = myBalance() - msgValue;
@@ -84,7 +73,6 @@
         msgValue -= (storageFee + self.gasConsumption);
 
         let fwd_fee: Int = ctx.readForwardFee();
-
 
         if (msg.forwardTonAmount > 0) {
             msgValue = ((msgValue - msg.forwardTonAmount) - fwd_fee);
@@ -97,10 +85,11 @@
                     queryId: msg.queryId,
                     amount: msg.amount,
                     sender: msg.sender,
-                    forwardPayload: msg.forwardPayload
-            }.toCell()
+                    forwardPayload: msg.forwardPayload,
+                }.toCell(),
             });
         }
+
         // 0xd53276db -- Cashback to the original Sender
         if (msg.responseDestination != null && msgValue > 0) {
             send(SendParameters{
@@ -109,14 +98,12 @@
                 mode: SendIgnoreErrors, // Jetton transfer is already succeeded, Here was only PayGasSeparately in Howard's code
                 //In official funC implementation it is SendIgnoreErrors
                 bounce: false,
-                body: JettonExcesses{
-                    queryId: msg.queryId
-                }.toCell()
+                body: JettonExcesses{ queryId: msg.queryId }.toCell(),
             });
         }
     }
 
-    receive(msg: JettonBurn){
+    receive(msg: JettonBurn) {
         self.requireOwner();
 
         self.balance -= msg.amount; // Update balance
@@ -137,17 +124,16 @@
                 queryId: msg.queryId,
                 amount: msg.amount,
                 sender: self.owner,
-                responseDestination: msg.responseDestination
-                }.toCell()
-        }
-        );
+                responseDestination: msg.responseDestination,
+            }.toCell(),
+        });
     }
 
-    bounced(msg: bounced<JettonTransferInternal>){
+    bounced(msg: bounced<JettonTransferInternal>) {
         self.balance += msg.amount;
     }
 
-    bounced(msg: bounced<JettonBurnNotification>){
+    bounced(msg: bounced<JettonBurnNotification>) {
         self.balance += msg.amount;
     }
 
