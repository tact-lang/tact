--- conflicted
+++ resolved
@@ -68,7 +68,7 @@
             self.assetAddress!!,
             self.jettonWalletCode!!
         );
-        message(MessageParameters{
+        send(SendParameters{
                 to: escrowJettonWalletAddress,
                 value: self.JETTON_TRANSFER_GAS,
                 body: JettonTransfer{
@@ -128,19 +128,14 @@
         let royaltyAmount: Int = self.calculateRoyaltyAmount();
 
         if (self.assetAddress == null) {
-<<<<<<< HEAD
-            require(ctx.value > (2 * self.TON_TRANSFER_GAS), "low msg value");
-            message(MessageParameters{
-=======
             throwUnless(404, ctx.value > (2 * self.TON_TRANSFER_GAS));
             send(SendParameters{
->>>>>>> 1dcd1205
                     to: self.sellerAddress,
                     value: self.dealAmount - royaltyAmount,
                     mode: SendPayGasSeparately
                 }
             );
-            message(MessageParameters{
+            send(SendParameters{
                     to: self.guarantorAddress,
                     value: royaltyAmount,
                     mode: SendRemainingBalance | SendDestroyIfZero // send all remaining and destroy escrow
@@ -161,7 +156,7 @@
         // it's up to business logic to decide if guarantor gets royalty in case of cancel
         // in this implementation we don't pay royalty in case of cancel
         if (self.assetAddress == null) {
-            message(MessageParameters{
+            send(SendParameters{
                     to: self.buyerAddress!!,
                     value: self.dealAmount,
                     mode: SendRemainingBalance | SendDestroyIfZero // send all remaining and destroy escrow
