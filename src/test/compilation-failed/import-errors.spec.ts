import { join } from "path";
import { createSingleFileConfig, run } from "@/cli/tact";
import { createNodeFileSystem } from "@/vfs/createNodeFileSystem";
import { Logger, LogLevel } from "@/context/logger";
import { createVirtualFileSystem } from "@/vfs/createVirtualFileSystem";
import * as Stdlib from "@/stdlib/stdlib";
import { readFileSync } from "fs";

it("symlinks are not allowed", async () => {
    const result = await run({
        config: createSingleFileConfig(`symlink-parent.tact`, "./output"),
        logger: new Logger(LogLevel.NONE),
        project: createNodeFileSystem(join(__dirname, "contracts")),
        stdlib: createVirtualFileSystem("@stdlib", Stdlib.files),
    });
    expect(result.ok).toBe(false);
    const message = result.error.map((err) => err.message).join("; ");
    expect(message).toContain(
        "is a symbolic link which are not processed by Tact to forbid out-of-project-root accesses via symlinks",
    );
});

<<<<<<< HEAD
it("should fail on duplicate imports", async () => {
    const result = await run({
        config: {
            projects: [
                {
                    name: "duplicate-import",
                    path: "./duplicate-import.tact",
                    output: "./output",
                },
            ],
        },
        logger: new Logger(LogLevel.NONE),
        project: createVirtualFileSystem(
            "/",
            {
                "duplicate-import.tact": readFileSync(
                    join(__dirname, "contracts", "duplicate-import.tact"),
                ).toString("base64"),
                "duplicate-import-helper.tact": readFileSync(
                    join(__dirname, "contracts", "duplicate-import-helper.tact"),
                ).toString("base64"),
            },
            false,
        ),
=======
it("direct out-of-project-root accesses are not allowed", async () => {
    const result = await run({
        config: createSingleFileConfig(
            `import-out-of-project-root.tact`,
            "./output",
        ),
        logger: new Logger(LogLevel.NONE),
        project: createNodeFileSystem(join(__dirname, "contracts")),
>>>>>>> 679d32f9
        stdlib: createVirtualFileSystem("@stdlib", Stdlib.files),
    });
    expect(result.ok).toBe(false);
    const message = result.error.map((err) => err.message).join("; ");
<<<<<<< HEAD
    expect(message).toMatchSnapshot();
=======
    expect(message).toContain("dump.tact' is outside of the root directory");
>>>>>>> 679d32f9
});<|MERGE_RESOLUTION|>--- conflicted
+++ resolved
@@ -20,7 +20,21 @@
     );
 });
 
-<<<<<<< HEAD
+it("direct out-of-project-root accesses are not allowed", async () => {
+    const result = await run({
+        config: createSingleFileConfig(
+            `import-out-of-project-root.tact`,
+            "./output",
+        ),
+        logger: new Logger(LogLevel.NONE),
+        project: createNodeFileSystem(join(__dirname, "contracts")),
+        stdlib: createVirtualFileSystem("@stdlib", Stdlib.files),
+    });
+    expect(result.ok).toBe(false);
+    const message = result.error.map((err) => err.message).join("; ");
+    expect(message).toContain("dump.tact' is outside of the root directory");
+});
+
 it("should fail on duplicate imports", async () => {
     const result = await run({
         config: {
@@ -45,23 +59,9 @@
             },
             false,
         ),
-=======
-it("direct out-of-project-root accesses are not allowed", async () => {
-    const result = await run({
-        config: createSingleFileConfig(
-            `import-out-of-project-root.tact`,
-            "./output",
-        ),
-        logger: new Logger(LogLevel.NONE),
-        project: createNodeFileSystem(join(__dirname, "contracts")),
->>>>>>> 679d32f9
         stdlib: createVirtualFileSystem("@stdlib", Stdlib.files),
     });
     expect(result.ok).toBe(false);
     const message = result.error.map((err) => err.message).join("; ");
-<<<<<<< HEAD
     expect(message).toMatchSnapshot();
-=======
-    expect(message).toContain("dump.tact' is outside of the root directory");
->>>>>>> 679d32f9
 });