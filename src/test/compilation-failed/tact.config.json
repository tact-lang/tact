{
  "$schema": "http://raw.githubusercontent.com/tact-lang/tact/main/schemas/configSchema.json",
  "projects": [
    {
      "name": "const-eval-invalid-address",
      "path": "./contracts/const-eval-invalid-address.tact",
      "output": "./contracts/output"
    },
    {
      "name": "const-eval-div-by-zero",
      "path": "./contracts/const-eval-div-by-zero.tact",
      "output": "./contracts/output"
    },
    {
      "name": "const-eval-mod-by-zero",
      "path": "./contracts/const-eval-mod-by-zero.tact",
      "output": "./contracts/output"
    },
    {
      "name": "const-eval-int-overflow-positive-literal",
      "path": "./contracts/const-eval-int-overflow-positive-literal.tact",
      "output": "./contracts/output"
    },
    {
      "name": "const-eval-int-overflow-negative-literal",
      "path": "./contracts/const-eval-int-overflow-negative-literal.tact",
      "output": "./contracts/output"
    },
    {
      "name": "const-eval-int-overflow-add",
      "path": "./contracts/const-eval-int-overflow-add.tact",
      "output": "./contracts/output"
    },
    {
      "name": "const-eval-int-overflow-sub",
      "path": "./contracts/const-eval-int-overflow-sub.tact",
      "output": "./contracts/output"
    },
    {
      "name": "const-eval-int-overflow-mul1",
      "path": "./contracts/const-eval-int-overflow-mul1.tact",
      "output": "./contracts/output"
    },
    {
      "name": "const-eval-int-overflow-mul2",
      "path": "./contracts/const-eval-int-overflow-mul2.tact",
      "output": "./contracts/output"
    },
    {
      "name": "const-eval-int-overflow-div",
      "path": "./contracts/const-eval-int-overflow-div.tact",
      "output": "./contracts/output"
    },
    {
      "name": "const-eval-int-overflow-ton1",
      "path": "./contracts/const-eval-int-overflow-ton1.tact",
      "output": "./contracts/output"
    },
    {
      "name": "const-eval-int-overflow-ton2",
      "path": "./contracts/const-eval-int-overflow-ton2.tact",
      "output": "./contracts/output"
    },
    {
      "name": "const-eval-int-overflow-pow-1",
      "path": "./contracts/const-eval-int-overflow-pow-1.tact",
      "output": "./contracts/output"
    },
    {
      "name": "const-eval-int-overflow-pow-2",
      "path": "./contracts/const-eval-int-overflow-pow-2.tact",
      "output": "./contracts/output"
    },
    {
      "name": "const-eval-int-overflow-pow2-1",
      "path": "./contracts/const-eval-int-overflow-pow2-1.tact",
      "output": "./contracts/output"
    },
    {
      "name": "const-eval-int-overflow-pow2-2",
      "path": "./contracts/const-eval-int-overflow-pow2-2.tact",
      "output": "./contracts/output"
    },
    {
      "name": "const-eval-int-overflow-shl1",
      "path": "./contracts/const-eval-int-overflow-shl1.tact",
      "output": "./contracts/output"
    },
    {
      "name": "const-eval-int-overflow-shl2",
      "path": "./contracts/const-eval-int-overflow-shl2.tact",
      "output": "./contracts/output"
    },
    {
      "name": "const-eval-int-overflow-struct-instance",
      "path": "./contracts/const-eval-int-overflow-struct-instance.tact",
      "output": "./contracts/output"
    },
    {
      "name": "const-eval-shl-invalid-bits1",
      "path": "./contracts/const-eval-shl-invalid-bits1.tact",
      "output": "./contracts/output"
    },
    {
      "name": "const-eval-shl-invalid-bits2",
      "path": "./contracts/const-eval-shl-invalid-bits2.tact",
      "output": "./contracts/output"
    },
    {
      "name": "const-eval-unboxing-null",
      "path": "./contracts/const-eval-unboxing-null.tact",
      "output": "./contracts/output"
    },
    {
      "name": "stdlib-skipBits",
      "path": "./contracts/stdlib-skipBits.tact",
      "output": "./contracts/output"
    },
    {
      "name": "contract-duplicate-bounced-opcode",
      "path": "./contracts/contract-duplicate-bounced-opcode.tact",
      "output": "./contracts/output"
    },
    {
      "name": "contract-duplicate-external-opcode",
      "path": "./contracts/contract-duplicate-external-opcode.tact",
      "output": "./contracts/output",
      "options": { "external": true }
    },
    {
      "name": "contract-duplicate-receiver-opcode",
      "path": "./contracts/contract-duplicate-receiver-opcode.tact",
      "output": "./contracts/output"
    },
    {
      "name": "func-function-does-not-exist",
      "path": "./contracts/func-function-does-not-exist.tact",
      "output": "./contracts/output"
    },
    {
<<<<<<< HEAD
      "name": "const-eval-div-by-zero-in-fun",
      "path": "./contracts/const-eval-div-by-zero-in-fun.tact",
      "output": "./contracts/output"
    },
    {
      "name": "const-eval-int-overflow-add-in-fun",
      "path": "./contracts/const-eval-int-overflow-add-in-fun.tact",
      "output": "./contracts/output"
    },
    {
      "name": "const-eval-int-overflow-div-in-fun",
      "path": "./contracts/const-eval-int-overflow-div-in-fun.tact",
      "output": "./contracts/output"
    },
    {
      "name": "const-eval-int-overflow-mul1-in-fun",
      "path": "./contracts/const-eval-int-overflow-mul1-in-fun.tact",
      "output": "./contracts/output"
    },
    {
      "name": "const-eval-int-overflow-mul2-in-fun",
      "path": "./contracts/const-eval-int-overflow-mul2-in-fun.tact",
      "output": "./contracts/output"
    },
    {
      "name": "const-eval-int-overflow-positive-literal-in-fun",
      "path": "./contracts/const-eval-int-overflow-positive-literal-in-fun.tact",
      "output": "./contracts/output"
    },
    {
      "name": "const-eval-int-overflow-negative-literal-in-fun",
      "path": "./contracts/const-eval-int-overflow-negative-literal-in-fun.tact",
      "output": "./contracts/output"
    },
    {
      "name": "const-eval-int-overflow-struct-instance-in-fun",
      "path": "./contracts/const-eval-int-overflow-struct-instance-in-fun.tact",
      "output": "./contracts/output"
    },
    {
      "name": "const-eval-repeat-lower-bound",
      "path": "./contracts/const-eval-repeat-lower-bound.tact",
      "output": "./contracts/output"
    },
    {
      "name": "const-eval-repeat-upper-bound",
      "path": "./contracts/const-eval-repeat-upper-bound.tact",
=======
      "name": "scope-const-shadows-stdlib-ident",
      "path": "./contracts/scope-const-shadows-stdlib-ident.tact",
>>>>>>> e0fde4a5
      "output": "./contracts/output"
    }
  ]
}<|MERGE_RESOLUTION|>--- conflicted
+++ resolved
@@ -138,7 +138,6 @@
       "output": "./contracts/output"
     },
     {
-<<<<<<< HEAD
       "name": "const-eval-div-by-zero-in-fun",
       "path": "./contracts/const-eval-div-by-zero-in-fun.tact",
       "output": "./contracts/output"
@@ -186,10 +185,11 @@
     {
       "name": "const-eval-repeat-upper-bound",
       "path": "./contracts/const-eval-repeat-upper-bound.tact",
-=======
+      "output": "./contracts/output"
+    },
+    {
       "name": "scope-const-shadows-stdlib-ident",
       "path": "./contracts/scope-const-shadows-stdlib-ident.tact",
->>>>>>> e0fde4a5
       "output": "./contracts/output"
     }
   ]
