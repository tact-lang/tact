--- conflicted
+++ resolved
@@ -1459,15 +1459,9 @@
                 const operandNonTerminal = getNonTerminalAt(rest, 0);
                 return genFromNonTerminal(operandNonTerminal.id, currSize);
             }
-<<<<<<< HEAD
-            // case Terminal.null.id: {
-            //     return makeF.makeDummyNull();
-            // }
-=======
             case Terminal.null.id: {
                 return fc.constant(makeF.makeDummyNull());
             }
->>>>>>> 54f210fc
             case Terminal.non_null_assert.id: {
                 return makeUnaryOperatorTree("!!", rest, size);
             }
