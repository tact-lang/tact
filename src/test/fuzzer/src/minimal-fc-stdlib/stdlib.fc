cell get_data() asm "c4 PUSH";

slice begin_parse(cell c) asm "CTOS";

slice skip_bits(slice s, int len) asm "SDSKIPFIRST";
(slice, ()) ~skip_bits(slice s, int len) asm "SDSKIPFIRST";

int slice_bits(slice s) asm "SBITS";

(slice, slice) load_msg_addr(slice s) asm(-> 1 0) "LDMSGADDR";

forall X -> X null() asm "PUSHNULL";

(slice, cell) load_ref(slice s) asm(-> 1 0) "LDREF";

builder begin_cell() asm "NEWC";

() set_data(cell c) impure asm "c4 POP";

cell end_cell(builder b) asm "ENDC";

builder store_dict(builder b, cell c) asm(c b) "STDICT";

(slice, cell) load_dict(slice s) asm(-> 1 0) "LDDICT";

(cell, int) idict_delete?(cell dict, int key_len, int index) asm(index dict key_len) "DICTIDEL";
(slice, int) idict_get?(cell dict, int key_len, int index) asm(index dict key_len) "DICTIGET" "NULLSWAPIFNOT";

cell idict_set(cell dict, int key_len, int index, slice value) asm(value index dict key_len) "DICTISET";
(cell, ()) ~idict_set(cell dict, int key_len, int index, slice value) asm(value index dict key_len) "DICTISET";

cell idict_set_ref(cell dict, int key_len, int index, cell value) asm(value index dict key_len) "DICTISETREF";
(cell, ()) ~idict_set_ref(cell dict, int key_len, int index, cell value) asm(value index dict key_len) "DICTISETREF";

(cell, int) idict_get_ref?(cell dict, int key_len, int index) asm(index dict key_len) "DICTIGETREF" "NULLSWAPIFNOT";

cell idict_set_builder(cell dict, int key_len, int index, builder value) asm(value index dict key_len) "DICTISETB";
(cell, ()) ~idict_set_builder(cell dict, int key_len, int index, builder value) asm(value index dict key_len) "DICTISETB";
cell dict_set_builder(cell dict, int key_len, slice index, builder value) asm(value index dict key_len) "DICTSETB";
(cell, ()) ~dict_set_builder(cell dict, int key_len, slice index, builder value) asm(value index dict key_len) "DICTSETB";

(slice, int) load_coins(slice s) asm(-> 1 0) "LDVARUINT16";
builder store_coins(builder b, int x) asm "STVARUINT16";

(slice, int) load_varuint16(slice s) asm(-> 1 0) "LDVARUINT16";

builder store_slice(builder b, slice s) asm "STSLICER";

(slice, int) udict_get?(cell dict, int key_len, int index) asm(index dict key_len) "DICTUGET" "NULLSWAPIFNOT";
(cell, int) udict_delete?(cell dict, int key_len, int index) asm(index dict key_len) "DICTUDEL";

cell udict_set_builder(cell dict, int key_len, int index, builder value) asm(value index dict key_len) "DICTUSETB";
(cell, ()) ~udict_set_builder(cell dict, int key_len, int index, builder value) asm(value index dict key_len) "DICTUSETB";

cell udict_set(cell dict, int key_len, int index, slice value) asm(value index dict key_len) "DICTUSET";
(cell, ()) ~udict_set(cell dict, int key_len, int index, slice value) asm(value index dict key_len) "DICTUSET";

(cell, int) udict_get_ref?(cell dict, int key_len, int index) asm(index dict key_len) "DICTUGETREF" "NULLSWAPIFNOT";

cell udict_set_ref(cell dict, int key_len, int index, cell value) asm(value index dict key_len) "DICTUSETREF";
(cell, ()) ~udict_set_ref(cell dict, int key_len, int index, cell value) asm(value index dict key_len) "DICTUSETREF";

int cell_hash(cell c) asm "HASHCU";

int slice_hash(slice s) asm "HASHSU";

int string_hash(slice s) asm "SHA256U";

<<<<<<< HEAD
int equal_slices_bits(slice a, slice b) asm "SDEQ";
=======
int equal_slices_bits(slice a, slice b) asm "SDEQ";

cell my_code() asm "MYCODE";
>>>>>>> 39e43790
<|MERGE_RESOLUTION|>--- conflicted
+++ resolved
@@ -66,10 +66,6 @@
 
 int string_hash(slice s) asm "SHA256U";
 
-<<<<<<< HEAD
-int equal_slices_bits(slice a, slice b) asm "SDEQ";
-=======
 int equal_slices_bits(slice a, slice b) asm "SDEQ";
 
-cell my_code() asm "MYCODE";
->>>>>>> 39e43790
+cell my_code() asm "MYCODE";