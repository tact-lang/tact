--- conflicted
+++ resolved
@@ -204,7 +204,21 @@
 ///
 asm( -> 1 0) extends mutates fun loadAddress(self: Slice): Address { LDMSGADDR }
 
-<<<<<<< HEAD
+/// Extension function for the `Builder` type.
+///
+/// Stores the `address` in the copy of the `Builder`. Returns that copy.
+///
+/// Attempts to store an `address` into the `Builder` `self`, if `self` cannot fit it, throw an exception with exit code 8: `Cell overflow`.
+///
+/// ```tact
+/// fun example() {
+///     let b: Builder = beginCell();
+///     let fizz: Builder = b.storeAddress(myAddress());
+/// }
+/// ```
+///
+/// See: https://docs.tact-lang.org/ref/core-cells/#builderstoreaddress
+///
 asm extends fun storeAddress(self: Builder, address: Address): Builder { STSLICER }
 
 struct MasterchainAddress {
@@ -230,22 +244,4 @@
     return self
         .storeUint(0b10_0_00000000, 3 + 8)
         .storeUint(address.hash, 256);
-}
-=======
-/// Extension function for the `Builder` type.
-///
-/// Stores the `address` in the copy of the `Builder`. Returns that copy.
-///
-/// Attempts to store an `address` into the `Builder` `self`, if `self` cannot fit it, throw an exception with exit code 8: `Cell overflow`.
-///
-/// ```tact
-/// fun example() {
-///     let b: Builder = beginCell();
-///     let fizz: Builder = b.storeAddress(myAddress());
-/// }
-/// ```
-///
-/// See: https://docs.tact-lang.org/ref/core-cells/#builderstoreaddress
-///
-asm extends fun storeAddress(self: Builder, address: Address): Builder { STSLICER }
->>>>>>> 605b31da
+}