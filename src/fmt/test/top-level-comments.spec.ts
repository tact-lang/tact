import { intact, test } from "@/fmt/test/helpers";

describe("top level declarations comments formatting", () => {
    it(
        "comments in imports",
        intact(`
        // between imports
        import "custom"; /* block import comment */

        fun foo() {}
    `),
    );

    it(
        "comments in primitive type declarations",
        intact(`
        // before primitive
        primitive Int; // inline primitive comment

        /* block primitive comment */
        primitive String;
    `),
    );

    it(
        "comments in function declarations",
        intact(`
        // before function
        fun foo() {} // inline function comment

        /* block function comment */
        fun bar() {} // after function

        fun baz() {}
    `),
    );

    it(
        "comments in asm function declarations",
        intact(`
        // before asm function
        asm fun foo() { ONE } // inline asm comment

        /* block asm comment */
        asm fun bar() { TWO } // after asm function

        asm fun baz() { THREE }
    `),
    );

    it(
        "comments in native function declarations",
        intact(`
        // before native function
        @name("native")
        native foo(); // inline native comment

        /* block native comment */
        @name("native2")
        native bar(); // after native function

        @name("native")
        native bax();
    `),
    );

    it(
        "comments in constant declarations",
        intact(`
        // before constant
        const FOO: Int = 100; // inline constant comment

        /* block constant comment */
        const BAR: Int = 200; // after constant

        const A: Int = 100;
    `),
    );

    it(
        "comments in struct declarations",
        intact(`
        // before struct
        struct Foo {
            /* block field comment */
            age: Int;
        } // inline struct comment

        /* block struct comment */
        struct Bar {
            value: Int;
        } // after struct

        struct Bar {}
    `),
    );

    it(
        "comment after last field in struct",
        intact(`
        struct RequestBody {
            field: Address;
            // Other data fields...
        }
    `),
    );

    it(
        "comment after last field in message",
        intact(`
        message RequestBody {
            field: Address;
            // Other data fields...
        }
    `),
    );

    it(
        "comments in message declarations",
        intact(`
        // before message
        message(0x123) Foo {
            // message field comment
            name: String;
            /* block field comment */
            age: Int;
        } // inline message comment

        /* block message comment */
        message Bar {
            value: Int;
        } // after message

        message Bax {}
    `),
    );

    it(
        "comments in contract declarations",
        intact(`
        // before contract
        contract Foo(param: Int) {
            // contract field comment
            field: Int;

            /* block field comment */
            const FOO: Int = 100;
        } // inline contract comment

        /* block contract comment */
        contract Bar {
            value: Int;
        } // after contract

        contract Bax {}
    `),
    );

    it(
        "comments in trait declarations",
        intact(`
        // before trait
        trait Foo {
            // trait field comment
            field: Int;

            /* block field comment */
            const FOO: Int = 100;
        } // inline trait comment

        /* block trait comment */
        trait Bar {
            value: Int;
        } // after trait

        trait Bax {}
    `),
    );

    it(
        "comments in contract with inheritance",
        intact(`
        // before contract with inheritance
        contract Foo(param: Int) with Bar, Baz {
            // contract content
            field: Int;
        } // inline inheritance comment

        /* block inheritance comment */
        contract Bar with Foo {
            value: Int;
        }
    `),
    );

    it(
        "comments in contract with interface",
        intact(`
        // before contract with interface
        @interface("api")
        contract Foo {
            // contract content
            field: Int;
        } // inline interface comment

        /* block interface comment */
        @interface("api2")
        contract Bar {
            value: Int;
        }
    `),
    );

    it(
        "comments in contract with init",
        intact(`
        // before contract with init
        contract Foo {
            // init comment
            init(param: Int) {
                // init body comment
                field = param;
            }
        } // inline init comment

        /* block init comment */
        contract Bar {
            init(value: Int) {
                field = value;
            }
        }
    `),
    );

    it(
        "comments in contract with receive",
        intact(`
        // before contract with receive
        contract Foo {
            // receive comment
            receive(msg: Message) {
                // receive body comment
                process(msg);
            }
        } // inline receive comment

        /* block receive comment */
        contract Bar {
            receive(msg: Message) {
                handle(msg);
            }
        }
    `),
    );

    it(
        "comments in contract with external",
        intact(`
        // before contract with external
        contract Foo {
            // external comment
            external(msg: Message) {
                // external body comment
                process(msg);
            }
        } // inline external comment

        /* block external comment */
        contract Bar {
            external(msg: Message) {
                handle(msg);
            }
        }
    `),
    );

    it(
        "comments in contract with bounced",
        intact(`
        // before contract with bounced
        contract Foo {
            // bounced comment
            bounced(msg: Message) {
                // bounced body comment
                process(msg);
            }
        } // inline bounced comment

        /* block bounced comment */
        contract Bar {
            bounced(msg: Message) {
                handle(msg);
            }
        }
    `),
    );

    it(
        "comments in contract with get function",
        intact(`
        // before contract with get
        contract Foo {
            // get function comment
            get fun value(): Int {
                // get body comment
                return field;
            }
        } // inline get comment

        /* block get comment */
        contract Bar {
            get fun value(): Int {
                return field;
            }
        }
    `),
    );

    it(
        "comments in contract with multiple items",
        intact(`
        // before contract with multiple items
        contract Foo {
            // field comment
            field: Int;

            // init comment
            init(value: Int) {
                field = value;
            }

            // receive comment
            receive(msg: Message) {
                process(msg);
            }

            // get comment
            get fun value(): Int {
                return field;
            }
        } // inline multiple items comment

        /* block multiple items comment */
        contract Bar {
            field: Int;

            init(value: Int) {
                field = value;
            }

            receive(msg: Message) {
                process(msg);
            }

            get fun value(): Int {
                return field;
            }
        }
    `),
    );

    it(
        "floating comments",
        intact(`
            // int math::sqrt(int x) inline {
            //   if (x == 0) { return x; }
            // }
        `),
    );

    it(
        "floating comments before declaration",
        intact(`
            // int math::sqrt(int x) inline {
            //   if (x == 0) { return x; }
            // }

            fun sqrt(x: Int): Int {}
        `),
    );

    it(
        "floating comments between declarations",
        intact(`
            fun loge(x: Int): Int {}

            // int math::sqrt(int x) inline {
            //   if (x == 0) { return x; }
            // }

            fun sqrt(x: Int): Int {}
        `),
    );

    it(
        "floating comments between declarations without leading newline",
        intact(`
            fun loge(x: Int): Int {}
            // int math::sqrt(int x) inline {
            //   if (x == 0) { return x; }
            // }

            fun sqrt(x: Int): Int {}
        `),
    );

    it(
        "several floating comments between declarations",
        intact(`
            fun loge(x: Int): Int {}

            // func reference

            // int math::sqrt(int x) inline {
            //   if (x == 0) { return x; }
            // }

            fun sqrt(x: Int): Int {}
        `),
    );

    it(
        "several floating comments before declaration",
        intact(`
            // func reference

            // int math::sqrt(int x) inline {
            //   if (x == 0) { return x; }
            // }

            fun sqrt(x: Int): Int {}
        `),
    );

    it(
<<<<<<< HEAD
        "trailing comments for last constant without newline",
        intact(`const FOO: Int = 0; // comment`),
    );

    it(
        "trailing comments for last function with newline",
        intact(`
            fun bar(); // comment
        `),
    );
=======
        "several floating comments between import and declaration",
        intact(`
            import "";

            // func reference

            // int math::sqrt(int x) inline {
            //   if (x == 0) { return x; }
            // }

            fun sqrt(x: Int): Int {}
        `),
    );

    it(
        "several floating comments between import and declaration 2",
        intact(`
            import "";

            // some reference

            // other reference
            // with multiline comment

            // bla bla

            // func reference

            // int math::sqrt(int x) inline {
            //   if (x == 0) { return x; }
            // }

            fun sqrt(x: Int): Int {}
        `),
    );

    it(
        "several floating comments between import and declaration with several empty lines",
        test(
            `
                import "";

                // func reference


                // int math::sqrt(int x) inline {
                //   if (x == 0) { return x; }
                // }

                fun sqrt(x: Int): Int {}
            `,
            `
                import "";

                // func reference

                // int math::sqrt(int x) inline {
                //   if (x == 0) { return x; }
                // }

                fun sqrt(x: Int): Int {}
            `,
        ),
    );
>>>>>>> cf41c7c3
});<|MERGE_RESOLUTION|>--- conflicted
+++ resolved
@@ -433,18 +433,6 @@
     );
 
     it(
-<<<<<<< HEAD
-        "trailing comments for last constant without newline",
-        intact(`const FOO: Int = 0; // comment`),
-    );
-
-    it(
-        "trailing comments for last function with newline",
-        intact(`
-            fun bar(); // comment
-        `),
-    );
-=======
         "several floating comments between import and declaration",
         intact(`
             import "";
@@ -509,5 +497,16 @@
             `,
         ),
     );
->>>>>>> cf41c7c3
+
+    it(
+        "trailing comments for last constant without newline",
+        intact(`const FOO: Int = 0; // comment`),
+    );
+
+    it(
+        "trailing comments for last function with newline",
+        intact(`
+            fun bar(); // comment
+        `),
+    );
 });