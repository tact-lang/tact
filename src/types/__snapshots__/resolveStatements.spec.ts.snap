--- conflicted
+++ resolved
@@ -1325,7 +1325,46 @@
 "
 `;
 
-<<<<<<< HEAD
+exports[`resolveStatements should fail statements for var-scope-rec-fun-shadowing-catch 1`] = `
+"<unknown>:6:14: Variable cannot have the same name as its enclosing function: "rec"
+Line 6, col 14:
+  5 |         42/0;
+> 6 |     } catch (rec) {  // <-- shadowing
+                   ^~~
+  7 |         return rec;
+"
+`;
+
+exports[`resolveStatements should fail statements for var-scope-rec-fun-shadowing-foreach 1`] = `
+"<unknown>:5:14: Variable cannot have the same name as its enclosing function: "rec"
+Line 5, col 14:
+  4 |     let m: map<Int, Int> = null;
+> 5 |     foreach (rec, _ in m) {   // shadowing error
+                   ^~~
+  6 |         42/0;
+"
+`;
+
+exports[`resolveStatements should fail statements for var-scope-rec-fun-shadowing-fun-param 1`] = `
+"<unknown>:3:9: Variable cannot have the same name as its enclosing function: "rec"
+Line 3, col 9:
+  2 | 
+> 3 | fun rec(rec: Int): Int { // <-- shadowing
+              ^~~
+  4 |     return rec;
+"
+`;
+
+exports[`resolveStatements should fail statements for var-scope-rec-fun-shadowing-let 1`] = `
+"<unknown>:4:9: Variable cannot have the same name as its enclosing function: "rec"
+Line 4, col 9:
+  3 | fun rec(): Int {
+> 4 |     let rec: Int = 42;  // shadowing error
+              ^~~
+  5 |     return rec;
+"
+`;
+
 exports[`resolveStatements should fail statements for var-scope-receiver-shadows-param 1`] = `
 "<unknown>:8:13: Variable already exists: "foo"
 Line 8, col 13:
@@ -1393,45 +1432,6 @@
 > 7 |         let b: Int = a + 3;
                   ^
   8 |     }
-=======
-exports[`resolveStatements should fail statements for var-scope-rec-fun-shadowing-catch 1`] = `
-"<unknown>:6:14: Variable cannot have the same name as its enclosing function: "rec"
-Line 6, col 14:
-  5 |         42/0;
-> 6 |     } catch (rec) {  // <-- shadowing
-                   ^~~
-  7 |         return rec;
-"
-`;
-
-exports[`resolveStatements should fail statements for var-scope-rec-fun-shadowing-foreach 1`] = `
-"<unknown>:5:14: Variable cannot have the same name as its enclosing function: "rec"
-Line 5, col 14:
-  4 |     let m: map<Int, Int> = null;
-> 5 |     foreach (rec, _ in m) {   // shadowing error
-                   ^~~
-  6 |         42/0;
-"
-`;
-
-exports[`resolveStatements should fail statements for var-scope-rec-fun-shadowing-fun-param 1`] = `
-"<unknown>:3:9: Variable cannot have the same name as its enclosing function: "rec"
-Line 3, col 9:
-  2 | 
-> 3 | fun rec(rec: Int): Int { // <-- shadowing
-              ^~~
-  4 |     return rec;
-"
-`;
-
-exports[`resolveStatements should fail statements for var-scope-rec-fun-shadowing-let 1`] = `
-"<unknown>:4:9: Variable cannot have the same name as its enclosing function: "rec"
-Line 4, col 9:
-  3 | fun rec(): Int {
-> 4 |     let rec: Int = 42;  // shadowing error
-              ^~~
-  5 |     return rec;
->>>>>>> e0fde4a5
 "
 `;
 
