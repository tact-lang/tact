// Jest Snapshot v1, https://goo.gl/fbAQLP

exports[`resolveStatements should fail statements for assign-augmented-const-contract 1`] = `
"<unknown>:8:9: Modifications of constant expressions are not allowed
  7 |     fun bar() {
> 8 |         self.foo += 1 // <-- trying to assign to a constant
              ^~~~~~~~
  9 |     }
"
`;

exports[`resolveStatements should fail statements for assign-augmented-const-global 1`] = `
"<unknown>:6:5: Modifications of constant expressions are not allowed
  5 | fun bar() {
> 6 |     foo += 1 // <-- trying to assign to a constant
          ^~~
  7 | }
"
`;

exports[`resolveStatements should fail statements for assign-augmented-const-struct-contract 1`] = `
"<unknown>:12:9: Modifications of constant expressions are not allowed
  11 |         self.baz.x += 1; // ok
> 12 |         self.foo.y -= 1 // <-- trying to assign to a constant
               ^~~~~~~~~~
  13 |     }
"
`;

exports[`resolveStatements should fail statements for assign-augmented-const-struct-global 1`] = `
"<unknown>:10:5: Modifications of constant expressions are not allowed
   9 |     baz.x += 1; // ok
> 10 |     foo.y -= 1 // <-- trying to assign to a constant
           ^~~~~
  11 | }
"
`;

exports[`resolveStatements should fail statements for assign-const-contract 1`] = `
"<unknown>:8:9: Modifications of constant expressions are not allowed
  7 |     fun bar() {
> 8 |         self.foo = 43 // <-- trying to assign to a constant
              ^~~~~~~~
  9 |     }
"
`;

exports[`resolveStatements should fail statements for assign-const-global 1`] = `
"<unknown>:6:5: Modifications of constant expressions are not allowed
  5 | fun bar() {
> 6 |     foo = 43 // <-- trying to assign to a constant
          ^~~
  7 | }
"
`;

exports[`resolveStatements should fail statements for assign-const-struct-contract 1`] = `
"<unknown>:12:9: Modifications of constant expressions are not allowed
  11 |         self.baz.x = 1; // ok
> 12 |         self.foo.y = 42 // <-- trying to assign to a constant
               ^~~~~~~~~~
  13 |     }
"
`;

exports[`resolveStatements should fail statements for assign-const-struct-global 1`] = `
"<unknown>:10:5: Modifications of constant expressions are not allowed
   9 |     baz.x = 1; // ok
> 10 |     foo.y = 42 // <-- trying to assign to a constant
           ^~~~~
  11 | }
"
`;

exports[`resolveStatements should fail statements for bounced-type-is-smaller 1`] = `
"<unknown>:23:22: Maximum size of the bounced message is 224 bits, but the "c" field of type "A" cannot fit into it due to the size of previous fields or its own size, so it cannot be accessed. Make the type of the fields before this one smaller, or reduce the type of this field so that it fits into 224 bits
  22 |     let y: Bool = src.b;
> 23 |     let z: Int = src.c;
                            ^
  24 |   }
"
`;

exports[`resolveStatements should fail statements for bounced-type-is-smaller-in-bytes 1`] = `
"<unknown>:18:22: Maximum size of the bounced message is 224 bits, but the "a" field of type "A" cannot fit into it because its too big, so it cannot be accessed. Reduce the type of this field so that it fits into 224 bits
  17 |   bounced(src: bounced<A>) {
> 18 |     let x: Int = src.a;
                            ^
  19 |   }
"
`;

exports[`resolveStatements should fail statements for call-non-optional-method-on-optional 1`] = `
"<unknown>:10:13: Cannot call method "isNotNone" on an expression of type "Address?" (optional Address) without unwrapping it with "!!" first
   9 |     receive() {
> 10 |         if (self.addr.isNotNone()) {
                   ^~~~~~~~~~~~~~~~~~~~~
  11 |             throw(10);
"
`;

exports[`resolveStatements should fail statements for codeOf 1`] = `
"<unknown>:7:9: Type mismatch: "Cell" is not assignable to "Int"
  6 |     init() {
> 7 |         let code: Int = codeOf Foo;
              ^~~~~~~~~~~~~~~~~~~~~~~~~~~
  8 |     }
"
`;

exports[`resolveStatements should fail statements for contract-getter-with-method-id-1 1`] = `
"<unknown>:5:9: Invalid type "String" for binary operator "+"
  4 | contract Test {
> 5 |     get(crc32("crc32") + "42") fun test(): Int {
              ^~~~~~~~~~~~~~~~~~~~~
  6 |         return 0
"
`;

exports[`resolveStatements should fail statements for contract-getter-with-method-id-2 1`] = `
"<unknown>:5:9: Getter's method id expression must be of type "Int" but it has type "Bool"
  4 | contract Test {
> 5 |     get(true) fun test(): Int {
              ^~~~
  6 |         return 0
"
`;

exports[`resolveStatements should fail statements for contract-initof-wrong-arg 1`] = `
"<unknown>:26:25: Cannot pass an expression of type "String" to the parameter "owner" of type "Int"
  25 |     get fun newInit(): StateInit {
> 26 |         return initOf A("hello");
                               ^~~~~~~
  27 |     }
"
`;

exports[`resolveStatements should fail statements for expr-bitwise-not-bool 1`] = `
"<unknown>:5:12: Invalid type "Bool" for unary operator "~"
  4 | fun test(a: Bool): Int {
> 5 |     return ~a;
                 ^~
  6 | }
"
`;

exports[`resolveStatements should fail statements for expr-conditional-branch-mismatch 1`] = `
"<unknown>:5:43: Non-matching types "Bool" and "Int" for ternary branches
  4 | fun sample(): Int {
> 5 |     return (true ? true : false) ? true : 3;
                                                ^
  6 | }
"
`;

exports[`resolveStatements should fail statements for expr-conditional-branch-mismatch-nested1 1`] = `
"<unknown>:5:24: Non-matching types "Int" and "Bool" for ternary branches
  4 | fun sample(): Int {
> 5 |     return (true ? 1 : false) ? 2 : 3;
                             ^~~~~
  6 | }
"
`;

exports[`resolveStatements should fail statements for expr-conditional-branch-mismatch-nested2 1`] = `
"<unknown>:5:39: Non-matching types "Bool" and "Int" for ternary branches
  4 | fun sample(): Int {
> 5 |     return true ? 1 : (false ? true : 2);
                                            ^
  6 | }
"
`;

exports[`resolveStatements should fail statements for expr-conditional-non-optional-result-expected1 1`] = `
"<unknown>:6:5: Type mismatch: "Int?" is not assignable to "Int"
  5 |     let cond: Bool = true;
> 6 |     return cond ? 42 : x;
          ^~~~~~~~~~~~~~~~~~~~~
  7 | }
"
`;

exports[`resolveStatements should fail statements for expr-conditional-non-optional-result-expected2 1`] = `
"<unknown>:6:5: Type mismatch: "Int?" is not assignable to "Int"
  5 |     let cond: Bool = true;
> 6 |     return cond ? x : 42;
          ^~~~~~~~~~~~~~~~~~~~~
  7 | }
"
`;

exports[`resolveStatements should fail statements for expr-conditional-non-optional-result-expected3 1`] = `
"<unknown>:6:5: Type mismatch: "Int?" is not assignable to "Int"
  5 |     let cond: Bool = true;
> 6 |     let baz: Int = cond ? 42 : null;
          ^~~~~~~~~~~~~~~~~~~~~~~~~~~~~~~~
  7 |     return baz!!;
"
`;

exports[`resolveStatements should fail statements for expr-conditional-result-mismatch 1`] = `
"<unknown>:5:5: Type mismatch: "Bool" is not assignable to "Int"
  4 | fun sample(): Int {
> 5 |     return (true ? true : false) ? true : false;
          ^~~~~~~~~~~~~~~~~~~~~~~~~~~~~~~~~~~~~~~~~~~~
  6 | }
"
`;

exports[`resolveStatements should fail statements for expr-conditional-void-branches copy 1`] = `
"<unknown>:6:19: Expressions of "<void>" type cannot be used for conditional expression
  5 | fun bar(): Int {
> 6 |     let voidVar = true ? foo() : foo();
                        ^~~~~~~~~~~~~~~~~~~~
  7 |     return 42;
"
`;

exports[`resolveStatements should fail statements for expr-eq-bounced 1`] = `
"<unknown>:6:10: Expressions of "bounced<S>" type cannot be used for (non)equality operator "=="
 See https://docs.tact-lang.org/book/operators#binary-equality
  5 | fun foo(b: bounced<S>): Bool {
> 6 |   return b == b;
               ^~~~~~
  7 | }
"
`;

exports[`resolveStatements should fail statements for expr-eq-builder 1`] = `
"<unknown>:7:16: Expressions of "Builder" type cannot be used for (non)equality operator "=="
 See https://docs.tact-lang.org/book/operators#binary-equality
  6 |     get fun foo(s: Builder): Bool {
> 7 |         return s == s;
                     ^~~~~~
  8 |     }
"
`;

exports[`resolveStatements should fail statements for expr-eq-contract 1`] = `
"<unknown>:10:16: Expressions of "Test" type cannot be used for (non)equality operator "=="
 See https://docs.tact-lang.org/book/operators#binary-equality
   9 |     get fun foo(): Bool {
> 10 |         return self == self;
                      ^~~~~~~~~~~~
  11 |     }
"
`;

exports[`resolveStatements should fail statements for expr-eq-int-bool 1`] = `
"<unknown>:5:12: Incompatible types "Int" and "Bool" for binary operator "=="
  4 | fun foo(x: Int): Bool {
> 5 |     return x == true;
                 ^~~~~~~~~
  6 | }
"
`;

exports[`resolveStatements should fail statements for expr-eq-map-map 1`] = `
"<unknown>:6:12: Incompatible types "map<Int, Address>" and "map<Address, Int>" for binary operator "=="
  5 | fun foo(m1: map<Int, Address>, m2: map<Address, Int>): Bool {
> 6 |     return m1 == m2;
                 ^~~~~~~~
  7 | }
"
`;

exports[`resolveStatements should fail statements for expr-eq-null-1 1`] = `
"<unknown>:18:13: Expressions of "S" type cannot be used for (non)equality operator "!="
 See https://docs.tact-lang.org/book/operators#binary-equality
  17 |     get fun test(): Int {
> 18 |         if (self.s != null) {
                   ^~~~~~~~~~~~~~
  19 |             return self.s.a;
"
`;

exports[`resolveStatements should fail statements for expr-eq-null-2 1`] = `
"<unknown>:18:13: Expressions of "S" type cannot be used for (non)equality operator "!="
See https://docs.tact-lang.org/book/operators#binary-equality
  17 |     get fun test(): Int {
> 18 |         if (null != self.s) {
                   ^~~~~~~~~~~~~~
  19 |             return self.s.a;
"
`;

exports[`resolveStatements should fail statements for expr-eq-null-3 1`] = `
"<unknown>:5:9: Incompatible types "<null>" and "Int" for binary operator "=="
  4 |     let x: Int = 42;
> 5 |     if (null == x) { return }
              ^~~~~~~~~
  6 | }
"
`;

exports[`resolveStatements should fail statements for expr-eq-null-bounced 1`] = `
"<unknown>:7:10: Expressions of "bounced<S>" type cannot be used for (non)equality operator "=="
 See https://docs.tact-lang.org/book/operators#binary-equality
  6 | fun foo(b: bounced<S>): Bool {
> 7 |   return b == null;
               ^~~~~~~~~
  8 | }
"
`;

exports[`resolveStatements should fail statements for expr-eq-optional-builder 1`] = `
"<unknown>:7:16: Expressions of "Builder?" type cannot be used for (non)equality operator "=="
 See https://docs.tact-lang.org/book/operators#binary-equality
  6 |     get fun foo(s: Builder?): Bool {
> 7 |         return s == s;
                     ^~~~~~
  8 |     }
"
`;

exports[`resolveStatements should fail statements for expr-eq-optional-stringbuilder 1`] = `
"<unknown>:7:16: Expressions of "StringBuilder?" type cannot be used for (non)equality operator "=="
 See https://docs.tact-lang.org/book/operators#binary-equality
  6 |     get fun foo(s: StringBuilder?): Bool {
> 7 |         return s == s;
                     ^~~~~~
  8 |     }
"
`;

exports[`resolveStatements should fail statements for expr-eq-optional-struct 1`] = `
"<unknown>:10:16: Expressions of "S?" type cannot be used for (non)equality operator "=="
 See https://docs.tact-lang.org/book/operators#binary-equality
   9 |         let s: S? = S {x: 42, y: 0};
> 10 |         return s == s;
                      ^~~~~~
  11 |     }
"
`;

exports[`resolveStatements should fail statements for expr-eq-optional-struct-null 1`] = `
"<unknown>:7:16: Expressions of "S" type cannot be used for (non)equality operator "=="
 See https://docs.tact-lang.org/book/operators#binary-equality
  6 |     if (s != null) {
> 7 |         return s!! == null
                     ^~~~~~~~~~~
  8 |     }
"
`;

exports[`resolveStatements should fail statements for expr-eq-stringbuilder 1`] = `
"<unknown>:7:16: Expressions of "StringBuilder" type cannot be used for (non)equality operator "=="
 See https://docs.tact-lang.org/book/operators#binary-equality
  6 |     get fun foo(s: StringBuilder): Bool {
> 7 |         return s == s;
                     ^~~~~~
  8 |     }
"
`;

exports[`resolveStatements should fail statements for expr-eq-struct 1`] = `
"<unknown>:10:16: Expressions of "S" type cannot be used for (non)equality operator "=="
 See https://docs.tact-lang.org/book/operators#binary-equality
   9 |         let s: S = S {x: 42, y: 0};
> 10 |         return s == s;
                      ^~~~~~
  11 |     }
"
`;

exports[`resolveStatements should fail statements for expr-eq-void-null 1`] = `
"<unknown>:6:12: Expressions of "<void>" type cannot be used for (non)equality operator "=="
 See https://docs.tact-lang.org/book/operators#binary-equality
  5 | fun baz(): Bool {
> 6 |     return foo() == null
                 ^~~~~~~~~~~~~
  7 | }
"
`;

exports[`resolveStatements should fail statements for expr-eq-void1 1`] = `
"<unknown>:7:12: Expressions of "<void>" type cannot be used for (non)equality operator "=="
 See https://docs.tact-lang.org/book/operators#binary-equality
  6 | fun baz(): Bool {
> 7 |     return foo() == bar()
                 ^~~~~~~~~~~~~~
  8 | }
"
`;

exports[`resolveStatements should fail statements for expr-eq-void2 1`] = `
"<unknown>:7:12: Expressions of "<void>" type cannot be used for (non)equality operator "!="
 See https://docs.tact-lang.org/book/operators#binary-equality
  6 | fun baz(): Bool {
> 7 |     return foo() != bar()
                 ^~~~~~~~~~~~~~
  8 | }
"
`;

exports[`resolveStatements should fail statements for expr-field-does-not-exist 1`] = `
"<unknown>:14:7: Type "Slice" does not have a field named "bits"
  13 |     let s: Slice = "123".asSlice();
> 14 |     s.bits;
             ^~~~
  15 | }
"
`;

exports[`resolveStatements should fail statements for expr-field-does-not-exist-but-method-does 1`] = `
"<unknown>:17:5: Type "Slice" does not have a field named "bits", did you mean "bits()" instead?
  16 |     let s: Slice = "123".asSlice();
> 17 |     s.bits;
           ^~~~~~
  18 | }
"
`;

exports[`resolveStatements should fail statements for expr-internal-fun-call-bool-param.tact 1`] = `
"<unknown>:20:27: Cannot pass an expression of type "Bool" to the parameter "b" of type "Int"
  19 |     fun f2(a: Int): Int {
> 20 |         return self.f1(a, true);
                                 ^~~~
  21 |     }
"
`;

exports[`resolveStatements should fail statements for expr-map-del-method-is-non-void 1`] = `
"<unknown>:6:5: Type mismatch: "Bool" is not assignable to "<void>"
  5 |     m.set(1, 2);
> 6 |     return m.del(1);
          ^~~~~~~~~~~~~~~~
  7 | }
"
`;

exports[`resolveStatements should fail statements for expr-map-exists-method-not-bool 1`] = `
"<unknown>:7:5: Type mismatch: "Bool" is not assignable to "Int"
  6 |     m.set(1, 2);
> 7 |     return m.exists(1);
          ^~~~~~~~~~~~~~~~~~~
  8 | }
"
`;

exports[`resolveStatements should fail statements for expr-map-exists-method-on-not-map 1`] = `
"<unknown>:5:12: Type "Int" does not have a function named "exists"
  4 | fun test(): Bool {
> 5 |     return 42.exists(1);
                 ^~~~~~~~~~~~
  6 | }
"
`;

exports[`resolveStatements should fail statements for expr-method-call-null-ambiguous 1`] = `
"<unknown>:19:16: Ambiguous method call "foo"
  18 |     get fun test(): Bool {
> 19 |         return null.foo();
                      ^~~~~~~~~~
  20 |     }
"
`;

exports[`resolveStatements should fail statements for expr-method-call-null-not-existing 1`] = `
"<unknown>:14:16: Invalid type "<null>" for function call
  13 |     get fun test(): Bool {
> 14 |         return null.bar();
                      ^~~~~~~~~~
  15 |     }
"
`;

exports[`resolveStatements should fail statements for expr-method-does-not-exist-but-field-does 1`] = `
"<unknown>:13:5: Type "S" does not have a function named "x()", did you mean field "x" instead?
  12 |     let s: S = S{ x: 1 };
> 13 |     s.x();
           ^~~~~
  14 | }
"
`;

exports[`resolveStatements should fail statements for expr-module-fun-call-bool-param 1`] = `
"<unknown>:13:18: Cannot pass an expression of type "Bool" to the parameter "b" of type "Int"
  12 | fun f2(a: Int): Int {
> 13 |     return f1(a, true);
                        ^~~~
  14 | }
"
`;

exports[`resolveStatements should fail statements for expr-shift-left-bits-out-of-bounds-1 1`] = `
"<unknown>:6:22: the number of bits shifted ('39279986343') must be within [0..256] range
  5 |     get fun shift(x: Int): Int {
> 6 |         return x << (34605176784551 & 0xFFFFFFFFF);
                           ^~~~~~~~~~~~~~~~~~~~~~~~~~~~
  7 |     }
"
`;

exports[`resolveStatements should fail statements for expr-shift-left-bits-out-of-bounds-2 1`] = `
"<unknown>:6:22: the number of bits shifted ('-1') must be within [0..256] range
  5 |     get fun shift(x: Int): Int {
> 6 |         return x << (42 - 43);
                           ^~~~~~~
  7 |     }
"
`;

exports[`resolveStatements should fail statements for expr-shift-left-bits-out-of-bounds-3 1`] = `
"<unknown>:8:21: the number of bits shifted ('1000') must be within [0..256] range
  7 |     get fun shift(x: Int): Int {
> 8 |         return x << SHIFT_VAL;
                          ^~~~~~~~~
  9 |     }
"
`;

exports[`resolveStatements should fail statements for expr-shift-left-bits-out-of-bounds-4 1`] = `
"<unknown>:14:21: the number of bits shifted ('500') must be within [0..256] range
  13 |     get fun shift(x: Int): Int {
> 14 |         return x << foo();
                           ^~~~~
  15 |     }
"
`;

exports[`resolveStatements should fail statements for expr-shift-right-bits-out-of-bounds-1 1`] = `
"<unknown>:6:22: the number of bits shifted ('39279986343') must be within [0..256] range
  5 |     get fun shift(x: Int): Int {
> 6 |         return x >> (34605176784551 & 0xFFFFFFFFF);
                           ^~~~~~~~~~~~~~~~~~~~~~~~~~~~
  7 |     }
"
`;

exports[`resolveStatements should fail statements for expr-shift-right-bits-out-of-bounds-2 1`] = `
"<unknown>:6:22: the number of bits shifted ('-1') must be within [0..256] range
  5 |     get fun shift(x: Int): Int {
> 6 |         return x >> (42 - 43);
                           ^~~~~~~
  7 |     }
"
`;

exports[`resolveStatements should fail statements for expr-shift-right-bits-out-of-bounds-3 1`] = `
"<unknown>:8:21: the number of bits shifted ('1000') must be within [0..256] range
  7 |     get fun shift(x: Int): Int {
> 8 |         return x >> SHIFT_VAL;
                          ^~~~~~~~~
  9 |     }
"
`;

exports[`resolveStatements should fail statements for expr-shift-right-bits-out-of-bounds-4 1`] = `
"<unknown>:14:21: the number of bits shifted ('500') must be within [0..256] range
  13 |     get fun shift(x: Int): Int {
> 14 |         return x >> foo();
                           ^~~~~
  15 |     }
"
`;

exports[`resolveStatements should fail statements for expr-struct-duplicate-field 1`] = `
"<unknown>:17:9: Duplicate fields "a"
  16 |         a: 1,
> 17 |         a: 2,
               ^~~~
  18 |         b: 3
"
`;

exports[`resolveStatements should fail statements for expr-struct-impossible-field-punning 1`] = `
"<unknown>:14:26: Unknown fields "b" in type "A"
  13 | fun function() {
> 14 |     let D: A = A { x: a, b };
                                ^
  15 | }
"
`;

exports[`resolveStatements should fail statements for expr-struct-missing-field 1`] = `
"<unknown>:16:25: Missing field "c" in type "SomeStruct"
  15 | fun main() {
> 16 |     let a: SomeStruct = SomeStruct{
                               ^~~~~~~~~~~
  17 |         a: 1,
"
`;

exports[`resolveStatements should fail statements for expr-struct-wrong-field-type 1`] = `
"<unknown>:17:9: Invalid type "Bool" for field "b" with type "Int" in type "SomeStruct"
  16 |         a: 1,
> 17 |         b: false // Invalid type
               ^~~~~~~~
  18 |     };
"
`;

exports[`resolveStatements should fail statements for expr-var-int-bool 1`] = `
"<unknown>:9:5: Type mismatch: "Int" is not assignable to "Bool"
   8 | fun isZero(x: Int): Bool {
>  9 |     return x;
           ^~~~~~~~~
  10 | }
"
`;

exports[`resolveStatements should fail statements for expr-wrong-arity-internal-fun 1`] = `
"<unknown>:20:16: Function "f1" expects 2 arguments, got 1
  19 |     fun f2(a: Int): Int {
> 20 |         return self.f1(a);
                      ^~~~~~~~~~
  21 |     }
"
`;

exports[`resolveStatements should fail statements for expr-wrong-arity-module-fun 1`] = `
"<unknown>:13:12: Function "f1" expects 2 arguments, got 1
  12 | fun f2(a: Int): Int {
> 13 |     return f1(a);
                  ^~~~~
  14 | }
"
`;

exports[`resolveStatements should fail statements for getter-collision 1`] = `
"<unknown>:8:13: Method ID collision: getter 'pko' has the same method ID 103057 as getter 'getter1'
Pick a different getter name or explicit method ID to avoid collisions
  7 | 
> 8 |     get fun pko() {
                  ^~~
  9 |         return;
"
`;

exports[`resolveStatements should fail statements for getter-collision-trait 1`] = `
"<unknown>:8:13: Method ID collision: getter 'pko' has the same method ID 103057 as getter 'getter1'
Pick a different getter name or explicit method ID to avoid collisions
  7 | 
> 8 |     get fun pko() {
                  ^~~
  9 |         return;
"
`;

exports[`resolveStatements should fail statements for getter-collision-with-reserved_opt1 1`] = `
"<unknown>:10:9: method ids cannot overlap with Tact reserved method ids: 113617, 115390, 121275
   9 | 
> 10 |     get(115390) fun _lazy_deployment_completed(): String{
               ^~~~~~
  11 |         return "not ok";
"
`;

exports[`resolveStatements should fail statements for getter-collision-with-reserved_opt2 1`] = `
"<unknown>:10:9: method ids cannot overlap with Tact reserved method ids: 113617, 115390, 121275
   9 | 
> 10 |     get(121275) fun _get_abi_ipfs(): Int{
               ^~~~~~
  11 |         return 123;
"
`;

exports[`resolveStatements should fail statements for getter-collision-with-reserved_opt3 1`] = `
"<unknown>:10:9: method ids cannot overlap with Tact reserved method ids: 113617, 115390, 121275
   9 | 
> 10 |     get(113617) fun _supported_interfaces(): String{
               ^~~~~~
  11 |         return "ok";
"
`;

exports[`resolveStatements should fail statements for getter-collision-with-reserved1 1`] = `
"<unknown>:10:5: method ids cannot overlap with Tact reserved method ids: 113617, 115390, 121275
   9 | 
> 10 |     get fun lazy_deployment_completed(): String{
           ^~~~~~~~~~~~~~~~~~~~~~~~~~~~~~~~~~~~~~~~~~~~
  11 |         return "not ok";
"
`;

exports[`resolveStatements should fail statements for getter-collision-with-reserved2 1`] = `
"<unknown>:10:5: method ids cannot overlap with Tact reserved method ids: 113617, 115390, 121275
   9 | 
> 10 |     get fun get_abi_ipfs(): Int{
           ^~~~~~~~~~~~~~~~~~~~~~~~~~~~
  11 |         return 123;
"
`;

exports[`resolveStatements should fail statements for getter-collision-with-reserved3 1`] = `
"<unknown>:10:5: method ids cannot overlap with Tact reserved method ids: 113617, 115390, 121275
   9 | 
> 10 |     get fun supported_interfaces(): String{
           ^~~~~~~~~~~~~~~~~~~~~~~~~~~~~~~~~~~~~~~
  11 |         return "ok";
"
`;

exports[`resolveStatements should fail statements for getter-collision-with-trait 1`] = `
"<unknown>:4:13: Method ID collision: getter 'pko' has the same method ID 103057 as getter 'getter1'
Pick a different getter name or explicit method ID to avoid collisions
  3 | trait T {
> 4 |     get fun pko() {
                  ^~~
  5 |         return;
"
`;

exports[`resolveStatements should fail statements for init-vars-analysis-if 1`] = `
"<unknown>:10:5: Field "value" is not set
   9 |     value: Int;
> 10 |     init(arg: Bool) {
           ^~~~~~~~~~~~~~~~~
  11 |         if (arg) {
"
`;

exports[`resolveStatements should fail statements for init-vars-analysis-implicit-init 1`] = `
"<unknown>:4:1: Field "test_field" is not set
  3 | 
> 4 | contract MyContract {
      ^~~~~~~~~~~~~~~~~~~~~
  5 |     counter: Int = 0;
"
`;

exports[`resolveStatements should fail statements for init-vars-analysis-missing-storage-var 1`] = `
"<unknown>:10:5: Field "value" is not set
   9 |     value: Int;
> 10 |     init() {
           ^~~~~~~~
  11 | 
"
`;

exports[`resolveStatements should fail statements for init-vars-analysis-used-uninit-storage-augmented-assign1 1`] = `
"<unknown>:8:27: Field "value" is not initialized
  7 |     init() {
> 8 |         self.value = self.value + 1;
                                ^~~~~
  9 |     }
"
`;

exports[`resolveStatements should fail statements for init-vars-analysis-used-uninit-storage-augmented-assign2 1`] = `
"<unknown>:7:5: Field "value" is not set
  6 |     value: Int;
> 7 |     init() {
          ^~~~~~~~
  8 |         self.value += 1;
"
`;

exports[`resolveStatements should fail statements for init-vars-analysis-used-uninit-storage-override-fun-call 1`] = `
"<unknown>:15:9: Cannot access self before init
  14 |     init(arg: Bool) {
> 15 |         self.execute();
               ^~~~~~~~~~~~~~
  16 |         self.value = 1;
"
`;

exports[`resolveStatements should fail statements for init-vars-analysis-used-uninit-storage-struct1 1`] = `
"<unknown>:17:27: Field "value2" is not initialized
  16 |     init(arg: Bool) {
> 17 |         self.value = self.value2.a + 1;
                                 ^~~~~~
  18 |         self.value2 = A{ a: 1, b: 2 };
"
`;

exports[`resolveStatements should fail statements for init-vars-analysis-used-uninit-storage-struct2 1`] = `
"<unknown>:17:40: Field "value" is not initialized
  16 |     init(arg: Bool) {
> 17 |         self.value2 = A{ a: 1, b: self.value };
                                              ^~~~~
  18 |         self.value = self.value2.a + 1;
"
`;

exports[`resolveStatements should fail statements for init-vars-analysis-used-uninit-storage-var 1`] = `
"<unknown>:12:27: Field "value2" is not initialized
  11 |     init(arg: Bool) {
> 12 |         self.value = self.value2 + 1;
                                 ^~~~~~
  13 |         self.value2 = 10;
"
`;

exports[`resolveStatements should fail statements for init-vars-analysis-used-uninit-storage-var-fun-call 1`] = `
"<unknown>:16:9: Cannot access self before init
  15 |     init(arg: Bool) {
> 16 |         self.update();
               ^~~~~~~~~~~~~
  17 |         self.value = 1;
"
`;

exports[`resolveStatements should fail statements for init-vars-analysis-with-if-else 1`] = `
"<unknown>:10:5: Field "value" is not set
   9 |     value: Int;
> 10 |     init(arg: Bool) {
           ^~~~~~~~~~~~~~~~~
  11 |         if (arg) {
"
`;

exports[`resolveStatements should fail statements for init-vars-analysis-with-if-elseif 1`] = `
"<unknown>:10:5: Field "value" is not set
   9 |     value: Int;
> 10 |     init(arg: Bool) {
           ^~~~~~~~~~~~~~~~~
  11 |         if (arg) {
"
`;

exports[`resolveStatements should fail statements for int-as-value 1`] = `
"<unknown>:6:17: Cannot use type "Int" as value
  5 |     fun bar() {
> 6 |         let a = Int;
                      ^~~
  7 |     }
"
`;

exports[`resolveStatements should fail statements for map-deepEquals-type-mismatch 1`] = `
"<unknown>:12:16: Type mismatch: cannot pass argument of type "map<Address, Int>" to parameter of type "map<Int, Int>"
  11 |         let m2: map<Address, Int> = emptyMap();
> 12 |         return m1.deepEquals(m2);
                      ^~~~~~~~~~~~~~~~~
  13 |     }
"
`;

exports[`resolveStatements should fail statements for map-deepEquals-type-mismatch-2 1`] = `
"<unknown>:12:16: Type mismatch: cannot pass argument of type "map<Address, Address>" to parameter of type "map<Address, Int>"
  11 |         let m2: map<Address, Address> = emptyMap();
> 12 |         return m1.deepEquals(m2);
                      ^~~~~~~~~~~~~~~~~
  13 |     }
"
`;

exports[`resolveStatements should fail statements for map-deepEquals-type-mismatch-3 1`] = `
"<unknown>:12:16: Type mismatch: cannot pass argument of type "map<Int, Address>" to parameter of type "map<Int, Bool>"
  11 |         let m2: map<Int, Address> = emptyMap();
> 12 |         return m1.deepEquals(m2);
                      ^~~~~~~~~~~~~~~~~
  13 |     }
"
`;

exports[`resolveStatements should fail statements for map-deepEquals-type-mismatch-4 1`] = `
"<unknown>:12:16: Type mismatch: cannot pass argument of type "map<Int as uint16, Bool>" to parameter of type "map<Int as uint8, Bool>"
  11 |         let m2: map<Int as uint16, Bool> = emptyMap();
> 12 |         return m1.deepEquals(m2);
                      ^~~~~~~~~~~~~~~~~
  13 |     }
"
`;

exports[`resolveStatements should fail statements for map-deepEquals-type-mismatch-5 1`] = `
"<unknown>:12:16: Type mismatch: cannot pass argument of type "map<Int, Int>" to parameter of type "map<Int, Int as uint16>"
  11 |         let m2: map<Int, Int> = emptyMap();
> 12 |         return m1.deepEquals(m2);
                      ^~~~~~~~~~~~~~~~~
  13 |     }
"
`;

exports[`resolveStatements should fail statements for map-literal-invalid-storage 1`] = `
"<unknown>:6:42: "int640" is invalid as-annotation for map value type "Int"
  5 |     get fun test3(): Int {
> 6 |         let x = map<Int as int32, Int as int640> {};
                                               ^~~~~~
  7 |         return 0;
"
`;

exports[`resolveStatements should fail statements for map-literal-invalid-type 1`] = `
"<unknown>:7:21: Invalid map type. Check https://docs.tact-lang.org/book/maps#allowed-types
  6 |     get fun test3(): Int {
> 7 |         let x = map<Cell, Cell> {};
                          ^~~~
  8 |         return 0;
"
`;

exports[`resolveStatements should fail statements for map-literal-mismatch-return 1`] = `
"<unknown>:8:9: Type mismatch: "map<Address, Cell>" is not assignable to "map<Int as int32, Int as int32>"
  7 |     get fun test1(): map<Int as int32, Int as int32> {
> 8 |         return map<Address, Cell> {};
              ^~~~~~~~~~~~~~~~~~~~~~~~~~~~~
  9 |     }
"
`;

exports[`resolveStatements should fail statements for map-literal-mismatch-storage 1`] = `
"<unknown>:6:9: Type mismatch: "map<Int as int32, Int as int64>" is not assignable to "map<Int as int64, Int as int32>"
  5 |     get fun test3(): map<Int as int64, Int as int32> {
> 6 |         return map<Int as int32, Int as int64> {};
              ^~~~~~~~~~~~~~~~~~~~~~~~~~~~~~~~~~~~~~~~~~
  7 |     }
"
`;

exports[`resolveStatements should fail statements for map-literal-mismatch-var 1`] = `
"<unknown>:8:9: Type mismatch: "map<Int as int32, Int as int32>" is not assignable to "map<Address, Cell>"
  7 |     get fun test2(): Int {
> 8 |         let x: map<Address, Cell> =
              ^~~~~~~~~~~~~~~~~~~~~~~~~~~
  9 |             map<Int as int32, Int as int32> {};
"
`;

exports[`resolveStatements should fail statements for method-fromcell-call-non-static-context 1`] = `
"<unknown>:8:19: Cannot call static method "fromCell" on an instance.
  7 |     init(cell: Cell) {
> 8 |         let res = SomeMessage {}.fromCell(cell);
                        ^~~~~~~~~~~~~~~~~~~~~~~~~~~~~
  9 |     }
"
`;

exports[`resolveStatements should fail statements for method-fromslice-call-non-static-context 1`] = `
"<unknown>:8:19: Cannot call static method "fromSlice" on an instance.
  7 |     init(slice: Slice) {
> 8 |         let res = SomeMessage {}.fromSlice(slice);
                        ^~~~~~~~~~~~~~~~~~~~~~~~~~~~~~~
  9 |     }
"
`;

exports[`resolveStatements should fail statements for method-opcode-call-non-static-context 1`] = `
"<unknown>:7:19: Cannot call static method "opcode" on an instance.
  6 |     receive() {
> 7 |         let res = SomeMessage {}.opcode();
                        ^~~~~~~~~~~~~~~~~~~~~~~
  8 |     }
"
`;

exports[`resolveStatements should fail statements for method-tocell-call-non-instance-context 1`] = `
"<unknown>:7:19: Cannot call instance method "toCell" as a static one.
  6 |     receive() {
> 7 |         let res = SomeMessage.toCell();
                        ^~~~~~~~~~~~~~~~~~~~
  8 |     }
"
`;

exports[`resolveStatements should fail statements for method-toslice-call-non-instance-context 1`] = `
"<unknown>:7:19: Cannot call instance method "toSlice" as a static one.
  6 |     receive() {
> 7 |         let res = SomeMessage.toSlice();
                        ^~~~~~~~~~~~~~~~~~~~~
  8 |     }
"
`;

exports[`resolveStatements should fail statements for return-analysis-catch-if 1`] = `
"<unknown>:4:1: Function does not always return a result. Adding 'return' statement(s) should fix the issue.
  3 | 
> 4 | fun notAlwaysReachableReturn(b: Bool): Int {
      ^~~~~~~~~~~~~~~~~~~~~~~~~~~~~~~~~~~~~~~~~~~~
  5 |     try {
"
`;

exports[`resolveStatements should fail statements for return-analysis-do-if 1`] = `
"<unknown>:4:1: Function does not always return a result. Adding 'return' statement(s) should fix the issue.
  3 | 
> 4 | fun notAlwaysReachableReturn(b: Bool): Int {
      ^~~~~~~~~~~~~~~~~~~~~~~~~~~~~~~~~~~~~~~~~~~~
  5 |     do {
"
`;

exports[`resolveStatements should fail statements for return-analysis-if 1`] = `
"<unknown>:6:5: Function does not always return a result. Adding 'return' statement(s) should fix the issue.
  5 | contract Foo {
> 6 |     get fun notAlwaysReachableReturn(b: Bool): Int {
          ^~~~~~~~~~~~~~~~~~~~~~~~~~~~~~~~~~~~~~~~~~~~~~~~
  7 |         if b {
"
`;

exports[`resolveStatements should fail statements for return-analysis-if-inside-block-statement 1`] = `
"<unknown>:6:5: Function does not always return a result. Adding 'return' statement(s) should fix the issue.
  5 | contract Foo {
> 6 |     get fun notAlwaysReachableReturn(b: Bool): Int {
          ^~~~~~~~~~~~~~~~~~~~~~~~~~~~~~~~~~~~~~~~~~~~~~~~
  7 |         {
"
`;

exports[`resolveStatements should fail statements for return-analysis-if-with-block-statement 1`] = `
"<unknown>:6:5: Function does not always return a result. Adding 'return' statement(s) should fix the issue.
  5 | contract Foo {
> 6 |     get fun notAlwaysReachableReturn(b: Bool): Int {
          ^~~~~~~~~~~~~~~~~~~~~~~~~~~~~~~~~~~~~~~~~~~~~~~~
  7 |         if b {
"
`;

exports[`resolveStatements should fail statements for return-analysis-non-void1 1`] = `
"<unknown>:6:5: Function does not always return a result. Adding 'return' statement(s) should fix the issue.
  5 | contract Foo {
> 6 |     get fun noReturn(): Int {
          ^~~~~~~~~~~~~~~~~~~~~~~~~
  7 |         // ERROR: no return statement
"
`;

exports[`resolveStatements should fail statements for return-analysis-non-void2 1`] = `
"<unknown>:6:5: Function does not always return a result. Adding 'return' statement(s) should fix the issue.
  5 | contract Foo {
> 6 |     get fun noReturn(): Int {
          ^~~~~~~~~~~~~~~~~~~~~~~~~
  7 |         let x: Int = 42;
"
`;

exports[`resolveStatements should fail statements for return-analysis-repeat 1`] = `
"<unknown>:4:1: Function does not always return a result. Adding 'return' statement(s) should fix the issue.
  3 | 
> 4 | fun notAlwaysReachableReturn(n: Int): Int {
      ^~~~~~~~~~~~~~~~~~~~~~~~~~~~~~~~~~~~~~~~~~~
  5 |     repeat (n) {
"
`;

exports[`resolveStatements should fail statements for return-analysis-separate-ifs 1`] = `
"<unknown>:4:1: Function does not always return a result. Adding 'return' statement(s) should fix the issue.
  3 | 
> 4 | fun notAlwaysReachableReturn(b: Bool): Int {
      ^~~~~~~~~~~~~~~~~~~~~~~~~~~~~~~~~~~~~~~~~~~~
  5 |     if (b) {
"
`;

exports[`resolveStatements should fail statements for return-analysis-throw-wrapped 1`] = `
"<unknown>:15:1: Function does not always return a result. Adding 'return' statement(s) should fix the issue.
  14 | 
> 15 | fun notAlwaysReachableReturn(b: Bool): Int {
       ^~~~~~~~~~~~~~~~~~~~~~~~~~~~~~~~~~~~~~~~~~~~
  16 |     throwWrapped(42);
"
`;

exports[`resolveStatements should fail statements for return-analysis-try1 1`] = `
"<unknown>:4:1: Function does not always return a result. Adding 'return' statement(s) should fix the issue.
  3 | 
> 4 | fun notAlwaysReachableReturn(b: Bool): Int {
      ^~~~~~~~~~~~~~~~~~~~~~~~~~~~~~~~~~~~~~~~~~~~
  5 |     try {
"
`;

exports[`resolveStatements should fail statements for return-analysis-try2 1`] = `
"<unknown>:7:1: Function does not always return a result. Adding 'return' statement(s) should fix the issue.
  6 | 
> 7 | fun notAlwaysReachableReturn(b: Bool): Int {
      ^~~~~~~~~~~~~~~~~~~~~~~~~~~~~~~~~~~~~~~~~~~~
  8 |     try {
"
`;

exports[`resolveStatements should fail statements for return-analysis-while 1`] = `
"<unknown>:4:1: Function does not always return a result. Adding 'return' statement(s) should fix the issue.
  3 | 
> 4 | fun notAlwaysReachableReturn(b: Bool): Int {
      ^~~~~~~~~~~~~~~~~~~~~~~~~~~~~~~~~~~~~~~~~~~~
  5 |     while (b) {
"
`;

exports[`resolveStatements should fail statements for stmt-assgn-int-string 1`] = `
"<unknown>:9:5: Type mismatch: "String" is not assignable to "Int"
   8 | fun isZero(x: Int): Bool {
>  9 |     x = "hello world";
           ^~~~~~~~~~~~~~~~~~
  10 |     return true;
"
`;

exports[`resolveStatements should fail statements for stmt-augmented-assgn-bool 1`] = `
"<unknown>:5:5: Type error: Augmented assignment %= is only allowed for Int type
  4 |     let a: Bool = false;
> 5 |     a %= true;
          ^
  6 |     return a;
"
`;

exports[`resolveStatements should fail statements for stmt-augmented-assgn-bool-int 1`] = `
"<unknown>:9:5: Type error: Augmented assignment += is only allowed for Int type
   8 | fun test(x: Bool): Bool {
>  9 |     x += 1;
           ^
  10 |     return x;
"
`;

exports[`resolveStatements should fail statements for stmt-augmented-assgn-int 1`] = `
"<unknown>:5:5: Type error: Augmented assignment &&= is only allowed for Bool type
  4 |     let a: Int = 1;
> 5 |     a &&= 1;
          ^
  6 |     return a;
"
`;

exports[`resolveStatements should fail statements for stmt-augmented-assgn-int-bool 1`] = `
"<unknown>:9:5: Type error: Augmented assignment &&= is only allowed for Bool type
   8 | fun test(x: Int): Int {
>  9 |     x &&= true;
           ^
  10 |     return x;
"
`;

exports[`resolveStatements should fail statements for stmt-augmented-assgn-not-matching 1`] = `
"<unknown>:10:10: Type error: Augmented assignment += is only allowed for Int type
   9 |     let x: Int = 42;
> 10 |     x += true;
                ^~~~
  11 |     return x;
"
`;

exports[`resolveStatements should fail statements for stmt-augmented-assgn-string 1`] = `
"<unknown>:5:5: Type error: Augmented assignment %= is only allowed for Int type
  4 |     let a: String = "foo";
> 5 |     a %= "bar";
          ^
  6 |     return a;
"
`;

exports[`resolveStatements should fail statements for stmt-conditional-expr-stmt-void1 1`] = `
"<unknown>:5:5: Expressions of "<void>" type cannot be used for conditional expression
  4 | fun baz() {
> 5 |     true ? foo() : bar();
          ^~~~~~~~~~~~~~~~~~~~
  6 | }
"
`;

exports[`resolveStatements should fail statements for stmt-destructuring-fields-duplicate-id 1`] = `
"<unknown>:15:22: Variable already exists: "x"
  14 |     let s = S{ a: 1, b: 2, c: 3 };
> 15 |     let S { a: x, b: x, c: y } = s;
                            ^
  16 |     return x + y;
"
`;

exports[`resolveStatements should fail statements for stmt-destructuring-fields-non-destructable 1`] = `
"<unknown>:16:25: Type 'map<Int, Int>' cannot be destructured
  15 |     let m: map<Int, Int> = emptyMap();
> 16 |     let S { a, b, c } = m;
                               ^
  17 |     return a + b + c;
"
`;

exports[`resolveStatements should fail statements for stmt-destructuring-fields-non-destructable-opt 1`] = `
"<unknown>:15:25: Type 'S?' is optional and cannot be destructured
  14 |     let s: S? = S{ a: 1, b: 2, c: 3 };
> 15 |     let S { a, b, c } = s;
                               ^
  16 |     return a + b + c;
"
`;

exports[`resolveStatements should fail statements for stmt-destructuring-fields-non-destructable2 1`] = `
"<unknown>:16:29: Type 'Test' cannot be destructured
  15 |         let s = S{ a: 1, b: 2, c: 3 };
> 16 |         let S { a, b, c } = self;
                                   ^~~~
  17 |         return a + b + c;
"
`;

exports[`resolveStatements should fail statements for stmt-destructuring-fields-non-existing 1`] = `
"<unknown>:15:19: Field '"d"' not found in type 'S'
  14 |     let s = S{ a: 1, b: 2, c: 3 };
> 15 |     let S { a, b, d: e } = s;
                         ^
  16 |     return a + b + e;
"
`;

exports[`resolveStatements should fail statements for stmt-destructuring-fields-non-existing-punned 1`] = `
"<unknown>:15:16: Field '"bb"' not found in type 'S'
  14 |     let s = S{ a: 1, b: 2, c: 3 };
> 15 |     let S { a, bb, c } = s;
                      ^~
  16 |     return a + bb + c;
"
`;

exports[`resolveStatements should fail statements for stmt-destructuring-fields-non-existing-punned2 1`] = `
"<unknown>:15:19: Field '"d"' not found in type 'S'
  14 |     let s = S{ a: 1, b: 2, c: 3 };
> 15 |     let S { a, b, d } = s;
                         ^
  16 |     return a + b + d;
"
`;

exports[`resolveStatements should fail statements for stmt-destructuring-fields-shadowed-const-id 1`] = `
"<unknown>:17:16: Variable "x" is trying to shadow an existing constant with the same name
  16 |     let s = S{ a: 1, b: 2, c: 3 };
> 17 |     let S { a: x, b: b, c: c } = s;
                      ^
  18 |     return x + b + c;
"
`;

exports[`resolveStatements should fail statements for stmt-destructuring-fields-shadowed-id 1`] = `
"<unknown>:16:16: Variable already exists: "x"
  15 |     let x = 0;
> 16 |     let S { a: x, b: b, c: c } = s;
                      ^
  17 |     return x + b + c;
"
`;

exports[`resolveStatements should fail statements for stmt-destructuring-fields-wrong-count 1`] = `
"<unknown>:15:5: Expected 3 fields, but got 2
  14 |     let s = S{ a: 1, b: 2, c: 3 };
> 15 |     let S { a, b } = s;
           ^~~~~~~~~~~~~~~~~~~
  16 |     return a + b;
"
`;

exports[`resolveStatements should fail statements for stmt-destructuring-fields-wrong-count2 1`] = `
"<unknown>:15:5: Expected 3 fields, but got 4
  14 |     let s = S{ a: 1, b: 2, c: 3 };
> 15 |     let S { a, b, c, d } = s;
           ^~~~~~~~~~~~~~~~~~~~~~~~~
  16 |     return a + b + c + d;
"
`;

exports[`resolveStatements should fail statements for stmt-destructuring-fields-wrong-type 1`] = `
"<unknown>:18:21: Type mismatch: "S2" is not assignable to "S1"
  17 | fun testFunc(): Int {
> 18 |     let S1 {x, y} = S2 {x: 42, y: 43};
                           ^~~~~~~~~~~~~~~~~
  19 |     return x + y;
"
`;

exports[`resolveStatements should fail statements for stmt-do-int 1`] = `
"<unknown>:9:5: Type mismatch: "Int" is not assignable to "Bool"
   8 | fun isZero(x: Int): Bool {
>  9 |     do {
           ^~~~
  10 |         x = x + 1;
"
`;

exports[`resolveStatements should fail statements for stmt-foreach-non-map 1`] = `
"<unknown>:8:22: foreach can only be used on maps, but "x" has type "Int"
  7 | fun foo(x: Int) {
> 8 |     foreach (k, v in x) {
                           ^
  9 |         throw(1042);
"
`;

exports[`resolveStatements should fail statements for stmt-foreach-non-path-map 1`] = `
"<unknown>:12:22: foreach is only allowed over maps that are path expressions, i.e. identifiers, or sequences of direct contract/struct/message accesses, like "self.foo" or "self.structure.field"
  11 | fun foo(x: Int) {
> 12 |     foreach (k, v in mapFun()) {
                            ^~~~~~~~
  13 |         throw(1042);
"
`;

exports[`resolveStatements should fail statements for stmt-if-int 1`] = `
"<unknown>:9:5: Type mismatch: "Int" is not assignable to "Bool"
   8 | fun isZero(x: Int): Bool {
>  9 |     if (x) {
           ^~~~~~~~
  10 |         x = x + 1;
"
`;

exports[`resolveStatements should fail statements for stmt-let-unknown-type-inference 1`] = `
"<unknown>:8:5: Cannot infer type for "a"
  7 | fun test() {
> 8 |     let a = null;
          ^~~~~~~~~~~~~
  9 | }
"
`;

exports[`resolveStatements should fail statements for stmt-let-unknown-type-inference2 1`] = `
"<unknown>:8:5: Cannot infer type for "a"
  7 | fun test() {
> 8 |     let a = emptyMap();
          ^~~~~~~~~~~~~~~~~~~
  9 | }
"
`;

exports[`resolveStatements should fail statements for stmt-let-void-inference 1`] = `
"<unknown>:12:9: The inferred type of variable "voidVar" is "void", which is not allowed
  11 |     get fun foo(): Int {
> 12 |         let voidVar = foo();
               ^~~~~~~~~~~~~~~~~~~~
  13 |         return 42;
"
`;

exports[`resolveStatements should fail statements for stmt-let-wrong-rhs 1`] = `
"<unknown>:10:5: Type mismatch: "Int" is not assignable to "Bool"
   9 |     let a: Int = 0;
> 10 |     let b: Bool = 0;
           ^~~~~~~~~~~~~~~~
  11 | }
"
`;

exports[`resolveStatements should fail statements for stmt-repeat-bool 1`] = `
"<unknown>:9:5: Type mismatch: "Bool" is not assignable to "Int"
   8 | fun isZero(x: Int): Bool {
>  9 |     repeat(true) {
           ^~~~~~~~~~~~~~
  10 |         x = x + 1;
"
`;

exports[`resolveStatements should fail statements for stmt-return-from-try-and-catch 1`] = `
"<unknown>:8:9: Type mismatch: "Int" is not assignable to "String"
  7 |     } catch (e) {
> 8 |         return e;
              ^~~~~~~~~
  9 |     }
"
`;

exports[`resolveStatements should fail statements for stmt-return-void1 1`] = `
"<unknown>:4:5: 'return' statement can only be used with non-void types
  3 | fun bar() {
> 4 |     return foo()
          ^~~~~~~~~~~~
  5 | }
"
`;

exports[`resolveStatements should fail statements for stmt-return-void2 1`] = `
"<unknown>:6:5: Type mismatch: "Int" is not assignable to "<void>"
  5 | fun bar() {
> 6 |     return foo()
          ^~~~~~~~~~~~
  7 | }
"
`;

exports[`resolveStatements should fail statements for stmt-return-void3 1`] = `
"<unknown>:3:18: The function fails to return a result of type "Int"
  2 | 
> 3 | fun bar(): Int { return }
                       ^~~~~~
  4 | 
"
`;

exports[`resolveStatements should fail statements for stmt-unboxing-expr-stmt-void 1`] = `
"<unknown>:4:5: Type "<void>" is not optional
  3 | fun bar() {
> 4 |     foo()!!
          ^~~~~~~
  5 | }
"
`;

exports[`resolveStatements should fail statements for stmt-while-int 1`] = `
"<unknown>:9:5: Type mismatch: "Int" is not assignable to "Bool"
   8 | fun isZero(x: Int): Bool {
>  9 |     while(x) {
           ^~~~~~~~~~
  10 |         x = x + 1;
"
`;

exports[`resolveStatements should fail statements for struct-without-braces 1`] = `
"<unknown>:11:17: Add {} after "MissMe" to create an instance of the struct
  10 |     fun bar() {
> 11 |         let a = MissMe;
                       ^~~~~~
  12 |     }
"
`;

exports[`resolveStatements should fail statements for trait-as-value 1`] = `
"<unknown>:10:17: Cannot use type "MissMe" as value
   9 |     fun bar() {
> 10 |         let a = MissMe;
                       ^~~~~~
  11 |     }
"
`;

exports[`resolveStatements should fail statements for unknown-map-key-type-in-variable-declaration 1`] = `
"<unknown>:4:19: Type "Int2" not found
  3 | fun foo() {
> 4 |     let addr: map<Int2, Int> = 10;
                        ^~~~
  5 | }
"
`;

exports[`resolveStatements should fail statements for unknown-optional-type-in-variable-declaration 1`] = `
"<unknown>:2:15: Type "Foo" not found
  1 | fun foo() {
> 2 |     let addr: Foo? = 10;
                    ^~~
  3 | }
"
`;

exports[`resolveStatements should fail statements for unknown-type-in-variable-declaration 1`] = `
"<unknown>:2:15: Type "Foo" not found
  1 | fun foo() {
> 2 |     let addr: Foo = 10;
                    ^~~
  3 | }
"
`;

exports[`resolveStatements should fail statements for usage-of-bounced-field-in-type-that-is-too-big 1`] = `
"<unknown>:14:29: Maximum size of the bounced message is 224 bits, but the "amount" field of type "Withdraw" cannot fit into it due to the size of previous fields or its own size, so it cannot be accessed. Make the type of the fields before this one smaller, or reduce the type of this field so that it fits into 224 bits
  13 |         self.balance += msg.data; // ok
> 14 |         self.balance += msg.amount;
                                   ^~~~~~
  15 |     }
"
`;

exports[`resolveStatements should fail statements for usage-of-bounced-field-in-type-that-is-too-big-2 1`] = `
"<unknown>:26:29: Maximum size of the bounced message is 224 bits, but the "amount" field of type "Withdraw" cannot fit into it due to the size of previous fields or its own size, so it cannot be accessed. Make the type of the fields before this one smaller, or reduce the type of this field so that it fits into 224 bits
  25 | 
> 26 |         self.balance += msg.amount;
                                   ^~~~~~
  27 |     }
"
`;

exports[`resolveStatements should fail statements for usage-of-bounced-field-that-is-too-big 1`] = `
"<unknown>:12:29: Maximum size of the bounced message is 224 bits, but the "amount" field of type "Withdraw" cannot fit into it because its too big, so it cannot be accessed. Reduce the type of this field so that it fits into 224 bits
  11 |     bounced(msg: bounced<Withdraw>){
> 12 |         self.balance += msg.amount;
                                   ^~~~~~
  13 |     }
"
`;

exports[`resolveStatements should fail statements for var-does-not-exist 1`] = `
"<unknown>:5:9: Cannot find 'nonExistentVariable'
  4 |     receive() {
> 5 |         nonExistentVariable = 42;
              ^~~~~~~~~~~~~~~~~~~
  6 |     }
"
`;

exports[`resolveStatements should fail statements for var-does-not-exist2 1`] = `
"<unknown>:13:9: Cannot find 'someField', did you mean 'self.someField'?
  12 |     receive() {
> 13 |         someField = 42;
               ^~~~~~~~~
  14 |     }
"
`;

exports[`resolveStatements should fail statements for var-does-not-exist3 1`] = `
"<unknown>:17:9: Cannot find 'someField', did you mean 'self.someField'?
  16 |     receive() {
> 17 |         someField = 42;
               ^~~~~~~~~
  18 |     }
"
`;

exports[`resolveStatements should fail statements for var-does-not-exist4 1`] = `
"<unknown>:9:9: Cannot find 'someField', did you mean 'self.someField'?
   8 |     receive() {
>  9 |         someField = 42;
               ^~~~~~~~~
  10 |     }
"
`;

exports[`resolveStatements should fail statements for var-scope-block-statement 1`] = `
"<unknown>:6:13: Variable already exists: "a"
  5 |     {
> 6 |         let a: Int = 456;
                  ^
  7 |     }
"
`;

exports[`resolveStatements should fail statements for var-scope-block-statement-use-after-block 1`] = `
"<unknown>:7:12: Cannot find 'a'
  6 |     }
> 7 |     return a;
                 ^
  8 | }
"
`;

exports[`resolveStatements should fail statements for var-scope-catch-does-not-shadow-outer-const 1`] = `
"<unknown>:10:13: Variable "e" is trying to shadow an existing constant with the same name
   9 |     } catch (err) {
> 10 |         let e: String = "rty";
                   ^
  11 |         return e;
"
`;

exports[`resolveStatements should fail statements for var-scope-catch-does-not-shadow-outer-var 1`] = `
"<unknown>:9:13: Variable already exists: "e"
   8 |     } catch (err) {
>  9 |         let e: String = "rty";
                   ^
  10 |         return "err";
"
`;

exports[`resolveStatements should fail statements for var-scope-catch-param-does-not-shadow-outer-var 1`] = `
"<unknown>:8:14: Variable already exists: "e"
  7 |         return e;
> 8 |     } catch (e) {
                   ^
  9 |         return e;
"
`;

exports[`resolveStatements should fail statements for var-scope-catch-param-is-not-visible-in-try 1`] = `
"<unknown>:5:16: Cannot find 'e'
  4 |     try {
> 5 |         return e;
                     ^
  6 |     } catch (e) {
"
`;

exports[`resolveStatements should fail statements for var-scope-const-shadowing-catch 1`] = `
"<unknown>:7:12: Variable "foo" is trying to shadow an existing constant with the same name
  6 |     try { }
> 7 |     catch (foo) {   // <-- \`foo\` shadows global const \`foo\`
                 ^~~
  8 |     }
"
`;

exports[`resolveStatements should fail statements for var-scope-const-shadowing-external-param 1`] = `
"<unknown>:9:15: Variable "foo" is trying to shadow an existing constant with the same name
   8 | contract Test {
>  9 |     external (foo: Message) { // <-- \`foo\` shadows global const \`foo\`
                     ^~~
  10 |     }
"
`;

exports[`resolveStatements should fail statements for var-scope-const-shadowing-foreach 1`] = `
"<unknown>:7:14: Variable "foo" is trying to shadow an existing constant with the same name
  6 |     let m: map<Int, Int> = null;
> 7 |     foreach (foo, _ in m) {  // <--- attempt to shadow \`foo\` const
                   ^~~
  8 |         // do nothing
"
`;

exports[`resolveStatements should fail statements for var-scope-const-shadowing-fun-param 1`] = `
"<unknown>:5:9: Variable "foo" is trying to shadow an existing constant with the same name
  4 | 
> 5 | fun bar(foo: Int): Int {  // <-- fun param \`foo\` shadows global const \`foo\`
              ^~~
  6 |     return foo;
"
`;

exports[`resolveStatements should fail statements for var-scope-const-shadowing-let 1`] = `
"<unknown>:6:9: Variable "foo" is trying to shadow an existing constant with the same name
  5 | fun bar(): Int {
> 6 |     let foo = 43;  // <-- local var \`foo\` shadows global const \`foo\`
              ^~~
  7 |     return foo;
"
`;

exports[`resolveStatements should fail statements for var-scope-const-shadowing-receiver-param 1`] = `
"<unknown>:9:14: Variable "foo" is trying to shadow an existing constant with the same name
   8 | contract Test {
>  9 |     receive (foo: Message) { // <-- \`foo\` shadows global const \`foo\`
                    ^~~
  10 |     }
"
`;

exports[`resolveStatements should fail statements for var-scope-do-until-shadows-outer-const 1`] = `
"<unknown>:8:13: Variable "B" is trying to shadow an existing constant with the same name
  7 |     do {
> 8 |         let B: Int = a + 3;
                  ^
  9 |     } until (false);
"
`;

exports[`resolveStatements should fail statements for var-scope-do-until-shadows-outer-var 1`] = `
"<unknown>:7:13: Variable already exists: "b"
  6 |     do {
> 7 |         let b: Int = a + 3;
                  ^
  8 |     } until (false);
"
`;

exports[`resolveStatements should fail statements for var-scope-external-shadows-param 1`] = `
"<unknown>:8:13: Variable already exists: "foo"
  7 |     external (foo: Message) {
> 8 |         let foo: Int = 0;
                  ^~~
  9 |     }
"
`;

exports[`resolveStatements should fail statements for var-scope-foreach-internal-var-does-not-escape 1`] = `
"<unknown>:8:12: Cannot find 'x'
  7 |     }
> 8 |     return x;
                 ^
  9 | }
"
`;

exports[`resolveStatements should fail statements for var-scope-foreach-key-does-not-escape 1`] = `
"<unknown>:8:12: Cannot find 'k'
  7 |     }
> 8 |     return k;
                 ^
  9 | }
"
`;

exports[`resolveStatements should fail statements for var-scope-foreach-key-shadows-map 1`] = `
"<unknown>:5:14: Variable already exists: "m"
  4 |     let m: map<Int, Int> = emptyMap();
> 5 |     foreach (m, v in m) {
                   ^
  6 |         // something
"
`;

exports[`resolveStatements should fail statements for var-scope-foreach-key-shadows-outer-var 1`] = `
"<unknown>:6:14: Variable already exists: "a"
  5 |     let a: Int = 4;
> 6 |     foreach (a, v in m) {
                   ^
  7 |         // something
"
`;

exports[`resolveStatements should fail statements for var-scope-foreach-shadows-outer-const 1`] = `
"<unknown>:8:13: Variable "m" is trying to shadow an existing constant with the same name
  7 |     foreach (k, v in m) {
> 8 |         let m: map<Int, Int> = emptyMap();
                  ^
  9 |     }
"
`;

exports[`resolveStatements should fail statements for var-scope-foreach-shadows-outer-map 1`] = `
"<unknown>:7:13: Variable already exists: "m"
  6 |     foreach (k, v in m) {
> 7 |         let m: map<Int, Int> = emptyMap();
                  ^
  8 |     }
"
`;

exports[`resolveStatements should fail statements for var-scope-foreach-shadows-outer-var 1`] = `
"<unknown>:7:13: Variable already exists: "a"
  6 |     foreach (k, v in m) {
> 7 |         let a: Int = 5;
                  ^
  8 |     }
"
`;

exports[`resolveStatements should fail statements for var-scope-foreach-val-does-not-escape 1`] = `
"<unknown>:8:12: Cannot find 'v'
  7 |     }
> 8 |     return v;
                 ^
  9 | }
"
`;

exports[`resolveStatements should fail statements for var-scope-foreach-val-shadows-const-map 1`] = `
"<unknown>:6:17: Variable "m" is trying to shadow an existing constant with the same name
  5 | fun test() {
> 6 |     foreach (k, m in m) {
                      ^
  7 |         // something
"
`;

exports[`resolveStatements should fail statements for var-scope-foreach-val-shadows-key 1`] = `
"<unknown>:5:17: Variable already exists: "k"
  4 |     let m: map<Int, Int> = emptyMap();
> 5 |     foreach (k, k in m) {
                      ^
  6 |         // something
"
`;

exports[`resolveStatements should fail statements for var-scope-foreach-val-shadows-map 1`] = `
"<unknown>:5:17: Variable already exists: "m"
  4 |     let m: map<Int, Int> = emptyMap();
> 5 |     foreach (k, m in m) {
                      ^
  6 |         // something
"
`;

exports[`resolveStatements should fail statements for var-scope-foreach-val-shadows-outer-var 1`] = `
"<unknown>:6:17: Variable already exists: "a"
  5 |     let a: Int = 4;
> 6 |     foreach (k, a in m) {
                      ^
  7 |         // something
"
`;

exports[`resolveStatements should fail statements for var-scope-function-shadows-local-var 1`] = `
"<unknown>:5:9: Variable already exists: "c"
  4 |     let c: Int = 456;
> 5 |     let c: Int = 10;
              ^
  6 | }
"
`;

exports[`resolveStatements should fail statements for var-scope-function-shadows-param 1`] = `
"<unknown>:4:9: Variable already exists: "b"
  3 | fun testFunction(a: Int, b: Int): Int {
> 4 |     let b: Int = 456;
              ^
  5 |     return b;
"
`;

exports[`resolveStatements should fail statements for var-scope-if-else-shadows-outer-const 1`] = `
"<unknown>:10:13: Variable "A" is trying to shadow an existing constant with the same name
   9 |     } else {
> 10 |         let A: Int = 2;
                   ^
  11 |     }
"
`;

exports[`resolveStatements should fail statements for var-scope-if-else-shadows-outer-var 1`] = `
"<unknown>:9:13: Variable already exists: "a"
   8 |     } else {
>  9 |         let a: Int = 2;
                   ^
  10 |     }
"
`;

exports[`resolveStatements should fail statements for var-scope-if-then-shadows-outer-const 1`] = `
"<unknown>:8:13: Variable "A" is trying to shadow an existing constant with the same name
  7 |     if (true) {
> 8 |         let A: Int = 2;
                  ^
  9 |     } else {
"
`;

exports[`resolveStatements should fail statements for var-scope-if-then-shadows-outer-var 1`] = `
"<unknown>:7:13: Variable already exists: "a"
  6 |     if (true) {
> 7 |         let a: Int = 2;
                  ^
  8 |     } else {
"
`;

exports[`resolveStatements should fail statements for var-scope-local-catch-param-does-not-escape 1`] = `
"<unknown>:9:12: Cannot find 'e'
   8 |     }
>  9 |     return e;
                  ^
  10 | }
"
`;

exports[`resolveStatements should fail statements for var-scope-local-loop-var-does-not-escape 1`] = `
"<unknown>:9:12: Cannot find 'c'
   8 |     }
>  9 |     return c;
                  ^
  10 | }
"
`;

exports[`resolveStatements should fail statements for var-scope-missing-storage-var 1`] = `
"<unknown>:5:14: Type "Test" does not have a field named "nonExistentField"
  4 |     init() {
> 5 |         self.nonExistentField = 42;
                   ^~~~~~~~~~~~~~~~
  6 |     }
"
`;

exports[`resolveStatements should fail statements for var-scope-nested-block-statement 1`] = `
"<unknown>:9:25: Variable already exists: "a"
   8 |                 {
>  9 |                     let a: Int = 456;
                               ^
  10 |                 }
"
`;

exports[`resolveStatements should fail statements for var-scope-no-toString-global-fun1 1`] = `
"<unknown>:7:9: Cannot find global function "toString"
  6 |     init() {
> 7 |         toString(); // non-existent function
              ^~~~~~~~~~
  8 |     }
"
`;

exports[`resolveStatements should fail statements for var-scope-no-toString-global-fun2 1`] = `
"<unknown>:6:12: Cannot find global function "toString", did you mean "self.toString()"?
  5 | extends fun toString(self: WrappedInt): Int {
> 6 |     return toString(self.x);
                 ^~~~~~~~~~~~~~~~
  7 | }
"
`;

exports[`resolveStatements should fail statements for var-scope-no-valueOf-global-fun 1`] = `
"<unknown>:4:5: Cannot find global function "valueOf"
  3 | fun foo(x: Int) {
> 4 |     valueOf(x);
          ^~~~~~~~~~
  5 | }
"
`;

exports[`resolveStatements should fail statements for var-scope-rec-fun-shadowing-catch 1`] = `
"<unknown>:6:14: Variable cannot have the same name as its enclosing function: "rec"
  5 |         42/0;
> 6 |     } catch (rec) {  // <-- shadowing
                   ^~~
  7 |         return rec;
"
`;

exports[`resolveStatements should fail statements for var-scope-rec-fun-shadowing-foreach 1`] = `
"<unknown>:5:14: Variable cannot have the same name as its enclosing function: "rec"
  4 |     let m: map<Int, Int> = null;
> 5 |     foreach (rec, _ in m) {   // shadowing error
                   ^~~
  6 |         42/0;
"
`;

exports[`resolveStatements should fail statements for var-scope-rec-fun-shadowing-fun-param 1`] = `
"<unknown>:3:9: Variable cannot have the same name as its enclosing function: "rec"
  2 | 
> 3 | fun rec(rec: Int): Int { // <-- shadowing
              ^~~
  4 |     return rec;
"
`;

exports[`resolveStatements should fail statements for var-scope-rec-fun-shadowing-let 1`] = `
"<unknown>:4:9: Variable cannot have the same name as its enclosing function: "rec"
  3 | fun rec(): Int {
> 4 |     let rec: Int = 42;  // shadowing error
              ^~~
  5 |     return rec;
"
`;

exports[`resolveStatements should fail statements for var-scope-receiver-shadows-param 1`] = `
"<unknown>:8:13: Variable already exists: "foo"
  7 |     receive (foo: Message) {
> 8 |         let foo: Int = 0;
                  ^~~
  9 |     }
"
`;

exports[`resolveStatements should fail statements for var-scope-repeat-shadows-outer-const 1`] = `
"<unknown>:8:13: Variable "B" is trying to shadow an existing constant with the same name
  7 |     repeat (a) {
> 8 |         let B: Int = a + 3;
                  ^
  9 |     }
"
`;

exports[`resolveStatements should fail statements for var-scope-repeat-shadows-outer-var 1`] = `
"<unknown>:7:13: Variable already exists: "b"
  6 |     repeat (a) {
> 7 |         let b: Int = a + 3;
                  ^
  8 |     }
"
`;

exports[`resolveStatements should fail statements for var-scope-try-does-not-shadow-outer-const 1`] = `
"<unknown>:8:13: Variable "e" is trying to shadow an existing constant with the same name
  7 |     try {
> 8 |         let e: String = "rty";
                  ^
  9 |         return e;
"
`;

exports[`resolveStatements should fail statements for var-scope-try-does-not-shadow-outer-var 1`] = `
"<unknown>:7:13: Variable already exists: "e"
  6 |     try {
> 7 |         let e: String = "rty";
                  ^
  8 |         return e;
"
`;

exports[`resolveStatements should fail statements for var-scope-while-shadows-outer-const 1`] = `
"<unknown>:8:13: Variable "B" is trying to shadow an existing constant with the same name
  7 |     while (true) {
> 8 |         let B: Int = a + 3;
                  ^
  9 |     }
"
`;

exports[`resolveStatements should fail statements for var-scope-while-shadows-outer-var 1`] = `
"<unknown>:7:13: Variable already exists: "b"
  6 |     while (true) {
> 7 |         let b: Int = a + 3;
                  ^
  8 |     }
"
`;

exports[`resolveStatements should fail statements for wf-type-let 1`] = `
"<unknown>:5:16: Invalid map type. Check https://docs.tact-lang.org/book/maps#allowed-types
  4 | fun foo() {
> 5 |     let m: map<String, Int> = null;
                     ^~~~~~
  6 | }
"
`;

exports[`resolveStatements should resolve statements for assign-self-mutating-method 1`] = `
[
  [
    "self",
    "Int",
  ],
  [
    "42",
    "Int",
  ],
  [
    "self",
    "IntWrapper",
  ],
  [
    "self.x",
    "Int",
  ],
  [
    "42",
    "Int",
  ],
]
`;

exports[`resolveStatements should resolve statements for constant-as-default-value-of-struct-field 1`] = `
[
  [
    "100",
    "Int",
  ],
  [
    "C",
    "Int",
  ],
]
`;

exports[`resolveStatements should resolve statements for constant-as-default-value-of-struct-field-2 1`] = `
[
  [
    "100",
    "Int",
  ],
  [
    "C",
    "Int",
  ],
]
`;

exports[`resolveStatements should resolve statements for contract-getter-with-method-id-1 1`] = `
[
  [
    ""crc32"",
    "String",
  ],
  [
    "crc32("crc32")",
    "Int",
  ],
  [
    "42",
    "Int",
  ],
  [
    "crc32("crc32") + 42",
    "Int",
  ],
  [
    "0x3FFFF",
    "Int",
  ],
  [
    "(crc32("crc32") + 42) & 0x3FFFF",
    "Int",
  ],
  [
    "0x4000",
    "Int",
  ],
  [
    "(crc32("crc32") + 42) & 0x3FFFF | 0x4000",
    "Int",
  ],
  [
    "0",
    "Int",
  ],
]
`;

exports[`resolveStatements should resolve statements for contract-getter-with-method-id-2 1`] = `
[
  [
    "16384",
    "Int",
  ],
  [
    "MethodId",
    "Int",
  ],
  [
    "MethodId",
    "Int",
  ],
]
`;

exports[`resolveStatements should resolve statements for contract-getter-with-method-id-3 1`] = `
[
  [
    "16384",
    "Int",
  ],
  [
    "41",
    "Int",
  ],
  [
    "16384 + 41",
    "Int",
  ],
  [
    "self",
    "ManualMethodId",
  ],
  [
    "self.methodId",
    "Int",
  ],
  [
    "1",
    "Int",
  ],
  [
    "self.methodId + 1",
    "Int",
  ],
  [
    "self",
    "ManualMethodId",
  ],
  [
    "self.methodId",
    "Int",
  ],
]
`;

exports[`resolveStatements should resolve statements for contract-receiver-bounced 1`] = `
[
  [
    "src",
    "bounced<A>",
  ],
  [
    "src.a",
    "Int",
  ],
  [
    "src",
    "bounced<A>",
  ],
  [
    "src.b",
    "Bool",
  ],
]
`;

exports[`resolveStatements should resolve statements for expr-arith-bool-cmp 1`] = `
[
  [
    "123",
    "Int",
  ],
  [
    "10",
    "Int",
  ],
  [
    "123 + 10",
    "Int",
  ],
  [
    "10",
    "Int",
  ],
  [
    "(123 + 10) / 10",
    "Int",
  ],
  [
    "x",
    "Int",
  ],
  [
    "(123 + 10) / 10 == x",
    "Bool",
  ],
  [
    "y",
    "Int",
  ],
  [
    "0",
    "Int",
  ],
  [
    "y > 0",
    "Bool",
  ],
  [
    "(123 + 10) / 10 == x && y > 0",
    "Bool",
  ],
  [
    "z",
    "Bool",
  ],
  [
    "(123 + 10) / 10 == x && y > 0 || z",
    "Bool",
  ],
]
`;

exports[`resolveStatements should resolve statements for expr-conditional-with-subtyping 1`] = `
[
  [
    "true",
    "Bool",
  ],
  [
    "cond",
    "Bool",
  ],
  [
    "42",
    "Int",
  ],
  [
    "x",
    "Int?",
  ],
  [
    "cond ? 42 : x",
    "Int?",
  ],
  [
    "true",
    "Bool",
  ],
  [
    "cond",
    "Bool",
  ],
  [
    "x",
    "Int?",
  ],
  [
    "42",
    "Int",
  ],
  [
    "cond ? x : 42",
    "Int?",
  ],
  [
    "true",
    "Bool",
  ],
  [
    "cond",
    "Bool",
  ],
  [
    "null",
    "<null>",
  ],
  [
    "42",
    "Int",
  ],
  [
    "cond ? null : 42",
    "Int?",
  ],
  [
    "true",
    "Bool",
  ],
  [
    "cond",
    "Bool",
  ],
  [
    "42",
    "Int",
  ],
  [
    "null",
    "<null>",
  ],
  [
    "cond ? 42 : null",
    "Int?",
  ],
  [
    "true",
    "Bool",
  ],
  [
    "cond",
    "Bool",
  ],
  [
    "42",
    "Int",
  ],
  [
    "null",
    "<null>",
  ],
  [
    "cond ? 42 : null",
    "Int?",
  ],
  [
    "baz",
    "Int?",
  ],
  [
    "baz!!",
    "Int",
  ],
  [
    "true",
    "Bool",
  ],
  [
    "cond",
    "Bool",
  ],
  [
    "null",
    "<null>",
  ],
  [
    "m",
    "map<Int, Int>",
  ],
  [
    "cond ? null : m",
    "map<Int, Int>",
  ],
  [
    "true",
    "Bool",
  ],
  [
    "cond",
    "Bool",
  ],
  [
    "m",
    "map<Int, Int>",
  ],
  [
    "null",
    "<null>",
  ],
  [
    "cond ? m : null",
    "map<Int, Int>",
  ],
  [
    "true",
    "Bool",
  ],
  [
    "cond",
    "Bool",
  ],
  [
    "42",
    "Int",
  ],
  [
    "Baz { b: 42 }",
    "Baz",
  ],
  [
    "Baz { b: 42 }.toCell()",
    "Cell",
  ],
  [
    "x",
    "Cell?",
  ],
  [
    "cond ? Baz { b: 42 }.toCell() : x",
    "Cell?",
  ],
  [
    "Bar {
        a: cond ? Baz { b: 42 }.toCell() : x
    }",
    "Bar",
  ],
]
`;

exports[`resolveStatements should resolve statements for expr-eq-arith 1`] = `
[
  [
    "123",
    "Int",
  ],
  [
    "10",
    "Int",
  ],
  [
    "123 + 10",
    "Int",
  ],
  [
    "x",
    "Int",
  ],
  [
    "123 + 10 == x",
    "Bool",
  ],
]
`;

exports[`resolveStatements should resolve statements for expr-eq-int-optional-int 1`] = `
[
  [
    "x",
    "Int?",
  ],
  [
    "y",
    "Int",
  ],
  [
    "x == y",
    "Bool",
  ],
  [
    "y",
    "Int",
  ],
  [
    "x",
    "Int?",
  ],
  [
    "y == x",
    "Bool",
  ],
  [
    "x == y || y == x",
    "Bool",
  ],
  [
    "x",
    "Int?",
  ],
  [
    "x",
    "Int?",
  ],
  [
    "x == x",
    "Bool",
  ],
  [
    "x == y || y == x || x == x",
    "Bool",
  ],
]
`;

exports[`resolveStatements should resolve statements for expr-eq-literal 1`] = `
[
  [
    "x",
    "Int",
  ],
  [
    "0",
    "Int",
  ],
  [
    "x == 0",
    "Bool",
  ],
]
`;

exports[`resolveStatements should resolve statements for expr-eq-map-map 1`] = `
[
  [
    "m1",
    "map<Int, Address>",
  ],
  [
    "m2",
    "map<Int, Address>",
  ],
  [
    "m1 == m2",
    "Bool",
  ],
]
`;

exports[`resolveStatements should resolve statements for expr-eq-map-null 1`] = `
[
  [
    "m",
    "map<Int, Address>",
  ],
  [
    "null",
    "<null>",
  ],
  [
    "m == null",
    "Bool",
  ],
]
`;

exports[`resolveStatements should resolve statements for expr-eq-null-null 1`] = `
[
  [
    "null",
    "<null>",
  ],
  [
    "null",
    "<null>",
  ],
  [
    "null == null",
    "Bool",
  ],
]
`;

exports[`resolveStatements should resolve statements for expr-eq-optional-int-null 1`] = `
[
  [
    "x",
    "Int?",
  ],
  [
    "null",
    "<null>",
  ],
  [
    "x == null",
    "Bool",
  ],
  [
    "null",
    "<null>",
  ],
  [
    "x",
    "Int?",
  ],
  [
    "null == x",
    "Bool",
  ],
  [
    "x == null || null == x",
    "Bool",
  ],
]
`;

exports[`resolveStatements should resolve statements for expr-eq-optional-struct-null 1`] = `
[
  [
    "s",
    "S?",
  ],
  [
    "null",
    "<null>",
  ],
  [
    "s != null",
    "Bool",
  ],
  [
    "s",
    "S?",
  ],
  [
    "s!!",
    "S",
  ],
  [
    "s!!.f",
    "Int",
  ],
  [
    "42",
    "Int",
  ],
  [
    "s!!.f == 42",
    "Bool",
  ],
  [
    "false",
    "Bool",
  ],
]
`;

exports[`resolveStatements should resolve statements for expr-field-access-method-call 1`] = `
[
  [
    "p",
    "Point",
  ],
  [
    "p.x",
    "Int",
  ],
  [
    "0",
    "Int",
  ],
  [
    "p.x == 0",
    "Bool",
  ],
  [
    "p",
    "Point",
  ],
  [
    "p.y",
    "Int",
  ],
  [
    "0",
    "Int",
  ],
  [
    "p.y == 0",
    "Bool",
  ],
  [
    "p.x == 0 && p.y == 0",
    "Bool",
  ],
  [
    "p",
    "Point",
  ],
  [
    "p.toCell()",
    "Cell",
  ],
]
`;

exports[`resolveStatements should resolve statements for expr-maps-del-method 1`] = `
[
  [
    "emptyMap()",
    "<null>",
  ],
  [
    "m",
    "map<Int, Int>",
  ],
  [
    "1",
    "Int",
  ],
  [
    "2",
    "Int",
  ],
  [
    "m.set(1, 2)",
    "<void>",
  ],
  [
    "m",
    "map<Int, Int>",
  ],
  [
    "3",
    "Int",
  ],
  [
    "m.del(3)",
    "Bool",
  ],
  [
    "emptyMap()",
    "<null>",
  ],
  [
    "m",
    "map<Int, Int as uint8>",
  ],
  [
    "1",
    "Int",
  ],
  [
    "2",
    "Int",
  ],
  [
    "m.set(1, 2)",
    "<void>",
  ],
  [
    "m",
    "map<Int, Int as uint8>",
  ],
  [
    "1",
    "Int",
  ],
  [
    "m.del(1)",
    "Bool",
  ],
]
`;

exports[`resolveStatements should resolve statements for expr-maps-exists-method 1`] = `
[
  [
    "emptyMap()",
    "<null>",
  ],
  [
    "m",
    "map<Int, Int>",
  ],
  [
    "1",
    "Int",
  ],
  [
    "2",
    "Int",
  ],
  [
    "m.set(1, 2)",
    "<void>",
  ],
  [
    "m",
    "map<Int, Int>",
  ],
  [
    "1",
    "Int",
  ],
  [
    "m.exists(1)",
    "Bool",
  ],
  [
    "emptyMap()",
    "<null>",
  ],
  [
    "m",
    "map<Int, Int as uint8>",
  ],
  [
    "1",
    "Int",
  ],
  [
    "2",
    "Int",
  ],
  [
    "m.set(1, 2)",
    "<void>",
  ],
  [
    "m",
    "map<Int, Int as uint8>",
  ],
  [
    "2",
    "Int",
  ],
  [
    "m.exists(2)",
    "Bool",
  ],
]
`;

exports[`resolveStatements should resolve statements for expr-method-call-null 1`] = `
[
  [
    "self",
    "Int?",
  ],
  [
    "null",
    "<null>",
  ],
  [
    "self == null",
    "Bool",
  ],
  [
    "false",
    "Bool",
  ],
  [
    "self",
    "Int?",
  ],
  [
    "self!!",
    "Int",
  ],
  [
    "42",
    "Int",
  ],
  [
    "self!! == 42",
    "Bool",
  ],
  [
    "null",
    "<null>",
  ],
  [
    "null.foo()",
    "Bool",
  ],
]
`;

exports[`resolveStatements should resolve statements for expr-method-call-null2 1`] = `
[
  [
    "self",
    "Int?",
  ],
  [
    "null",
    "<null>",
  ],
  [
    "self == null",
    "Bool",
  ],
  [
    "false",
    "Bool",
  ],
  [
    "self",
    "Int?",
  ],
  [
    "self!!",
    "Int",
  ],
  [
    "42",
    "Int",
  ],
  [
    "self!! == 42",
    "Bool",
  ],
  [
    "self",
    "Int?",
  ],
  [
    "null",
    "<null>",
  ],
  [
    "self == null",
    "Bool",
  ],
  [
    "false",
    "Bool",
  ],
  [
    "self",
    "Int?",
  ],
  [
    "self!!",
    "Int",
  ],
  [
    "69",
    "Int",
  ],
  [
    "self!! == 69",
    "Bool",
  ],
  [
    "null",
    "<null>",
  ],
  [
    "null.foo()",
    "Bool",
  ],
  [
    "null",
    "<null>",
  ],
  [
    "null.bar()",
    "Bool",
  ],
]
`;

exports[`resolveStatements should resolve statements for expr-method-call-null3 1`] = `
[
  [
    "self",
    "Int?",
  ],
  [
    "null",
    "<null>",
  ],
  [
    "self == null",
    "Bool",
  ],
  [
    "false",
    "Bool",
  ],
  [
    "self",
    "Int?",
  ],
  [
    "self!!",
    "Int",
  ],
  [
    "42",
    "Int",
  ],
  [
    "self!! == 42",
    "Bool",
  ],
  [
    "self",
    "String?",
  ],
  [
    "null",
    "<null>",
  ],
  [
    "self == null",
    "Bool",
  ],
  [
    "false",
    "Bool",
  ],
  [
    "self",
    "String?",
  ],
  [
    "self!!",
    "String",
  ],
  [
    ""hello"",
    "String",
  ],
  [
    "self!! == "hello"",
    "Bool",
  ],
  [
    "null",
    "<null>",
  ],
  [
    "x",
    "Int?",
  ],
  [
    "x.foo()",
    "Bool",
  ],
]
`;

exports[`resolveStatements should resolve statements for expr-struct-construction 1`] = `
[
  [
    "1",
    "Int",
  ],
  [
    "2",
    "Int",
  ],
  [
    "SomeStruct{
        a: 1,
        b: 2
    }",
    "SomeStruct",
  ],
]
`;

exports[`resolveStatements should resolve statements for fun-extends-optional 1`] = `
[
  [
    "y",
    "Int?",
  ],
  [
    "null",
    "<null>",
  ],
  [
    "y == null",
    "Bool",
  ],
  [
    "x",
    "Int",
  ],
  [
    "x",
    "Int",
  ],
  [
    "y",
    "Int?",
  ],
  [
    "y!!",
    "Int",
  ],
  [
    "x + y!!",
    "Int",
  ],
  [
    "y",
    "Int?",
  ],
  [
    "null",
    "<null>",
  ],
  [
    "y == null",
    "Bool",
  ],
  [
    "self",
    "Int",
  ],
  [
    "self",
    "Int",
  ],
  [
    "y",
    "Int?",
  ],
  [
    "y!!",
    "Int",
  ],
  [
    "self + y!!",
    "Int",
  ],
  [
    "self",
    "Int?",
  ],
  [
    "null",
    "<null>",
  ],
  [
    "self == null",
    "Bool",
  ],
  [
    "y",
    "Int",
  ],
  [
    "self",
    "Int?",
  ],
  [
    "self!!",
    "Int",
  ],
  [
    "y",
    "Int",
  ],
  [
    "self!! + y",
    "Int",
  ],
  [
    "y",
    "Int?",
  ],
  [
    "null",
    "<null>",
  ],
  [
    "y == null",
    "Bool",
  ],
  [
    "self",
    "Int",
  ],
  [
    "self",
    "Int",
  ],
  [
    "y",
    "Int?",
  ],
  [
    "y!!",
    "Int",
  ],
  [
    "self",
    "Int",
  ],
  [
    "self",
    "Int?",
  ],
  [
    "null",
    "<null>",
  ],
  [
    "self == null",
    "Bool",
  ],
  [
    "y",
    "Int",
  ],
  [
    "self",
    "Int?",
  ],
  [
    "self",
    "Int?",
  ],
  [
    "self!!",
    "Int",
  ],
  [
    "y",
    "Int",
  ],
  [
    "self!! + y",
    "Int",
  ],
  [
    "self",
    "Int?",
  ],
  [
    "self!!",
    "Int",
  ],
  [
    "self",
    "Int?",
  ],
  [
    "null",
    "<null>",
  ],
  [
    "self == null",
    "Bool",
  ],
  [
    "null",
    "<null>",
  ],
  [
    "self",
    "Int?",
  ],
  [
    "self",
    "Int?",
  ],
  [
    "self!!",
    "Int",
  ],
  [
    "y",
    "Int",
  ],
  [
    "self!! + y",
    "Int",
  ],
  [
    "self",
    "Int?",
  ],
]
`;

exports[`resolveStatements should resolve statements for init-on-contract 1`] = `
[
  [
    "foo: Int as int16",
    "Contract",
  ],
  [
    "foo: Int as int16",
    "Int",
  ],
  [
    "foo",
    "Int",
  ],
  [
    "bar: Int as int16",
    "Contract",
  ],
  [
    "bar: Int as int16",
    "Int",
  ],
  [
    "bar",
    "Int",
  ],
  [
    "self",
    "Contract",
  ],
  [
    "self.foo",
    "Int",
  ],
  [
    "self",
    "Contract",
  ],
  [
    "self.bar",
    "Int",
  ],
  [
    "self.foo + self.bar",
    "Int",
  ],
]
`;

exports[`resolveStatements should resolve statements for init-vars-analysis-with-if 1`] = `
[
  [
    "arg",
    "Bool",
  ],
  [
    "self",
    "Contract",
  ],
  [
    "self.value",
    "Int",
  ],
  [
    "1",
    "Int",
  ],
  [
    "arg",
    "Bool",
  ],
  [
    "!arg",
    "Bool",
  ],
  [
    "self",
    "Contract",
  ],
  [
    "self.value",
    "Int",
  ],
  [
    "2",
    "Int",
  ],
  [
    "self",
    "Contract",
  ],
  [
    "self.value",
    "Int",
  ],
  [
    "3",
    "Int",
  ],
  [
    "self",
    "Contract2",
  ],
  [
    "self.value",
    "Int",
  ],
  [
    "1",
    "Int",
  ],
  [
    "self",
    "Contract2",
  ],
  [
    "self.value2",
    "S",
  ],
  [
    "1",
    "Int",
  ],
  [
    "self",
    "Contract2",
  ],
  [
    "self.value",
    "Int",
  ],
  [
    "S{ a: 1, b: self.value }",
    "S",
  ],
  [
    "self",
    "Contract3",
  ],
  [
    "self.value",
    "Int",
  ],
  [
    "1",
    "Int",
  ],
  [
    "self",
    "Contract3",
  ],
  [
    "self.update()",
    "<void>",
  ],
  [
    "self",
    "Contract3",
  ],
  [
    "self.value",
    "Int",
  ],
  [
    "self",
    "Contract3",
  ],
  [
    "self.value",
    "Int",
  ],
  [
    "1",
    "Int",
  ],
  [
    "self.value + 1",
    "Int",
  ],
]
`;

<<<<<<< HEAD
exports[`resolveStatements should resolve statements for map-literal-return 1`] = `
[
  [
    "map<Int as uint8, Int as uint8> {}",
    "map<Int as uint8, Int as uint8>",
  ],
  [
    "map<Int, Int> {}",
    "map<Int, Int>",
  ],
  [
    "map<Int as int257, Int as int257> {}",
    "map<Int as int257, Int as int257>",
  ],
  [
    "map<Int, Int as varuint16> {}",
    "map<Int, Int as varuint16>",
  ],
]
`;

exports[`resolveStatements should resolve statements for map-literal-var 1`] = `
[
  [
    "map<Int as uint8, Int as uint8> {}",
    "map<Int as uint8, Int as uint8>",
  ],
  [
    "map<Int, Int> {}",
    "map<Int, Int>",
  ],
  [
    "map<Int, Int> {}",
    "map<Int, Int>",
  ],
  [
    "map<Int, Int as coins> {}",
    "map<Int, Int as coins>",
  ],
  [
    "0",
=======
exports[`resolveStatements should resolve statements for methods-call-instance-context 1`] = `
[
  [
    "SomeMessage {}",
    "SomeMessage",
  ],
  [
    "SomeMessage {}",
    "SomeMessage",
  ],
  [
    "SomeMessage {}.toSlice()",
    "Slice",
  ],
  [
    "msg",
    "SomeMessage",
  ],
  [
    "msg.toSlice()",
    "Slice",
  ],
  [
    "SomeMessage {}",
    "SomeMessage",
  ],
  [
    "SomeMessage {}.toCell()",
    "Cell",
  ],
  [
    "msg",
    "SomeMessage",
  ],
  [
    "msg.toCell()",
    "Cell",
  ],
]
`;

exports[`resolveStatements should resolve statements for methods-call-static-context 1`] = `
[
  [
    "SomeMessage",
    "SomeMessage",
  ],
  [
    "slice",
    "Slice",
  ],
  [
    "SomeMessage.fromSlice(slice)",
    "SomeMessage",
  ],
  [
    "SomeMessage",
    "SomeMessage",
  ],
  [
    "cell",
    "Cell",
  ],
  [
    "SomeMessage.fromCell(cell)",
    "SomeMessage",
  ],
  [
    "SomeMessage",
    "SomeMessage",
  ],
  [
    "SomeMessage.opcode()",
>>>>>>> c7c1daac
    "Int",
  ],
]
`;

exports[`resolveStatements should resolve statements for return-analysis-block-statement-with-return 1`] = `
[
  [
    "42",
    "Int",
  ],
]
`;

exports[`resolveStatements should resolve statements for return-analysis-if-elseif 1`] = `
[
  [
    "b",
    "Bool",
  ],
  [
    "42",
    "Int",
  ],
  [
    "c",
    "Bool",
  ],
  [
    "43",
    "Int",
  ],
  [
    "d",
    "Bool",
  ],
  [
    "44",
    "Int",
  ],
  [
    "45",
    "Int",
  ],
]
`;

exports[`resolveStatements should resolve statements for return-analysis-if-try-catch-do-loop 1`] = `
[
  [
    "b",
    "Bool",
  ],
  [
    "1",
    "Int",
  ],
  [
    "b",
    "Bool",
  ],
  [
    "0",
    "Int",
  ],
  [
    "1",
    "Int",
  ],
  [
    "b ? 0 : 1",
    "Int",
  ],
  [
    "1 / (b ? 0 : 1)",
    "Int",
  ],
  [
    "42",
    "Int",
  ],
  [
    "43",
    "Int",
  ],
  [
    "b",
    "Bool",
  ],
  [
    "!b",
    "Bool",
  ],
  [
    "44",
    "Int",
  ],
]
`;

exports[`resolveStatements should resolve statements for return-analysis-no-return-in-void1 1`] = `[]`;

exports[`resolveStatements should resolve statements for return-analysis-no-return-in-void2 1`] = `
[
  [
    "42",
    "Int",
  ],
  [
    "x",
    "Int",
  ],
  [
    "1",
    "Int",
  ],
]
`;

exports[`resolveStatements should resolve statements for return-analysis-throw1 1`] = `
[
  [
    "c",
    "Bool",
  ],
  [
    "200",
    "Int",
  ],
  [
    "throw(200)",
    "<void>",
  ],
  [
    "42",
    "Int",
  ],
]
`;

exports[`resolveStatements should resolve statements for return-analysis-throw2 1`] = `
[
  [
    "c",
    "Bool",
  ],
  [
    "200",
    "Int",
  ],
  [
    "nativeThrow(200)",
    "<void>",
  ],
  [
    "42",
    "Int",
  ],
]
`;

exports[`resolveStatements should resolve statements for return-analysis-try-catch 1`] = `
[
  [
    "0",
    "Int",
  ],
  [
    "1",
    "Int",
  ],
  [
    "42",
    "Int",
  ],
  [
    "1",
    "Int",
  ],
  [
    "43",
    "Int",
  ],
]
`;

exports[`resolveStatements should resolve statements for stmt-augmented-assgn-bool 1`] = `
[
  [
    "false",
    "Bool",
  ],
  [
    "a",
    "Bool",
  ],
  [
    "true",
    "Bool",
  ],
  [
    "a",
    "Bool",
  ],
  [
    "false",
    "Bool",
  ],
  [
    "a",
    "Bool",
  ],
]
`;

exports[`resolveStatements should resolve statements for stmt-augmented-assgn-numerical-type 1`] = `
[
  [
    "3",
    "Int",
  ],
  [
    "a",
    "Int",
  ],
  [
    "2",
    "Int",
  ],
  [
    "a",
    "Int",
  ],
]
`;

exports[`resolveStatements should resolve statements for stmt-destructuring 1`] = `
[
  [
    "1",
    "Int",
  ],
  [
    "2",
    "Int",
  ],
  [
    "3",
    "Int",
  ],
  [
    "S{ a: 1, b: 2, c: 3 }",
    "S",
  ],
  [
    "s",
    "S",
  ],
  [
    "s",
    "S",
  ],
  [
    "s",
    "S",
  ],
  [
    "s",
    "S",
  ],
  [
    "s",
    "S",
  ],
  [
    "s",
    "S",
  ],
  [
    "s",
    "S",
  ],
  [
    "1",
    "Int",
  ],
  [
    "2",
    "Int",
  ],
  [
    "M{ a: 1, b: 2 }",
    "M",
  ],
  [
    "m",
    "M",
  ],
  [
    "a",
    "Int",
  ],
  [
    "b",
    "Int",
  ],
  [
    "a + b",
    "Int",
  ],
  [
    "c",
    "Int",
  ],
  [
    "a + b + c",
    "Int",
  ],
  [
    "a1",
    "Int",
  ],
  [
    "a + b + c + a1",
    "Int",
  ],
  [
    "b1",
    "Int",
  ],
  [
    "a + b + c + a1 + b1",
    "Int",
  ],
  [
    "c1",
    "Int",
  ],
  [
    "a + b + c + a1 + b1 + c1",
    "Int",
  ],
  [
    "a2",
    "Int",
  ],
  [
    "a + b + c + a1 + b1 + c1 + a2",
    "Int",
  ],
  [
    "b2",
    "Int",
  ],
  [
    "a + b + c + a1 + b1 + c1 + a2 + b2",
    "Int",
  ],
  [
    "a3",
    "Int",
  ],
  [
    "a + b + c + a1 + b1 + c1 + a2 + b2 + a3",
    "Int",
  ],
  [
    "c3",
    "Int",
  ],
  [
    "a + b + c + a1 + b1 + c1 + a2 + b2 + a3 + c3",
    "Int",
  ],
  [
    "b4",
    "Int",
  ],
  [
    "a + b + c + a1 + b1 + c1 + a2 + b2 + a3 + c3 + b4",
    "Int",
  ],
  [
    "c4",
    "Int",
  ],
  [
    "a + b + c + a1 + b1 + c1 + a2 + b2 + a3 + c3 + b4 + c4",
    "Int",
  ],
  [
    "a_m",
    "Int",
  ],
  [
    "a + b + c + a1 + b1 + c1 + a2 + b2 + a3 + c3 + b4 + c4 + a_m",
    "Int",
  ],
  [
    "b_m",
    "Int",
  ],
  [
    "a + b + c + a1 + b1 + c1 + a2 + b2 + a3 + c3 + b4 + c4 + a_m + b_m",
    "Int",
  ],
]
`;

exports[`resolveStatements should resolve statements for stmt-let-assgn 1`] = `
[
  [
    "x",
    "Int",
  ],
  [
    "y",
    "Int",
  ],
  [
    "x + y",
    "Int",
  ],
  [
    "b",
    "Int",
  ],
  [
    "b",
    "Int",
  ],
  [
    "1",
    "Int",
  ],
  [
    "b + 1",
    "Int",
  ],
  [
    "b",
    "Int",
  ],
  [
    "0",
    "Int",
  ],
  [
    "b > 0",
    "Bool",
  ],
  [
    "z",
    "Bool",
  ],
  [
    "b > 0 || z",
    "Bool",
  ],
]
`;

exports[`resolveStatements should resolve statements for stmt-let-assgn-unbox 1`] = `
[
  [
    "x",
    "Int",
  ],
  [
    "y",
    "Int",
  ],
  [
    "x + y",
    "Int",
  ],
  [
    "b",
    "Int",
  ],
  [
    "b",
    "Int",
  ],
  [
    "1",
    "Int",
  ],
  [
    "b + 1",
    "Int",
  ],
  [
    "b",
    "Int",
  ],
  [
    "0",
    "Int",
  ],
  [
    "b > 0",
    "Bool",
  ],
  [
    "z",
    "Bool",
  ],
  [
    "b > 0 || z",
    "Bool",
  ],
  [
    "w",
    "Int?",
  ],
  [
    "w!!",
    "Int",
  ],
  [
    "0",
    "Int",
  ],
  [
    "w!! > 0",
    "Bool",
  ],
  [
    "b > 0 || z || (w!! > 0)",
    "Bool",
  ],
]
`;

exports[`resolveStatements should resolve statements for stmt-let-if-elseif 1`] = `
[
  [
    "10",
    "Int",
  ],
  [
    "a",
    "Int",
  ],
  [
    "0",
    "Int",
  ],
  [
    "a > 0",
    "Bool",
  ],
  [
    "a",
    "Int",
  ],
  [
    "10",
    "Int",
  ],
  [
    "a",
    "Int",
  ],
  [
    "10",
    "Int",
  ],
  [
    "-10",
    "Int",
  ],
  [
    "a < -10",
    "Bool",
  ],
  [
    "a",
    "Int",
  ],
  [
    "1",
    "Int",
  ],
  [
    "-1",
    "Int",
  ],
  [
    "a",
    "Int",
  ],
  [
    "1",
    "Int",
  ],
]
`;

exports[`resolveStatements should resolve statements for stmt-let-map-type-inference 1`] = `
[
  [
    "emptyMap()",
    "<null>",
  ],
  [
    "a",
    "map<Int, Int as uint32>",
  ],
]
`;

exports[`resolveStatements should resolve statements for stmt-let-nullable-type-inference 1`] = `
[
  [
    "null",
    "<null>",
  ],
  [
    "a",
    "Int?",
  ],
]
`;

exports[`resolveStatements should resolve statements for var-scope-let-toString 1`] = `
[
  [
    "1",
    "Int",
  ],
  [
    "toString",
    "Int",
  ],
  [
    "dump(toString)",
    "<void>",
  ],
]
`;

exports[`resolveStatements should resolve statements for var-scope-repeat 1`] = `
[
  [
    "123",
    "Int",
  ],
  [
    "456",
    "Int",
  ],
  [
    "a",
    "Int",
  ],
  [
    "a",
    "Int",
  ],
  [
    "b",
    "Int",
  ],
  [
    "a + b",
    "Int",
  ],
  [
    "a",
    "Int",
  ],
  [
    "b",
    "Int",
  ],
  [
    "a + b",
    "Int",
  ],
]
`;

exports[`resolveStatements should resolve statements for var-scope-repeat2 1`] = `
[
  [
    "123",
    "Int",
  ],
  [
    "456",
    "Int",
  ],
  [
    "a",
    "Int",
  ],
  [
    "b",
    "Int",
  ],
  [
    "a",
    "Int",
  ],
  [
    "b",
    "Int",
  ],
  [
    "a + b",
    "Int",
  ],
  [
    "b",
    "Int",
  ],
]
`;

exports[`resolveStatements should resolve statements for var-scope-subsequent-block-statements 1`] = `
[
  [
    "100",
    "Int",
  ],
  [
    "456",
    "Int",
  ],
  [
    "b",
    "Int",
  ],
  [
    "a",
    "Int",
  ],
  [
    "752",
    "Int",
  ],
  [
    "b",
    "Int",
  ],
  [
    "a",
    "Int",
  ],
  [
    "b",
    "Int",
  ],
]
`;

exports[`resolveStatements should resolve statements for var-scope-toString-non-method 1`] = `
[
  [
    "123",
    "Int",
  ],
  [
    "toString()",
    "Int",
  ],
]
`;

exports[`resolveStatements should resolve statements for var-scope-valueOf-fun 1`] = `
[
  [
    "a",
    "Int",
  ],
  [
    "b",
    "Int",
  ],
  [
    "a + b",
    "Int",
  ],
  [
    "2",
    "Int",
  ],
  [
    "(a + b) / 2",
    "Int",
  ],
  [
    "1",
    "Int",
  ],
  [
    "10",
    "Int",
  ],
  [
    "valueOf(1, 10)",
    "Int",
  ],
]
`;

exports[`resolveStatements should resolve statements for var-underscore-name-in-foreach 1`] = `
[
  [
    "emptyMap()",
    "<null>",
  ],
  [
    "m",
    "map<Int, Int>",
  ],
]
`;

exports[`resolveStatements should resolve statements for var-underscore-name-in-foreach2 1`] = `
[
  [
    "emptyMap()",
    "<null>",
  ],
  [
    "0",
    "Int",
  ],
  [
    "m",
    "map<Int, Int>",
  ],
  [
    "x",
    "Int",
  ],
  [
    "v",
    "Int",
  ],
  [
    "x",
    "Int",
  ],
]
`;

exports[`resolveStatements should resolve statements for var-underscore-name-in-let 1`] = `
[
  [
    "123",
    "Int",
  ],
  [
    "someImpureFunction()",
    "Int",
  ],
  [
    "someImpureFunction()",
    "Int",
  ],
  [
    "123",
    "Int",
  ],
]
`;<|MERGE_RESOLUTION|>--- conflicted
+++ resolved
@@ -621,7 +621,7 @@
 exports[`resolveStatements should fail statements for getter-collision 1`] = `
 "<unknown>:8:13: Method ID collision: getter 'pko' has the same method ID 103057 as getter 'getter1'
 Pick a different getter name or explicit method ID to avoid collisions
-  7 | 
+  7 |
 > 8 |     get fun pko() {
                   ^~~
   9 |         return;
@@ -631,7 +631,7 @@
 exports[`resolveStatements should fail statements for getter-collision-trait 1`] = `
 "<unknown>:8:13: Method ID collision: getter 'pko' has the same method ID 103057 as getter 'getter1'
 Pick a different getter name or explicit method ID to avoid collisions
-  7 | 
+  7 |
 > 8 |     get fun pko() {
                   ^~~
   9 |         return;
@@ -640,7 +640,7 @@
 
 exports[`resolveStatements should fail statements for getter-collision-with-reserved_opt1 1`] = `
 "<unknown>:10:9: method ids cannot overlap with Tact reserved method ids: 113617, 115390, 121275
-   9 | 
+   9 |
 > 10 |     get(115390) fun _lazy_deployment_completed(): String{
                ^~~~~~
   11 |         return "not ok";
@@ -649,7 +649,7 @@
 
 exports[`resolveStatements should fail statements for getter-collision-with-reserved_opt2 1`] = `
 "<unknown>:10:9: method ids cannot overlap with Tact reserved method ids: 113617, 115390, 121275
-   9 | 
+   9 |
 > 10 |     get(121275) fun _get_abi_ipfs(): Int{
                ^~~~~~
   11 |         return 123;
@@ -658,7 +658,7 @@
 
 exports[`resolveStatements should fail statements for getter-collision-with-reserved_opt3 1`] = `
 "<unknown>:10:9: method ids cannot overlap with Tact reserved method ids: 113617, 115390, 121275
-   9 | 
+   9 |
 > 10 |     get(113617) fun _supported_interfaces(): String{
                ^~~~~~
   11 |         return "ok";
@@ -667,7 +667,7 @@
 
 exports[`resolveStatements should fail statements for getter-collision-with-reserved1 1`] = `
 "<unknown>:10:5: method ids cannot overlap with Tact reserved method ids: 113617, 115390, 121275
-   9 | 
+   9 |
 > 10 |     get fun lazy_deployment_completed(): String{
            ^~~~~~~~~~~~~~~~~~~~~~~~~~~~~~~~~~~~~~~~~~~~
   11 |         return "not ok";
@@ -676,7 +676,7 @@
 
 exports[`resolveStatements should fail statements for getter-collision-with-reserved2 1`] = `
 "<unknown>:10:5: method ids cannot overlap with Tact reserved method ids: 113617, 115390, 121275
-   9 | 
+   9 |
 > 10 |     get fun get_abi_ipfs(): Int{
            ^~~~~~~~~~~~~~~~~~~~~~~~~~~~
   11 |         return 123;
@@ -685,7 +685,7 @@
 
 exports[`resolveStatements should fail statements for getter-collision-with-reserved3 1`] = `
 "<unknown>:10:5: method ids cannot overlap with Tact reserved method ids: 113617, 115390, 121275
-   9 | 
+   9 |
 > 10 |     get fun supported_interfaces(): String{
            ^~~~~~~~~~~~~~~~~~~~~~~~~~~~~~~~~~~~~~~
   11 |         return "ok";
@@ -713,7 +713,7 @@
 
 exports[`resolveStatements should fail statements for init-vars-analysis-implicit-init 1`] = `
 "<unknown>:4:1: Field "test_field" is not set
-  3 | 
+  3 |
 > 4 | contract MyContract {
       ^~~~~~~~~~~~~~~~~~~~~
   5 |     counter: Int = 0;
@@ -725,7 +725,7 @@
    9 |     value: Int;
 > 10 |     init() {
            ^~~~~~~~
-  11 | 
+  11 |
 "
 `;
 
@@ -956,7 +956,7 @@
 
 exports[`resolveStatements should fail statements for return-analysis-catch-if 1`] = `
 "<unknown>:4:1: Function does not always return a result. Adding 'return' statement(s) should fix the issue.
-  3 | 
+  3 |
 > 4 | fun notAlwaysReachableReturn(b: Bool): Int {
       ^~~~~~~~~~~~~~~~~~~~~~~~~~~~~~~~~~~~~~~~~~~~
   5 |     try {
@@ -965,7 +965,7 @@
 
 exports[`resolveStatements should fail statements for return-analysis-do-if 1`] = `
 "<unknown>:4:1: Function does not always return a result. Adding 'return' statement(s) should fix the issue.
-  3 | 
+  3 |
 > 4 | fun notAlwaysReachableReturn(b: Bool): Int {
       ^~~~~~~~~~~~~~~~~~~~~~~~~~~~~~~~~~~~~~~~~~~~
   5 |     do {
@@ -1019,7 +1019,7 @@
 
 exports[`resolveStatements should fail statements for return-analysis-repeat 1`] = `
 "<unknown>:4:1: Function does not always return a result. Adding 'return' statement(s) should fix the issue.
-  3 | 
+  3 |
 > 4 | fun notAlwaysReachableReturn(n: Int): Int {
       ^~~~~~~~~~~~~~~~~~~~~~~~~~~~~~~~~~~~~~~~~~~
   5 |     repeat (n) {
@@ -1028,7 +1028,7 @@
 
 exports[`resolveStatements should fail statements for return-analysis-separate-ifs 1`] = `
 "<unknown>:4:1: Function does not always return a result. Adding 'return' statement(s) should fix the issue.
-  3 | 
+  3 |
 > 4 | fun notAlwaysReachableReturn(b: Bool): Int {
       ^~~~~~~~~~~~~~~~~~~~~~~~~~~~~~~~~~~~~~~~~~~~
   5 |     if (b) {
@@ -1037,7 +1037,7 @@
 
 exports[`resolveStatements should fail statements for return-analysis-throw-wrapped 1`] = `
 "<unknown>:15:1: Function does not always return a result. Adding 'return' statement(s) should fix the issue.
-  14 | 
+  14 |
 > 15 | fun notAlwaysReachableReturn(b: Bool): Int {
        ^~~~~~~~~~~~~~~~~~~~~~~~~~~~~~~~~~~~~~~~~~~~
   16 |     throwWrapped(42);
@@ -1046,7 +1046,7 @@
 
 exports[`resolveStatements should fail statements for return-analysis-try1 1`] = `
 "<unknown>:4:1: Function does not always return a result. Adding 'return' statement(s) should fix the issue.
-  3 | 
+  3 |
 > 4 | fun notAlwaysReachableReturn(b: Bool): Int {
       ^~~~~~~~~~~~~~~~~~~~~~~~~~~~~~~~~~~~~~~~~~~~
   5 |     try {
@@ -1055,7 +1055,7 @@
 
 exports[`resolveStatements should fail statements for return-analysis-try2 1`] = `
 "<unknown>:7:1: Function does not always return a result. Adding 'return' statement(s) should fix the issue.
-  6 | 
+  6 |
 > 7 | fun notAlwaysReachableReturn(b: Bool): Int {
       ^~~~~~~~~~~~~~~~~~~~~~~~~~~~~~~~~~~~~~~~~~~~
   8 |     try {
@@ -1064,7 +1064,7 @@
 
 exports[`resolveStatements should fail statements for return-analysis-while 1`] = `
 "<unknown>:4:1: Function does not always return a result. Adding 'return' statement(s) should fix the issue.
-  3 | 
+  3 |
 > 4 | fun notAlwaysReachableReturn(b: Bool): Int {
       ^~~~~~~~~~~~~~~~~~~~~~~~~~~~~~~~~~~~~~~~~~~~
   5 |     while (b) {
@@ -1361,10 +1361,10 @@
 
 exports[`resolveStatements should fail statements for stmt-return-void3 1`] = `
 "<unknown>:3:18: The function fails to return a result of type "Int"
-  2 | 
+  2 |
 > 3 | fun bar(): Int { return }
                        ^~~~~~
-  4 | 
+  4 |
 "
 `;
 
@@ -1442,7 +1442,7 @@
 
 exports[`resolveStatements should fail statements for usage-of-bounced-field-in-type-that-is-too-big-2 1`] = `
 "<unknown>:26:29: Maximum size of the bounced message is 224 bits, but the "amount" field of type "Withdraw" cannot fit into it due to the size of previous fields or its own size, so it cannot be accessed. Make the type of the fields before this one smaller, or reduce the type of this field so that it fits into 224 bits
-  25 | 
+  25 |
 > 26 |         self.balance += msg.amount;
                                    ^~~~~~
   27 |     }
@@ -1577,7 +1577,7 @@
 
 exports[`resolveStatements should fail statements for var-scope-const-shadowing-fun-param 1`] = `
 "<unknown>:5:9: Variable "foo" is trying to shadow an existing constant with the same name
-  4 | 
+  4 |
 > 5 | fun bar(foo: Int): Int {  // <-- fun param \`foo\` shadows global const \`foo\`
               ^~~
   6 |     return foo;
@@ -1874,7 +1874,7 @@
 
 exports[`resolveStatements should fail statements for var-scope-rec-fun-shadowing-fun-param 1`] = `
 "<unknown>:3:9: Variable cannot have the same name as its enclosing function: "rec"
-  2 | 
+  2 |
 > 3 | fun rec(rec: Int): Int { // <-- shadowing
               ^~~
   4 |     return rec;
@@ -3410,7 +3410,84 @@
 ]
 `;
 
-<<<<<<< HEAD
+exports[`resolveStatements should resolve statements for methods-call-instance-context 1`] = `
+[
+  [
+    "SomeMessage {}",
+    "SomeMessage",
+  ],
+  [
+    "SomeMessage {}",
+    "SomeMessage",
+  ],
+  [
+    "SomeMessage {}.toSlice()",
+    "Slice",
+  ],
+  [
+    "msg",
+    "SomeMessage",
+  ],
+  [
+    "msg.toSlice()",
+    "Slice",
+  ],
+  [
+    "SomeMessage {}",
+    "SomeMessage",
+  ],
+  [
+    "SomeMessage {}.toCell()",
+    "Cell",
+  ],
+  [
+    "msg",
+    "SomeMessage",
+  ],
+  [
+    "msg.toCell()",
+    "Cell",
+  ],
+]
+`;
+
+exports[`resolveStatements should resolve statements for methods-call-static-context 1`] = `
+[
+  [
+    "SomeMessage",
+    "SomeMessage",
+  ],
+  [
+    "slice",
+    "Slice",
+  ],
+  [
+    "SomeMessage.fromSlice(slice)",
+    "SomeMessage",
+  ],
+  [
+    "SomeMessage",
+    "SomeMessage",
+  ],
+  [
+    "cell",
+    "Cell",
+  ],
+  [
+    "SomeMessage.fromCell(cell)",
+    "SomeMessage",
+  ],
+  [
+    "SomeMessage",
+    "SomeMessage",
+  ],
+  [
+    "SomeMessage.opcode()",
+    "Int",
+  ],
+]
+`;
+
 exports[`resolveStatements should resolve statements for map-literal-return 1`] = `
 [
   [
@@ -3452,81 +3529,6 @@
   ],
   [
     "0",
-=======
-exports[`resolveStatements should resolve statements for methods-call-instance-context 1`] = `
-[
-  [
-    "SomeMessage {}",
-    "SomeMessage",
-  ],
-  [
-    "SomeMessage {}",
-    "SomeMessage",
-  ],
-  [
-    "SomeMessage {}.toSlice()",
-    "Slice",
-  ],
-  [
-    "msg",
-    "SomeMessage",
-  ],
-  [
-    "msg.toSlice()",
-    "Slice",
-  ],
-  [
-    "SomeMessage {}",
-    "SomeMessage",
-  ],
-  [
-    "SomeMessage {}.toCell()",
-    "Cell",
-  ],
-  [
-    "msg",
-    "SomeMessage",
-  ],
-  [
-    "msg.toCell()",
-    "Cell",
-  ],
-]
-`;
-
-exports[`resolveStatements should resolve statements for methods-call-static-context 1`] = `
-[
-  [
-    "SomeMessage",
-    "SomeMessage",
-  ],
-  [
-    "slice",
-    "Slice",
-  ],
-  [
-    "SomeMessage.fromSlice(slice)",
-    "SomeMessage",
-  ],
-  [
-    "SomeMessage",
-    "SomeMessage",
-  ],
-  [
-    "cell",
-    "Cell",
-  ],
-  [
-    "SomeMessage.fromCell(cell)",
-    "SomeMessage",
-  ],
-  [
-    "SomeMessage",
-    "SomeMessage",
-  ],
-  [
-    "SomeMessage.opcode()",
->>>>>>> c7c1daac
     "Int",
   ],
 ]
