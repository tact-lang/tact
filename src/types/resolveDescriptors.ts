import type * as A from "../ast/ast";
import type { FactoryAst } from "../ast/ast-helpers";
import { eqNames, idText, isSelfId, isSlice, selfId } from "../ast/ast-helpers";
import { traverse, traverseAndCheck } from "../ast/iterators";
import {
    idTextErr,
    throwCompilationError,
    throwInternalCompilerError,
} from "../error/errors";
import type { CompilerContext, Store } from "../context/context";
import { createContextStore } from "../context/context";
import type {
    ConstantDescription,
    FieldDescription,
    FunctionDescription,
    FunctionParameter,
    InitDescription,
    InitParameter,
    ReceiverSelector,
    TypeDescription,
    TypeRef,
} from "./types";
import { printTypeRef, receiverSelectorName, typeRefEquals } from "./types";
import { getRawAST } from "../context/store";
import { cloneNode } from "../ast/clone";
import { crc16 } from "../utils/crc16";
import { isSubsetOf } from "../utils/isSubsetOf";
import { evalConstantExpression } from "../optimizer/constEval";
import {
    intMapKeyFormats,
    intMapValFormats,
    resolveABIType,
} from "./resolveABITypeRef";
import { enabledExternals } from "../config/features";
import { isRuntimeType } from "./isRuntimeType";
import { GlobalFunctions } from "../abi/global";
import { getExpType, resolveExpression } from "./resolveExpression";
import { addVariable, emptyContext } from "./resolveStatements";
import { isAssignable } from "./subtyping";
<<<<<<< HEAD
import { AstUtil, getAstUtil } from "../ast/util";
import { ItemOrigin } from "../imports/source";
import { isUndefined } from "../utils/array";
=======
import type { AstUtil } from "../ast/util";
import { getAstUtil } from "../ast/util";
import type { ItemOrigin } from "../imports/source";
>>>>>>> 7b017ca1

const store = createContextStore<TypeDescription>();
const staticFunctionsStore = createContextStore<FunctionDescription>();
const staticConstantsStore = createContextStore<ConstantDescription>();

// this function does not handle the case of structs
function verifyMapAsAnnotationsForPrimitiveTypes(
    type: A.AstTypeId,
    asAnnotation: A.AstId | null,
    kind: "keyType" | "valType",
): void {
    switch (idText(type)) {
        case "Int": {
            if (asAnnotation === null) return;
            const ann = idText(asAnnotation);
            switch (kind) {
                case "keyType":
                    if (!Object.keys(intMapKeyFormats).includes(ann)) {
                        throwCompilationError(
                            `"${ann}" is invalid as-annotation for map key type "Int"`,
                            asAnnotation.loc,
                        );
                    }
                    return;
                case "valType":
                    if (!Object.keys(intMapValFormats).includes(ann)) {
                        throwCompilationError(
                            `"${ann}" is invalid as-annotation for map value type "Int"`,
                            asAnnotation.loc,
                        );
                    }
            }
            return;
        }
        case "Address":
        case "Bool":
        case "Cell": {
            if (asAnnotation !== null) {
                throwCompilationError(
                    `${idTextErr(type)} type cannot have as-annotation`,
                    asAnnotation.loc,
                );
            }
            return;
        }
        default: {
            throwInternalCompilerError("Unsupported map type", type.loc);
        }
    }
}

function verifyMapTypes(
    typeId: A.AstTypeId,
    asAnnotation: A.AstId | null,
    allowedTypeNames: string[],
    kind: "keyType" | "valType",
): void {
    if (!allowedTypeNames.includes(idText(typeId))) {
        throwCompilationError(
            "Invalid map type. Check https://docs.tact-lang.org/book/maps#allowed-types",
            typeId.loc,
        );
    }
    verifyMapAsAnnotationsForPrimitiveTypes(typeId, asAnnotation, kind);
}

function verifyMapType(mapTy: A.AstMapType, isValTypeStruct: boolean) {
    // optional and other compound key and value types are disallowed at the level of grammar

    // check allowed key types
    verifyMapTypes(
        mapTy.keyType,
        mapTy.keyStorageType,
        ["Int", "Address"],
        "keyType",
    );

    // check allowed value types
    if (isValTypeStruct && mapTy.valueStorageType === null) {
        return;
    }
    // the case for struct/message is already checked
    verifyMapTypes(
        mapTy.valueType,
        mapTy.valueStorageType,
        ["Int", "Address", "Bool", "Cell"],
        "valType",
    );
}

export const toBounced = (type: string) => `${type}%%BOUNCED%%`;

export function resolveTypeRef(ctx: CompilerContext, type: A.AstType): TypeRef {
    switch (type.kind) {
        case "type_id": {
            const t = getType(ctx, idText(type));
            return {
                kind: "ref",
                name: t.name,
                optional: false,
            };
        }
        case "optional_type": {
            if (type.typeArg.kind !== "type_id") {
                throwInternalCompilerError(
                    "Only optional type identifiers are supported now",
                    type.typeArg.loc,
                );
            }
            const t = getType(ctx, idText(type.typeArg));
            return {
                kind: "ref",
                name: t.name,
                optional: true,
            };
        }
        case "map_type": {
            const keyTy = getType(ctx, idText(type.keyType));
            const valTy = getType(ctx, idText(type.valueType));
            verifyMapType(type, valTy.kind === "struct");
            return {
                kind: "map",
                key: keyTy.name,
                keyAs:
                    type.keyStorageType !== null
                        ? idText(type.keyStorageType)
                        : null,
                value: valTy.name,
                valueAs:
                    type.valueStorageType !== null
                        ? idText(type.valueStorageType)
                        : null,
            };
        }
        case "bounced_message_type": {
            const t = getType(ctx, idText(type.messageType));
            return {
                kind: "ref_bounced",
                name: t.name,
            };
        }
    }
}

function buildTypeRef(
    type: A.AstType,
    types: Map<string, TypeDescription>,
): TypeRef {
    switch (type.kind) {
        case "type_id": {
            if (!types.has(idText(type))) {
                throwCompilationError(
                    `Type ${idTextErr(type)} not found`,
                    type.loc,
                );
            }
            return {
                kind: "ref",
                name: idText(type),
                optional: false,
            };
        }
        case "optional_type": {
            if (type.typeArg.kind !== "type_id") {
                throwInternalCompilerError(
                    "Only optional type identifiers are supported now",
                    type.typeArg.loc,
                );
            }
            if (!types.has(idText(type.typeArg))) {
                throwCompilationError(
                    `Type ${idTextErr(type.typeArg)} not found`,
                    type.loc,
                );
            }
            return {
                kind: "ref",
                name: idText(type.typeArg),
                optional: true,
            };
        }
        case "map_type": {
            if (!types.has(idText(type.keyType))) {
                throwCompilationError(
                    `Type ${idTextErr(type.keyType)} not found`,
                    type.loc,
                );
            }
            if (!types.has(idText(type.valueType))) {
                throwCompilationError(
                    `Type ${idTextErr(type.valueType)} not found`,
                    type.loc,
                );
            }
            const valTy = types.get(idText(type.valueType))!;
            verifyMapType(type, valTy.kind === "struct");
            return {
                kind: "map",
                key: idText(type.keyType),
                keyAs:
                    type.keyStorageType !== null
                        ? idText(type.keyStorageType)
                        : null,
                value: idText(type.valueType),
                valueAs:
                    type.valueStorageType !== null
                        ? idText(type.valueStorageType)
                        : null,
            };
        }
        case "bounced_message_type": {
            return {
                kind: "ref_bounced",
                name: idText(type.messageType),
            };
        }
    }
}

function uidForName(name: string, types: Map<string, TypeDescription>) {
    // Resolve unique typeid from crc16
    let uid = crc16(name);
    while (Array.from(types.values()).find((v) => v.uid === uid)) {
        uid = (uid + 1) % 65536;
    }
    return uid;
}

export function resolveDescriptors(ctx: CompilerContext, Ast: FactoryAst) {
    const types: Map<string, TypeDescription> = new Map();
    const staticFunctions: Map<string, FunctionDescription> = new Map();
    const staticConstants: Map<string, ConstantDescription> = new Map();
    const ast = getRawAST(ctx);
    const util = getAstUtil(Ast);

    //
    // Register types
    //

    for (const a of ast.types) {
        if (types.has(idText(a.name))) {
            throwCompilationError(
                `Type "${idText(a.name)}" already exists`,
                a.loc,
            );
        }

        const uid = uidForName(idText(a.name), types);

        switch (a.kind) {
            case "primitive_type_decl":
                {
                    types.set(idText(a.name), {
                        kind: "primitive_type_decl",
                        origin: a.loc.origin,
                        name: idText(a.name),
                        uid,
                        fields: [],
                        traits: [],
                        header: null,
                        tlb: null,
                        signature: null,
                        functions: new Map(),
                        receivers: [],
                        dependsOn: [],
                        init: null,
                        ast: a,
                        interfaces: [],
                        constants: [],
                        partialFieldCount: 0,
                    });
                }
                break;
            case "contract":
                {
                    types.set(idText(a.name), {
                        kind: "contract",
                        origin: a.loc.origin,
                        name: idText(a.name),
                        uid,
                        header: null,
                        tlb: null,
                        fields: [],
                        traits: [],
                        signature: null,
                        functions: new Map(),
                        receivers: [],
                        dependsOn: [],
                        init: null,
                        ast: a,
                        interfaces: a.attributes.map((v) => v.name.value),
                        constants: [],
                        partialFieldCount: 0,
                    });
                }
                break;
            case "struct_decl":
            case "message_decl":
                {
                    types.set(idText(a.name), {
                        kind: "struct",
                        origin: a.loc.origin,
                        name: idText(a.name),
                        uid,
                        header: null,
                        tlb: null,
                        signature: null,
                        fields: [],
                        traits: [],
                        functions: new Map(),
                        receivers: [],
                        dependsOn: [],
                        init: null,
                        ast: a,
                        interfaces: [],
                        constants: [],
                        partialFieldCount: 0,
                    });
                }
                break;
            case "trait": {
                types.set(idText(a.name), {
                    kind: "trait",
                    origin: a.loc.origin,
                    name: idText(a.name),
                    uid,
                    header: null,
                    tlb: null,
                    signature: null,
                    fields: [],
                    traits: [],
                    functions: new Map(),
                    receivers: [],
                    dependsOn: [],
                    init: null,
                    ast: a,
                    interfaces: a.attributes.map((v) => v.name.value),
                    constants: [],
                    partialFieldCount: 0,
                });
            }
        }
    }

    //
    // Resolve fields
    //

    function buildFieldDescription(
        src: A.AstFieldDecl,
        index: number,
    ): FieldDescription {
        const fieldTy = buildTypeRef(src.type, types);

        // Check if field is runtime type
        if (isRuntimeType(fieldTy)) {
            throwCompilationError(
                printTypeRef(fieldTy) +
                    " is a runtime only type and can't be used as field",
                src.loc,
            );
        }

        // Resolve abi type
        const type = resolveABIType(src);

        return {
            name: idText(src.name),
            type: fieldTy,
            index,
            as: src.as !== null ? idText(src.as) : null,
            default: undefined, // initializer will be evaluated after typechecking
            loc: src.loc,
            ast: src,
            abi: { name: idText(src.name), type },
        };
    }

    function buildConstantDescription(
        src: A.AstConstantDef | A.AstConstantDecl,
    ): ConstantDescription {
        const constDeclTy = buildTypeRef(src.type, types);
        return {
            name: idText(src.name),
            type: constDeclTy,
            value: undefined, // initializer will be evaluated after typechecking
            loc: src.loc,
            ast: src,
        };
    }

    for (const a of ast.types) {
        // Contract
        if (a.kind === "contract") {
            for (const f of a.declarations) {
                if (f.kind === "field_decl") {
                    if (
                        types
                            .get(idText(a.name))!
                            .fields.find((v) => eqNames(v.name, f.name))
                    ) {
                        throwCompilationError(
                            `Field ${idTextErr(f.name)} already exists`,
                            f.loc,
                        );
                    }
                    if (
                        types
                            .get(idText(a.name))!
                            .constants.find((v) => eqNames(v.name, f.name))
                    ) {
                        throwCompilationError(
                            `Constant ${idText(f.name)} already exists`,
                            f.loc,
                        );
                    }
                    types
                        .get(idText(a.name))!
                        .fields.push(
                            buildFieldDescription(
                                f,
                                types.get(idText(a.name))!.fields.length,
                            ),
                        );
                } else if (f.kind === "constant_def") {
                    if (
                        types
                            .get(idText(a.name))!
                            .fields.find((v) => eqNames(v.name, f.name))
                    ) {
                        throwCompilationError(
                            `Field ${idTextErr(f.name)} already exists`,
                            f.loc,
                        );
                    }
                    if (
                        types
                            .get(idText(a.name))!
                            .constants.find((v) => eqNames(v.name, f.name))
                    ) {
                        throwCompilationError(
                            `Constant ${idTextErr(f.name)} already exists`,
                            f.loc,
                        );
                    }
                    if (f.attributes.find((v) => v.type !== "override")) {
                        throwCompilationError(
                            `Constant can be only overridden`,
                            f.loc,
                        );
                    }
                    types
                        .get(idText(a.name))!
                        .constants.push(buildConstantDescription(f));
                }
            }
        }

        // Struct
        if (a.kind === "struct_decl" || a.kind === "message_decl") {
            for (const f of a.fields) {
                if (
                    types
                        .get(idText(a.name))!
                        .fields.find((v) => eqNames(v.name, f.name))
                ) {
                    throwCompilationError(
                        `Field ${idTextErr(f.name)} already exists`,
                        f.loc,
                    );
                }
                types
                    .get(idText(a.name))!
                    .fields.push(
                        buildFieldDescription(
                            f,
                            types.get(idText(a.name))!.fields.length,
                        ),
                    );
            }
            if (a.fields.length === 0 && a.kind === "struct_decl") {
                throwCompilationError(
                    `Struct ${idTextErr(a.name)} must have at least one field`,
                    a.loc,
                );
            }
        }

        // Trait
        if (a.kind === "trait") {
            for (const traitDecl of a.declarations) {
                if (traitDecl.kind === "field_decl") {
                    if (
                        types
                            .get(idText(a.name))!
                            .fields.find((v) => eqNames(v.name, traitDecl.name))
                    ) {
                        throwCompilationError(
                            `Field ${idTextErr(traitDecl.name)} already exists`,
                            traitDecl.loc,
                        );
                    }
                    if (traitDecl.initializer) {
                        throwCompilationError(
                            `Trait field cannot have an initializer`,
                            traitDecl.initializer.loc,
                        );
                    }
                    types
                        .get(idText(a.name))!
                        .fields.push(
                            buildFieldDescription(
                                traitDecl,
                                types.get(idText(a.name))!.fields.length,
                            ),
                        );
                } else if (
                    traitDecl.kind === "constant_def" ||
                    traitDecl.kind === "constant_decl"
                ) {
                    if (
                        types
                            .get(idText(a.name))!
                            .fields.find((v) => eqNames(v.name, traitDecl.name))
                    ) {
                        throwCompilationError(
                            `Field ${idTextErr(traitDecl.name)} already exists`,
                            traitDecl.loc,
                        );
                    }
                    if (
                        types
                            .get(idText(a.name))!
                            .constants.find((v) =>
                                eqNames(v.name, traitDecl.name),
                            )
                    ) {
                        throwCompilationError(
                            `Constant ${idTextErr(traitDecl.name)} already exists`,
                            traitDecl.loc,
                        );
                    }
                    types
                        .get(idText(a.name))!
                        .constants.push(buildConstantDescription(traitDecl));
                }
            }
        }
    }

    //
    // Populate partial serialization info
    //

    for (const t of types.values()) {
        t.partialFieldCount = resolvePartialFields(ctx, t);
    }

    //
    // Resolve contract functions
    //

    function resolveFunctionDescriptor(
        optSelf: TypeRef | null,
        a:
            | A.AstFunctionDef
            | A.AstNativeFunctionDecl
            | A.AstFunctionDecl
            | A.AstAsmFunctionDef,
        origin: ItemOrigin,
    ): FunctionDescription {
        let self = optSelf;

        // Resolve return
        let returns: TypeRef = { kind: "void" };
        if (a.return) {
            returns = buildTypeRef(a.return, types);
        }

        let params: FunctionParameter[] = [];
        for (const r of a.params) {
            params.push({
                name: r.name,
                type: buildTypeRef(r.type, types),
                loc: r.loc,
            });
        }

        // Resolve flags
        const isGetter = a.attributes.find((a) => a.type === "get");
        const isMutating = a.attributes.find((a) => a.type === "mutates");
        const isExtends = a.attributes.find((a) => a.type === "extends");
        const isVirtual = a.attributes.find((a) => a.type === "virtual");
        const isOverride = a.attributes.find((a) => a.type === "override");
        const isInline = a.attributes.find((a) => a.type === "inline");
        const isAbstract = a.attributes.find((a) => a.type === "abstract");

        // Check for native
        if (a.kind === "native_function_decl") {
            if (isGetter) {
                throwCompilationError(
                    "Native functions cannot be getters",
                    isGetter.loc,
                );
            }
            if (self) {
                throwCompilationError(
                    "Native functions cannot be declared within a contract",
                    a.loc,
                );
            }
            if (isVirtual) {
                throwCompilationError(
                    "Native functions cannot be virtual",
                    isVirtual.loc,
                );
            }
            if (isOverride) {
                throwCompilationError(
                    "Native functions cannot be overridden",
                    isOverride.loc,
                );
            }
        }

        // Check virtual and override
        if (isVirtual && isExtends) {
            throwCompilationError(
                "Extend functions cannot be virtual",
                isVirtual.loc,
            );
        }
        if (isOverride && isExtends) {
            throwCompilationError(
                "Extend functions cannot be overridden",
                isOverride.loc,
            );
        }
        if (isAbstract && isExtends) {
            throwCompilationError(
                "Extend functions cannot be abstract",
                isAbstract.loc,
            );
        }
        if (!self && isVirtual) {
            throwCompilationError(
                "Virtual functions must be defined within a contract or a trait",
                isVirtual.loc,
            );
        }
        if (!self && isOverride) {
            throwCompilationError(
                "Overrides functions must be defined within a contract or a trait",
                isOverride.loc,
            );
        }
        if (!self && isAbstract) {
            throwCompilationError(
                "Abstract functions must be defined within a trait",
                isAbstract.loc,
            );
        }
        if (isVirtual && isAbstract) {
            throwCompilationError(
                "Abstract functions cannot be virtual",
                isAbstract.loc,
            );
        }
        if (isVirtual && isOverride) {
            throwCompilationError(
                "Overrides functions cannot be virtual",
                isOverride.loc,
            );
        }
        if (isAbstract && isOverride) {
            throwCompilationError(
                "Overrides functions cannot be abstract",
                isOverride.loc,
            );
        }

        // Check virtual
        if (isVirtual) {
            if (self?.kind !== "ref") {
                throwInternalCompilerError(
                    "Virtual functions must have a self parameter",
                    isVirtual.loc,
                );
            }
            const t = types.get(self.name!)!;
            if (t.kind !== "trait") {
                throwCompilationError(
                    "Virtual functions must be defined within a trait",
                    isVirtual.loc,
                );
            }
        }

        // Check abstract
        if (isAbstract) {
            if (self?.kind !== "ref") {
                throwInternalCompilerError(
                    "Abstract functions must have a self parameter",
                    isAbstract.loc,
                );
            }
            const t = types.get(self.name!)!;
            if (t.kind !== "trait") {
                throwCompilationError(
                    "Abstract functions must be defined within a trait",
                    isAbstract.loc,
                );
            }
        }

        if (isOverride) {
            if (self?.kind !== "ref") {
                throwInternalCompilerError(
                    "Override functions must have a self parameter",
                    isOverride.loc,
                );
            }
            const t = types.get(self.name!)!;
            if (!["contract", "trait"].includes(t.kind)) {
                throwCompilationError(
                    "Overridden functions must be defined within a contract or a trait",
                    isOverride.loc,
                );
            }
        }

        // Check for common
        if (a.kind === "function_def") {
            if (isGetter && !self) {
                throwCompilationError(
                    "Getters must be defined within a contract",
                    isGetter.loc,
                );
            }
        }

        // Check for getter
        if (isInline && isGetter) {
            throwCompilationError("Getters cannot be inline", isInline.loc);
        }

        // Validate mutating
        if (isExtends) {
            if (self) {
                throwCompilationError(
                    "Extend functions cannot be defined within a contract",
                    isExtends.loc,
                );
            }
            if (params.length === 0) {
                throwCompilationError(
                    'Extend functions must have at least one parameter named "self"',
                    isExtends.loc,
                );
            }
            const firstParam = params[0]!;
            if (!isSelfId(firstParam.name)) {
                throwCompilationError(
                    'Extend function must have first parameter named "self"',
                    firstParam.loc,
                );
            }
            if (firstParam.type.kind !== "ref") {
                throwCompilationError(
                    "Extend functions must have a reference type as the first parameter",
                    firstParam.loc,
                );
            }
            if (!types.has(firstParam.type.name)) {
                throwCompilationError(
                    "Type " + firstParam.type.name + " not found",
                    firstParam.loc,
                );
            }

            // Update self and remove first parameter
            self = firstParam.type;
            params = params.slice(1);
        }

        // Check for mutating and extends
        if (isMutating && !isExtends) {
            throwCompilationError(
                "Mutating functions must be extend functions",
                isMutating.loc,
            );
        }

        const exNames: Set<string> = new Set();

        const [head, ..._rest] = params;

        if (!isUndefined(head) && !isExtends && isSelfId(head.name)) {
            // if isExtends, the head is not even the first parameter
            throwCompilationError(
                'Parameter name "self" is reserved for functions with "extends" modifier',
                head.loc,
            );
        }

        for (const param of params) {
            if (isSelfId(param.name)) {
                throwCompilationError(
                    'Parameter name "self" is reserved',
                    param.loc,
                );
            }
            if (exNames.has(idText(param.name))) {
                throwCompilationError(
                    `Parameter name ${idTextErr(param.name)} is already used`,
                    param.loc,
                );
            }
            exNames.add(idText(param.name));
        }

        // Check for runtime types in getters
        if (isGetter) {
            for (const param of params) {
                if (isRuntimeType(param.type)) {
                    throwCompilationError(
                        printTypeRef(param.type) +
                            " is a runtime-only type and can't be used as a getter parameter",
                        param.loc,
                    );
                }
            }
            if (isRuntimeType(returns)) {
                throwCompilationError(
                    printTypeRef(returns) +
                        " is a runtime-only type and can't be used as getter return type",
                    a.loc,
                );
            }
        }

        // check asm shuffle
        if (a.kind === "asm_function_def") {
            // check arguments shuffle
            if (a.shuffle.args.length !== 0) {
                const shuffleArgSet = new Set(
                    a.shuffle.args.map((id) => idText(id)),
                );
                if (shuffleArgSet.size !== a.shuffle.args.length) {
                    throwCompilationError(
                        "asm argument rearrangement cannot have duplicates",
                        a.loc,
                    );
                }
                const paramSet = new Set(
                    a.params.map((typedId) => idText(typedId.name)),
                );
                if (!isSubsetOf(paramSet, shuffleArgSet)) {
                    throwCompilationError(
                        "asm argument rearrangement must mention all function parameters",
                        a.loc,
                    );
                }
                if (!isSubsetOf(shuffleArgSet, paramSet)) {
                    throwCompilationError(
                        "asm argument rearrangement must mention only function parameters",
                        a.loc,
                    );
                }
            }

            // check return shuffle
            if (a.shuffle.ret.length !== 0) {
                const shuffleRetSet = new Set(
                    a.shuffle.ret.map((num) => Number(num.value)),
                );
                if (shuffleRetSet.size !== a.shuffle.ret.length) {
                    throwCompilationError(
                        "asm return rearrangement cannot have duplicates",
                        a.loc,
                    );
                }

                let retTupleSize = 0;
                switch (returns.kind) {
                    case "ref":
                        {
                            const ty = types.get(returns.name)!;
                            switch (ty.kind) {
                                case "struct":
                                case "contract":
                                    retTupleSize = ty.fields.length;
                                    break;
                                case "primitive_type_decl":
                                    retTupleSize = 1;
                                    break;
                                case "trait":
                                    throwInternalCompilerError(
                                        "A trait cannot be returned from a function",
                                        a.loc,
                                    );
                            }
                        }
                        break;
                    case "null":
                    case "map":
                        retTupleSize = 1;
                        break;
                    case "ref_bounced":
                        throwInternalCompilerError(
                            "A <bounced> type cannot be returned from a function",
                            a.loc,
                        );
                        break;
                    case "void":
                        retTupleSize = 0;
                        break;
                }
                // mutating functions also return `self` arg (implicitly in Tact, but explicitly in FunC)
                retTupleSize += isMutating ? 1 : 0;
                const returnValueSet = new Set([...Array(retTupleSize).keys()]);
                if (!isSubsetOf(returnValueSet, shuffleRetSet)) {
                    throwCompilationError(
                        `asm return rearrangement must mention all return position numbers: [0..${retTupleSize - 1}]`,
                        a.loc,
                    );
                }
                if (!isSubsetOf(shuffleRetSet, returnValueSet)) {
                    throwCompilationError(
                        `asm return rearrangement must mention only valid return position numbers: [0..${retTupleSize - 1}]`,
                        a.loc,
                    );
                }
            }
        }

        // Register function
        return {
            name: idText(a.name),
            self: self,
            origin,
            params,
            returns,
            ast: a,
            isMutating: !!isMutating || !!optSelf /* && !isGetter */, // Mark all contract functions as mutating
            isGetter: !!isGetter,
            isVirtual: !!isVirtual,
            isOverride: !!isOverride,
            isInline: !!isInline,
            isAbstract: !!isAbstract,
            methodId: null,
        };
    }

    function resolveInitFunction(ast: A.AstContractInit): InitDescription {
        const params: InitParameter[] = [];
        for (const r of ast.params) {
            params.push({
                name: r.name,
                type: buildTypeRef(r.type, types),
                as: null,
                loc: r.loc,
            });
        }

        // Check if runtime types are used
        for (const a of params) {
            if (isRuntimeType(a.type)) {
                throwCompilationError(
                    printTypeRef(a.type) +
                        " is a runtime-only type and can't be used as a init function parameter",
                    a.loc,
                );
            }
        }

        function checkNode(node: A.AstNode): boolean {
            if (node.kind === "field_access" || node.kind === "method_call") {
                // we don't need to check `self.a` or `self.foo()`
                return false;
            }

            if (
                node.kind === "statement_assign" ||
                node.kind === "statement_augmentedassign"
            ) {
                const left = node.path;
                if (left.kind === "id" && left.text === "self") {
                    throwCompilationError(
                        "cannot reassign `self` in `init` function",
                        left.loc,
                    );
                }

                traverseAndCheck(node.expression, checkNode);

                // don't walk to left side of assignment
                return false;
            }

            if (node.kind === "id" && node.text === "self") {
                throwCompilationError(
                    "cannot read whole `self` in `init` function",
                    node.loc,
                );
            }
            return true;
        }

        ast.statements.forEach((stmt) => {
            traverseAndCheck(stmt, checkNode);
        });

        return {
            params,
            ast,
        };
    }

    for (const a of ast.types) {
        if (a.kind === "contract" || a.kind === "trait") {
            const s = types.get(idText(a.name))!;
            for (const d of a.declarations) {
                if (
                    d.kind === "function_def" ||
                    d.kind === "function_decl" ||
                    d.kind === "asm_function_def"
                ) {
                    const f = resolveFunctionDescriptor(
                        {
                            kind: "ref",
                            name: s.name,
                            optional: false,
                        },
                        d,
                        s.origin,
                    );
                    if (f.self?.kind !== "ref" || f.self.name !== s.name) {
                        throwInternalCompilerError(
                            `Function self must be ${s.name}`,
                        ); // Impossible
                    }
                    if (s.functions.has(f.name)) {
                        throwCompilationError(
                            `Function "${f.name}" already exists in type "${s.name}"`,
                            s.ast.loc,
                        );
                    }
                    s.functions.set(f.name, f);
                }
                if (d.kind === "contract_init") {
                    if (s.init) {
                        throwCompilationError(
                            "Init function already exists",
                            d.loc,
                        );
                    }
                    s.init = resolveInitFunction(d);
                }
                if (d.kind === "receiver") {
                    // Check if externals are enabled
                    if (
                        d.selector.kind.startsWith("external-") &&
                        !enabledExternals(ctx)
                    ) {
                        throwCompilationError(
                            "External functions are not enabled",
                            d.loc,
                        );
                    }

                    switch (d.selector.kind) {
                        case "internal":
                        case "external": {
                            const internal = d.selector.kind === "internal";
                            const { subKind } = d.selector;

                            switch (subKind.kind) {
                                case "simple": {
                                    const param = subKind.param;
                                    if (param.type.kind !== "type_id") {
                                        throwCompilationError(
                                            "Receive function can only accept non-optional message types",
                                            d.loc,
                                        );
                                    }
                                    const t = types.get(idText(param.type));
                                    if (!t) {
                                        throwCompilationError(
                                            `Type ${idTextErr(param.type)} not found`,
                                            d.loc,
                                        );
                                    }

                                    // Raw receiver
                                    if (t.kind === "primitive_type_decl") {
                                        if (t.name === "Slice") {
                                            // Check for existing receiver
                                            if (
                                                s.receivers.find(
                                                    (v) =>
                                                        v.selector.kind ===
                                                        (internal
                                                            ? "internal-fallback"
                                                            : "external-fallback"),
                                                )
                                            ) {
                                                throwCompilationError(
                                                    `Fallback receive function already exists`,
                                                    d.loc,
                                                );
                                            }

                                            // Persist receiver
                                            s.receivers.push({
                                                selector: {
                                                    kind: internal
                                                        ? "internal-fallback"
                                                        : "external-fallback",
                                                    name: param.name,
                                                },
                                                ast: d,
                                            });
                                        } else if (t.name === "String") {
                                            // Check for existing receiver
                                            if (
                                                s.receivers.find(
                                                    (v) =>
                                                        v.selector.kind ===
                                                        (internal
                                                            ? "internal-comment-fallback"
                                                            : "external-comment-fallback"),
                                                )
                                            ) {
                                                throwCompilationError(
                                                    "Comment fallback receive function already exists",
                                                    d.loc,
                                                );
                                            }

                                            // Persist receiver
                                            s.receivers.push({
                                                selector: {
                                                    kind: internal
                                                        ? "internal-comment-fallback"
                                                        : "external-comment-fallback",
                                                    name: param.name,
                                                },
                                                ast: d,
                                            });
                                        } else {
                                            throwCompilationError(
                                                "Receive function can only accept message, Slice or String",
                                                d.loc,
                                            );
                                        }
                                    } else {
                                        // Check type
                                        if (t.kind !== "struct") {
                                            throwCompilationError(
                                                "Receive function can only accept message",
                                                d.loc,
                                            );
                                        }
                                        if (t.ast.kind !== "message_decl") {
                                            throwCompilationError(
                                                "Receive function can only accept message",
                                                d.loc,
                                            );
                                        }

                                        // Check for duplicate
                                        const n = idText(param.type);
                                        if (
                                            s.receivers.find(
                                                (v) =>
                                                    v.selector.kind ===
                                                        (internal
                                                            ? "internal-binary"
                                                            : "external-binary") &&
                                                    eqNames(v.selector.type, n),
                                            )
                                        ) {
                                            throwCompilationError(
                                                `Receive function for ${idTextErr(param.type)} already exists`,
                                                param.loc,
                                            );
                                        }

                                        // Persist receiver
                                        s.receivers.push({
                                            selector: {
                                                kind: internal
                                                    ? "internal-binary"
                                                    : "external-binary",
                                                name: param.name,
                                                type: idText(param.type),
                                            },
                                            ast: d,
                                        });
                                    }
                                    break;
                                }
                                case "comment": {
                                    if (subKind.comment.value === "") {
                                        throwCompilationError(
                                            "To use empty comment receiver, just remove parameter instead of passing empty string",
                                            d.loc,
                                        );
                                    }
                                    const c = subKind.comment.value;
                                    if (
                                        s.receivers.find(
                                            (v) =>
                                                v.selector.kind ===
                                                    (internal
                                                        ? "internal-comment"
                                                        : "external-comment") &&
                                                v.selector.comment === c,
                                        )
                                    ) {
                                        throwCompilationError(
                                            `Receive function for ${idTextErr(c)} already exists`,
                                            d.loc,
                                        );
                                    }
                                    s.receivers.push({
                                        selector: {
                                            kind: internal
                                                ? "internal-comment"
                                                : "external-comment",
                                            comment: c,
                                        },
                                        ast: d,
                                    });
                                    break;
                                }
                                case "fallback": {
                                    // Handle empty
                                    if (
                                        s.receivers.find(
                                            (v) =>
                                                v.selector.kind ===
                                                (internal
                                                    ? "internal-empty"
                                                    : "external-empty"),
                                        )
                                    ) {
                                        throwCompilationError(
                                            "Empty receive function already exists",
                                            d.loc,
                                        );
                                    }
                                    s.receivers.push({
                                        selector: {
                                            kind: internal
                                                ? "internal-empty"
                                                : "external-empty",
                                        },
                                        ast: d,
                                    });
                                    break;
                                }
                            }
                            break;
                        }
                        case "bounce": {
                            const param = d.selector.param;

                            if (param.type.kind === "type_id") {
                                if (isSlice(param.type)) {
                                    if (
                                        s.receivers.find(
                                            (v) =>
                                                v.selector.kind ===
                                                "bounce-fallback",
                                        )
                                    ) {
                                        throwCompilationError(
                                            `Fallback bounce receive function already exists`,
                                            d.loc,
                                        );
                                    }

                                    s.receivers.push({
                                        selector: {
                                            kind: "bounce-fallback",
                                            name: param.name,
                                        },
                                        ast: d,
                                    });
                                } else {
                                    const type = types.get(idText(param.type));
                                    if (type === undefined) {
                                        throwCompilationError(
                                            `Unknown bounced receiver parameter type: ${idTextErr(param.type)}`,
                                            param.type.loc,
                                        );
                                    }
                                    if (type.ast.kind !== "message_decl") {
                                        throwCompilationError(
                                            "Bounce receive function can only accept bounced message, message or Slice",
                                            d.loc,
                                        );
                                    }
                                    if (
                                        type.fields.length !==
                                        type.partialFieldCount
                                    ) {
                                        throwCompilationError(
                                            `This message is too big for bounce receiver, you need to wrap it to a bounced<${idTextErr(param.type)}>.`,
                                            d.loc,
                                        );
                                    }
                                    if (
                                        s.receivers.find(
                                            (v) =>
                                                v.selector.kind ===
                                                    "bounce-binary" &&
                                                v.selector.type === type.name,
                                        )
                                    ) {
                                        throwCompilationError(
                                            `Bounce receive function for ${idTextErr(param.type)} already exists`,
                                            param.loc,
                                        );
                                    }
                                    s.receivers.push({
                                        selector: {
                                            kind: "bounce-binary",
                                            name: param.name,
                                            type: idText(param.type),
                                            bounced: false,
                                        },
                                        ast: d,
                                    });
                                }
                            } else if (param.type.kind === "optional_type") {
                                throwCompilationError(
                                    "Bounce receive function cannot have optional parameter",
                                    d.loc,
                                );
                            } else if (
                                param.type.kind === "bounced_message_type"
                            ) {
                                const t = types.get(
                                    idText(param.type.messageType),
                                );
                                if (t === undefined) {
                                    throwCompilationError(
                                        `Unknown bounced receiver parameter type: ${idTextErr(param.type.messageType)}`,
                                        param.type.loc,
                                    );
                                }
                                if (t.kind !== "struct") {
                                    throwCompilationError(
                                        "Bounce receive function can only accept bounced<T> struct types",
                                        d.loc,
                                    );
                                }
                                if (t.ast.kind !== "message_decl") {
                                    throwCompilationError(
                                        "Bounce receive function can only accept bounced<T> message types",
                                        d.loc,
                                    );
                                }
                                if (
                                    s.receivers.find(
                                        (v) =>
                                            v.selector.kind ===
                                                "bounce-binary" &&
                                            v.selector.type === t.name,
                                    )
                                ) {
                                    throwCompilationError(
                                        `Bounce receive function for ${idTextErr(t.name)} already exists`,
                                        d.loc,
                                    );
                                }
                                if (t.fields.length === t.partialFieldCount) {
                                    throwCompilationError(
                                        "This message is small enough for bounce receiver, you need to remove bounced modifier.",
                                        d.loc,
                                    );
                                }
                                s.receivers.push({
                                    selector: {
                                        kind: "bounce-binary",
                                        name: param.name,
                                        type: idText(param.type.messageType),
                                        bounced: true,
                                    },
                                    ast: d,
                                });
                            } else {
                                throwCompilationError(
                                    "Bounce receive function can only accept bounced<T> struct parameters or Slice",
                                    d.loc,
                                );
                            }
                        }
                    }
                }
            }
        }
    }

    //
    // Check for missing init methods
    //

    for (const t of types.values()) {
        if (t.kind === "contract") {
            if (!t.init) {
                t.init = {
                    params: [],
                    ast: Ast.createNode({
                        kind: "contract_init",
                        params: [],
                        statements: [],
                        loc: t.ast.loc,
                    }) as A.AstContractInit,
                };
            }
        }
    }

    //
    // Flatten and resolve traits
    //

    for (const t of types.values()) {
        if (t.ast.kind === "trait" || t.ast.kind === "contract") {
            // Check there are no duplicates in the _immediately_ inherited traits
            const traitSet: Set<string> = new Set(t.ast.traits.map(idText));
            if (traitSet.size !== t.ast.traits.length) {
                const aggregateType =
                    t.ast.kind === "contract" ? "contract" : "trait";
                throwCompilationError(
                    `The list of inherited traits for ${aggregateType} "${t.name}" has duplicates`,
                    t.ast.loc,
                );
            }
            // Flatten traits
            const traits: TypeDescription[] = [];
            const visited: Set<string> = new Set();
            visited.add(t.name);
            // eslint-disable-next-line no-inner-declarations
            function visit(name: string) {
                if (visited.has(name)) {
                    return;
                }
                const tt = types.get(name);
                if (!tt) {
                    throwCompilationError(
                        "Trait " + name + " not found",
                        t.ast.loc,
                    );
                }
                visited.add(name);
                traits.push(tt);
                if (tt.ast.kind === "trait") {
                    for (const s of tt.ast.traits) {
                        visit(idText(s));
                    }
                    for (const f of tt.traits) {
                        visit(f.name);
                    }
                } else {
                    throwCompilationError(
                        "Type " + name + " is not a trait",
                        t.ast.loc,
                    );
                }
            }

            // implicitly inherit from BaseTrait only in contracts
            if (t.ast.kind === "contract") {
                visit("BaseTrait");
            }

            for (const s of t.ast.traits) {
                visit(idText(s));
            }

            // Assign traits
            t.traits = traits;
        }
    }

    //
    // Verify trait fields
    //

    function printFieldTypeRefWithAs(ex: FieldDescription) {
        return printTypeRef(ex.type) + (ex.as !== null ? ` as ${ex.as}` : "");
    }

    for (const t of types.values()) {
        for (const tr of t.traits) {
            // Check that trait is valid
            if (!types.has(tr.name)) {
                throwCompilationError(
                    "Trait " + tr.name + " not found",
                    t.ast.loc,
                );
            }
            if (types.get(tr.name)!.kind !== "trait") {
                throwCompilationError(
                    "Type " + tr.name + " is not a trait",
                    t.ast.loc,
                );
            }

            // Check that trait has all required fields
            const ttr = types.get(tr.name)!;
            for (const f of ttr.fields) {
                // Check if field exists
                const ex = t.fields.find((v) => v.name === f.name);
                if (!ex) {
                    throwCompilationError(
                        `Trait "${tr.name}" requires field "${f.name}"`,
                        t.ast.loc,
                    );
                }

                // Check type
                if (!typeRefEquals(f.type, ex.type)) {
                    throwCompilationError(
                        `Trait "${tr.name}" requires field "${f.name}" of type "${printTypeRef(f.type)}"`,
                        t.ast.loc,
                    );
                } else if (
                    f.as !== ex.as &&
                    !(
                        (f.as === "int257" && ex.as === null) ||
                        (f.as === null && ex.as === "int257")
                    )
                ) {
                    const expected = printFieldTypeRefWithAs(f);
                    const actual = printFieldTypeRefWithAs(ex);

                    throwCompilationError(
                        `Trait "${tr.name}" requires field "${f.name}" of type "${expected}", but "${actual}" given`,
                        ex.ast.loc,
                    );
                }
            }
        }
    }

    //
    // Copy Trait functions and constants
    //

    function copyTraits(contractOrTrait: TypeDescription) {
        const inheritOnlyBaseTrait = contractOrTrait.traits.length === 1;

        // Check that "override" functions have a super function
        for (const funInContractOrTrait of contractOrTrait.functions.values()) {
            if (!funInContractOrTrait.isOverride) {
                continue;
            }

            const foundOverriddenFunction = contractOrTrait.traits.some((t) =>
                t.functions.has(funInContractOrTrait.name),
            );

            if (!foundOverriddenFunction) {
                const msg =
                    contractOrTrait.traits.length === 0 || inheritOnlyBaseTrait
                        ? `Function "${funInContractOrTrait.name}" overrides nothing, remove "override" modifier or inherit any traits with this function`
                        : `Function "${funInContractOrTrait.name}" overrides nothing, remove "override" modifier`;

                throwCompilationError(msg, funInContractOrTrait.ast.loc);
            }
        }

        // Check that "override" constants have a super constant
        for (const constantInContractOrTrait of contractOrTrait.constants.values()) {
            const isOverride = constantInContractOrTrait.ast.attributes.find(
                (a) => a.type === "override",
            );
            if (!isOverride) {
                continue;
            }

            const foundOverriddenConstant = contractOrTrait.traits.some((t) =>
                t.constants.some(
                    (c) => c.name === constantInContractOrTrait.name,
                ),
            );

            if (!foundOverriddenConstant) {
                const msg =
                    contractOrTrait.traits.length === 0 || inheritOnlyBaseTrait
                        ? `Constant "${constantInContractOrTrait.name}" overrides nothing, remove "override" modifier or inherit any traits with this constant`
                        : `Constant "${constantInContractOrTrait.name}" overrides nothing, remove "override" modifier`;

                throwCompilationError(msg, constantInContractOrTrait.ast.loc);
            }
        }

        for (const inheritedTrait of contractOrTrait.traits) {
            // Copy functions
            for (const traitFunction of inheritedTrait.functions.values()) {
                const funInContractOrTrait = contractOrTrait.functions.get(
                    traitFunction.name,
                );
                if (!funInContractOrTrait && traitFunction.isAbstract) {
                    throwCompilationError(
                        `Trait "${inheritedTrait.name}" requires function "${traitFunction.name}"`,
                        contractOrTrait.ast.loc,
                    );
                }

                if (funInContractOrTrait?.isOverride) {
                    if (
                        traitFunction.isGetter &&
                        !funInContractOrTrait.isGetter
                    ) {
                        throwCompilationError(
                            `Overridden function "${traitFunction.name}" must be a getter`,
                            funInContractOrTrait.ast.loc,
                        );
                    }
                    if (
                        traitFunction.isMutating !==
                        funInContractOrTrait.isMutating
                    ) {
                        throwCompilationError(
                            `Overridden function "${traitFunction.name}" should have same mutability`,
                            funInContractOrTrait.ast.loc,
                        );
                    }
                    if (
                        !typeRefEquals(
                            traitFunction.returns,
                            funInContractOrTrait.returns,
                        )
                    ) {
                        throwCompilationError(
                            `Overridden function "${traitFunction.name}" should have same return type`,
                            funInContractOrTrait.ast.loc,
                        );
                    }
                    if (
                        traitFunction.params.length !==
                        funInContractOrTrait.params.length
                    ) {
                        throwCompilationError(
                            `Overridden function "${traitFunction.name}" should have same number of parameters`,
                            funInContractOrTrait.ast.loc,
                        );
                    }
                    for (let i = 0; i < traitFunction.params.length; i++) {
                        const a = funInContractOrTrait.params[i]!;
                        const b = traitFunction.params[i]!;
                        if (!typeRefEquals(a.type, b.type)) {
                            throwCompilationError(
                                `Overridden function "${traitFunction.name}" should have same parameter types`,
                                funInContractOrTrait.ast.loc,
                            );
                        }
                    }
                    continue; // Ignore overridden functions
                }

                // Check duplicates
                if (funInContractOrTrait) {
                    if (traitFunction.isVirtual) {
                        throwCompilationError(
                            `Function "${traitFunction.name}" is defined as virtual in trait "${inheritedTrait.name}": you are probably missing "override" keyword`,
                            funInContractOrTrait.ast.loc,
                        );
                    }

                    if (
                        traitFunction.ast.attributes.find(
                            (v) => v.type === "override",
                        ) === undefined
                    ) {
                        throwCompilationError(
                            `Function "${traitFunction.name}" is already defined in trait "${inheritedTrait.name}"`,
                            funInContractOrTrait.ast.loc,
                        );
                    }
                }

                // Register function
                contractOrTrait.functions.set(traitFunction.name, {
                    ...traitFunction,
                    self: {
                        kind: "ref",
                        name: contractOrTrait.name,
                        optional: false,
                    },
                    ast: cloneNode(traitFunction.ast, Ast),
                });
            }

            // Copy constants
            for (const traitConstant of inheritedTrait.constants) {
                const constInContractOrTrait = contractOrTrait.constants.find(
                    (v) => v.name === traitConstant.name,
                );
                if (
                    !constInContractOrTrait &&
                    traitConstant.ast.attributes.find(
                        (v) => v.type === "abstract",
                    )
                ) {
                    throwCompilationError(
                        `Trait "${inheritedTrait.name}" requires constant "${traitConstant.name}"`,
                        contractOrTrait.ast.loc,
                    );
                }

                if (
                    constInContractOrTrait?.ast.attributes.find(
                        (v) => v.type === "override",
                    )
                ) {
                    if (
                        !typeRefEquals(
                            traitConstant.type,
                            constInContractOrTrait.type,
                        )
                    ) {
                        throwCompilationError(
                            `Overridden constant "${traitConstant.name}" should have same type`,
                            constInContractOrTrait.ast.loc,
                        );
                    }
                    continue;
                }

                // Check duplicates
                if (constInContractOrTrait) {
                    if (
                        traitConstant.ast.attributes.find(
                            (v) => v.type === "virtual",
                        )
                    ) {
                        throwCompilationError(
                            `Constant "${traitConstant.name}" is defined as virtual in trait "${inheritedTrait.name}": you are probably missing "override" keyword`,
                            constInContractOrTrait.ast.loc,
                        );
                    }

                    if (
                        traitConstant.ast.attributes.find(
                            (v) => v.type === "override",
                        ) === undefined
                    ) {
                        throwCompilationError(
                            `Constant "${traitConstant.name}" is already defined in trait "${inheritedTrait.name}"`,
                            constInContractOrTrait.ast.loc,
                        );
                    }
                }
                const contractField = contractOrTrait.fields.find(
                    (v) => v.name === traitConstant.name,
                );
                if (contractField) {
                    // a trait constant has the same name as a contract field
                    throwCompilationError(
                        `Contract ${contractOrTrait.name} inherits constant "${traitConstant.name}" from its traits and hence cannot have a storage variable with the same name`,
                        contractField.loc,
                    );
                }

                if (
                    traitConstant.ast.attributes.find(
                        (v) => v.type === "override",
                    )
                ) {
                    // remove overridden constant
                    contractOrTrait.constants =
                        contractOrTrait.constants.filter(
                            (c) => c.name !== traitConstant.name,
                        );
                }

                // Register constant
                contractOrTrait.constants.push({
                    ...traitConstant,
                    ast: cloneNode(traitConstant.ast, Ast),
                });
            }

            // Copy receivers
            for (const f of inheritedTrait.receivers) {
                // eslint-disable-next-line no-inner-declarations
                function sameReceiver(
                    a: ReceiverSelector,
                    b: ReceiverSelector,
                ) {
                    if (
                        a.kind === "internal-comment" &&
                        b.kind === "internal-comment"
                    ) {
                        return a.comment === b.comment;
                    }
                    if (
                        a.kind === "internal-binary" &&
                        b.kind === "internal-binary"
                    ) {
                        return a.type === b.type;
                    }
                    if (
                        a.kind === "bounce-fallback" &&
                        b.kind === "bounce-fallback"
                    ) {
                        return true; // Could be only one
                    }
                    if (
                        a.kind === "bounce-binary" &&
                        b.kind === "bounce-binary"
                    ) {
                        return a.type === b.type;
                    }
                    if (
                        a.kind === "internal-empty" &&
                        b.kind === "internal-empty"
                    ) {
                        return true;
                    }
                    if (
                        a.kind === "internal-fallback" &&
                        b.kind === "internal-fallback"
                    ) {
                        return true;
                    }
                    if (
                        a.kind === "internal-comment-fallback" &&
                        b.kind === "internal-comment-fallback"
                    ) {
                        return true;
                    }
                    return false;
                }
                if (
                    contractOrTrait.receivers.find((v) =>
                        sameReceiver(v.selector, f.selector),
                    )
                ) {
                    throwCompilationError(
                        `Receive function for ${idTextErr(receiverSelectorName(f.selector))} already exists`,
                        contractOrTrait.ast.loc,
                    );
                }
                contractOrTrait.receivers.push({
                    selector: f.selector,
                    ast: cloneNode(f.ast, Ast),
                });
            }

            // Copy interfaces
            for (const i of inheritedTrait.interfaces) {
                if (!contractOrTrait.interfaces.find((v) => v === i)) {
                    contractOrTrait.interfaces.push(i);
                }
            }
        }
    }

    // Copy to non-traits to avoid duplicates

    const processed: Set<string> = new Set();
    const processing: Set<string> = new Set();

    function processType(name: string) {
        // Check if processed
        if (processed.has(name)) {
            return;
        }
        if (processing.has(name)) {
            throwCompilationError(
                `Circular dependency detected for type "${name}"`,
                types.get(name)!.ast.loc,
            );
        }
        processing.add(name);

        // Process dependencies first
        const dependencies = Array.from(types.values()).filter((v) =>
            v.traits.find((v2) => v2.name === name),
        );
        for (const d of dependencies) {
            processType(d.name);
        }

        // Copy traits
        copyTraits(types.get(name)!);

        // Mark as processed
        processed.add(name);
        processing.delete(name);
    }
    for (const k of types.keys()) {
        processType(k);
    }

    //
    // Register dependencies
    //

    for (const [k, t] of types) {
        const dependsOn: Set<string> = new Set();
        const handler = (src: A.AstNode) => {
            if (src.kind === "init_of") {
                if (!types.has(idText(src.contract))) {
                    throwCompilationError(
                        `Type ${idTextErr(src.contract)} not found`,
                        src.loc,
                    );
                }
                dependsOn.add(idText(src.contract));
            }
        };

        // Traverse functions
        for (const f of t.functions.values()) {
            traverse(f.ast, handler);
        }
        for (const f of t.receivers) {
            traverse(f.ast, handler);
        }
        if (t.init) traverse(t.init.ast, handler);

        // Add dependencies
        for (const s of dependsOn) {
            if (s !== k) {
                t.dependsOn.push(types.get(s)!);
            }
        }
    }

    //
    // Register transient dependencies
    //

    function collectTransient(name: string, to: Set<string>) {
        const t = types.get(name)!;
        for (const d of t.dependsOn) {
            if (to.has(d.name)) {
                continue;
            }
            to.add(d.name);
            collectTransient(d.name, to);
        }
    }
    for (const k of types.keys()) {
        const dependsOn: Set<string> = new Set();
        dependsOn.add(k);
        collectTransient(k, dependsOn);
        for (const s of dependsOn) {
            if (s !== k && !types.get(k)!.dependsOn.find((v) => v.name === s)) {
                types.get(k)!.dependsOn.push(types.get(s)!);
            }
        }
    }

    //
    // Resolve static functions
    //

    for (const a of ast.functions) {
        const r = resolveFunctionDescriptor(null, a, a.loc.origin);
        if (r.self) {
            if (r.self.kind !== "ref") {
                throwCompilationError(
                    `Wrong self type "${r.name}" for static function`,
                    r.ast.loc,
                );
            }
            if (types.get(r.self.name)!.functions.has(r.name)) {
                throwCompilationError(
                    `Function "${r.name}" already exists in type "${r.self.name}"`,
                    r.ast.loc,
                );
            }
            types.get(r.self.name)!.functions.set(r.name, r);
        } else {
            if (staticFunctions.has(r.name) || GlobalFunctions.has(r.name)) {
                throwCompilationError(
                    `Static function "${r.name}" already exists`,
                    r.ast.loc,
                );
            }
            if (staticConstants.has(r.name)) {
                throwCompilationError(
                    `Static constant "${r.name}" already exists`,
                    a.loc,
                );
            }
            staticFunctions.set(r.name, r);
        }
    }

    //
    // Resolve static constants
    //

    for (const a of ast.constants) {
        if (staticConstants.has(idText(a.name))) {
            throwCompilationError(
                `Static constant ${idTextErr(a.name)} already exists`,
                a.loc,
            );
        }
        if (
            staticFunctions.has(idText(a.name)) ||
            GlobalFunctions.has(idText(a.name))
        ) {
            throwCompilationError(
                `Static function ${idTextErr(a.name)} already exists`,
                a.loc,
            );
        }
        staticConstants.set(idText(a.name), buildConstantDescription(a));
    }

    //
    // Register types and functions in context
    //

    for (const [k, t] of types) {
        ctx = store.set(ctx, k, t);
    }
    for (const [k, t] of staticFunctions) {
        ctx = staticFunctionsStore.set(ctx, k, t);
    }
    for (const [k, t] of staticConstants) {
        ctx = staticConstantsStore.set(ctx, k, t);
    }

    // A pass that initializes constants and default field values
    ctx = initializeConstantsAndDefaultContractAndStructFields(ctx, util);

    // detect self-referencing or mutually-recursive types
    checkRecursiveTypes(ctx);

    return ctx;
}

export function getType(
    ctx: CompilerContext,
    ident: A.AstId | A.AstTypeId | string,
): TypeDescription {
    const name = typeof ident === "string" ? ident : idText(ident);
    const r = store.get(ctx, name);
    if (!r) {
        throwInternalCompilerError(`Type ${name} not found`);
    }
    return r;
}

function getTypeStore(ctx: CompilerContext): Store<TypeDescription> {
    return store.all(ctx);
}

export function getAllTypes(ctx: CompilerContext): TypeDescription[] {
    return Array.from(getTypeStore(ctx).values());
}

export function getContracts(ctx: CompilerContext): string[] {
    return getAllTypes(ctx)
        .filter((v) => v.kind === "contract")
        .map((v) => v.name);
}

export function getStaticFunction(
    ctx: CompilerContext,
    name: string,
): FunctionDescription {
    const r = staticFunctionsStore.get(ctx, name);
    if (!r) {
        throwInternalCompilerError(`Static function ${name} not found`);
    }
    return r;
}

export function hasStaticFunction(ctx: CompilerContext, name: string) {
    return !!staticFunctionsStore.get(ctx, name);
}

export function getStaticConstant(
    ctx: CompilerContext,
    name: string,
): ConstantDescription {
    const r = staticConstantsStore.get(ctx, name);
    if (!r) {
        throwInternalCompilerError(`Static constant ${name} not found`);
    }
    return r;
}

export function hasStaticConstant(ctx: CompilerContext, name: string) {
    return !!staticConstantsStore.get(ctx, name);
}

function getStaticFunctionStore(
    ctx: CompilerContext,
): Store<FunctionDescription> {
    return staticFunctionsStore.all(ctx);
}

export function getAllStaticFunctions(
    ctx: CompilerContext,
): FunctionDescription[] {
    return Array.from(getStaticFunctionStore(ctx).values());
}

function getStaticConstantStore(
    ctx: CompilerContext,
): Store<ConstantDescription> {
    return staticConstantsStore.all(ctx);
}

export function getAllStaticConstants(
    ctx: CompilerContext,
): ConstantDescription[] {
    return Array.from(getStaticConstantStore(ctx).values());
}

function resolvePartialFields(ctx: CompilerContext, type: TypeDescription) {
    if (type.kind !== "struct") return 0;

    let partialFieldsCount = 0;

    let remainingBits = 224;

    for (const f of type.fields) {
        // dicts are unsupported
        if (f.abi.type.kind !== "simple") break;

        let fieldBits = f.abi.type.optional ? 1 : 0;

        // TODO handle fixed-bytes
        if (Number.isInteger(f.abi.type.format)) {
            fieldBits += f.abi.type.format as number;
        } else if (f.abi.type.format === "coins") {
            fieldBits += 124;
        } else if (f.abi.type.type === "address") {
            fieldBits += 267;
        } else if (f.abi.type.type === "bool") {
            fieldBits += 1;
        } else {
            // Unsupported - all others (slice, builder, nested structs, maps)
            break;
        }

        if (remainingBits - fieldBits >= 0) {
            remainingBits -= fieldBits;
            partialFieldsCount++;
        } else {
            break;
        }
    }

    return partialFieldsCount;
}

function checkInitializerType(
    name: string,
    kind: "Constant" | "Struct field",
    declTy: TypeRef,
    initializer: A.AstExpression,
    ctx: CompilerContext,
    selfTypeRef: TypeRef | undefined,
): CompilerContext {
    let stmtCtx = emptyContext(initializer.loc, null, declTy);
    if (selfTypeRef) {
        stmtCtx = addVariable(selfId, selfTypeRef, ctx, stmtCtx);
    }
    ctx = resolveExpression(initializer, stmtCtx, ctx);
    const initTy = getExpType(ctx, initializer);
    if (!isAssignable(initTy, declTy)) {
        throwCompilationError(
            `${kind} ${idTextErr(name)} has declared type "${printTypeRef(declTy)}", but its initializer has incompatible type "${printTypeRef(initTy)}"`,
            initializer.loc,
        );
    }
    return ctx;
}

function initializeConstants(
    constants: ConstantDescription[],
    ctx: CompilerContext,
    util: AstUtil,
): CompilerContext {
    for (const constant of constants) {
        if (constant.ast.kind === "constant_def") {
            constant.value ??= evalConstantExpression(
                constant.ast.initializer,
                ctx,
                util,
            );
        }
    }
    return ctx;
}

function checkConstants(
    constants: ConstantDescription[],
    ctx: CompilerContext,
    typeRef: TypeRef | undefined,
): CompilerContext {
    for (const constant of constants) {
        if (constant.ast.kind === "constant_def") {
            ctx = checkInitializerType(
                constant.name,
                "Constant",
                constant.type,
                constant.ast.initializer,
                ctx,
                typeRef,
            );
        }
    }
    return ctx;
}

function initializeConstantsAndDefaultContractAndStructFields(
    ctx: CompilerContext,
    util: AstUtil,
): CompilerContext {
    const staticConstants = getAllStaticConstants(ctx);

    // we split the handling of constants into two steps:
    // first we check all constants to make sure the types of initializers are correct
    ctx = checkConstants(staticConstants, ctx, undefined);

    for (const aggregateTy of getAllTypes(ctx)) {
        switch (aggregateTy.kind) {
            case "primitive_type_decl":
                break;
            case "trait":
            case "contract":
            case "struct": {
                {
                    const selfTypeRef: TypeRef = {
                        kind: "ref",
                        name: aggregateTy.name,
                        optional: false,
                    };
                    ctx = checkConstants(
                        aggregateTy.constants,
                        ctx,
                        selfTypeRef,
                    );

                    for (const field of aggregateTy.fields) {
                        if (field.ast.initializer !== null) {
                            ctx = checkInitializerType(
                                field.name,
                                "Struct field",
                                field.type,
                                field.ast.initializer,
                                ctx,
                                selfTypeRef,
                            );
                            field.default = evalConstantExpression(
                                field.ast.initializer,
                                ctx,
                                util,
                            );
                        } else {
                            // if a field has optional type and it is missing an explicit initializer
                            // we consider it to be initialized with the null value

                            field.default =
                                field.type.kind === "ref" && field.type.optional
                                    ? util.makeNullLiteral(field.ast.loc)
                                    : undefined;
                        }
                    }

                    // here we actually initialize constants
                    // see more detail below
                    ctx = initializeConstants(aggregateTy.constants, ctx, util);
                }
                break;
            }
        }
    }

    // and here we initialize all uninitialized constants,
    // the constant may already be initialized since we call initialization recursively
    // if one constant depends on another
    ctx = initializeConstants(staticConstants, ctx, util);

    return ctx;
}

function checkRecursiveTypes(ctx: CompilerContext): void {
    // the implementation is basically Tarjan's algorithm,
    // which removes trivial SCCs, i.e. nodes (structs) that do not refer to themselves
    // and terminates early if a non-trivial SCC is detected
    // https://en.wikipedia.org/wiki/Tarjan%27s_strongly_connected_components_algorithm

    const structs = getAllTypes(ctx).filter(
        (aggregate) => aggregate.kind === "struct",
    );
    let index = 0;
    const stack: A.AstId[] = [];
    // `string` here means "struct name"
    const indices: Map<string, number> = new Map();
    const lowLinks: Map<string, number> = new Map();
    const onStack: Set<string> = new Set();
    const selfReferencingVertices: Set<string> = new Set();

    for (const struct of structs) {
        if (!indices.has(struct.name)) {
            const cycle = strongConnect(struct);
            if (cycle.length === 1) {
                const tyId = cycle[0]!;
                throwCompilationError(
                    `Self-referencing types are not supported: type ${idTextErr(tyId)} refers to itself in its definition`,
                    tyId.loc,
                );
            } else if (cycle.length > 1) {
                const tyIds = cycle.map((tyId) => idTextErr(tyId)).join(", ");
                throwCompilationError(
                    `Mutually recursive types are not supported: types ${tyIds} form a cycle`,
                    cycle[0]!.loc,
                );
            }
        }
    }

    function strongConnect(struct: TypeDescription) {
        // Set the depth index for v to the smallest unused index
        indices.set(struct.name, index);
        lowLinks.set(struct.name, index);
        index += 1;
        stack.push(struct.ast.name);
        onStack.add(struct.name);

        const processPossibleSuccessor = (successorName: string) => {
            const fieldTy = getType(ctx, successorName);
            if (fieldTy.name === struct.name) {
                selfReferencingVertices.add(struct.name);
            }
            if (fieldTy.kind === "struct") {
                // successor
                if (!indices.has(fieldTy.name)) {
                    strongConnect(fieldTy);
                    lowLinks.set(
                        struct.name,
                        Math.min(
                            lowLinks.get(struct.name)!,
                            lowLinks.get(fieldTy.name)!,
                        ),
                    );
                } else if (onStack.has(fieldTy.name)) {
                    lowLinks.set(
                        struct.name,
                        Math.min(
                            lowLinks.get(struct.name)!,
                            indices.get(fieldTy.name)!,
                        ),
                    );
                }
            }
        };

        // process the successors of the current node
        for (const field of struct.fields) {
            switch (field.type.kind) {
                case "ref":
                case "ref_bounced":
                    processPossibleSuccessor(field.type.name);
                    break;
                case "map":
                    processPossibleSuccessor(field.type.value);
                    break;
                // do nothing
                case "void":
                case "null":
                    break;
            }
        }

        if (lowLinks.get(struct.name) === indices.get(struct.name)) {
            const cycle: A.AstId[] = [];
            let e = "";
            do {
                const last = stack.pop()!;
                e = idText(last);
                onStack.delete(e);
                cycle.push(last);
            } while (e !== struct.name);

            if (cycle.length > 1) {
                return cycle.reverse();
            } else if (cycle.length === 1) {
                if (selfReferencingVertices.has(struct.name)) {
                    // filter out trivial SCCs
                    return cycle;
                }
            }
        }
        return [];
    }
}<|MERGE_RESOLUTION|>--- conflicted
+++ resolved
@@ -37,15 +37,9 @@
 import { getExpType, resolveExpression } from "./resolveExpression";
 import { addVariable, emptyContext } from "./resolveStatements";
 import { isAssignable } from "./subtyping";
-<<<<<<< HEAD
-import { AstUtil, getAstUtil } from "../ast/util";
-import { ItemOrigin } from "../imports/source";
-import { isUndefined } from "../utils/array";
-=======
 import type { AstUtil } from "../ast/util";
 import { getAstUtil } from "../ast/util";
 import type { ItemOrigin } from "../imports/source";
->>>>>>> 7b017ca1
 
 const store = createContextStore<TypeDescription>();
 const staticFunctionsStore = createContextStore<FunctionDescription>();
