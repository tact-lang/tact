--- conflicted
+++ resolved
@@ -36,13 +36,7 @@
 import { getExpType, resolveExpression } from "./resolveExpression";
 import { addVariable, emptyContext } from "./resolveStatements";
 import { isAssignable } from "./subtyping";
-<<<<<<< HEAD
-import { ItemOrigin } from "../imports/source";
-=======
-import type { AstUtil } from "../ast/util";
-import { getAstUtil } from "../ast/util";
 import type { ItemOrigin } from "../imports/source";
->>>>>>> cbef14d1
 
 const store = createContextStore<TypeDescription>();
 const staticFunctionsStore = createContextStore<FunctionDescription>();
