import { ABIField } from "@ton/core";
import { throwInternalCompilerError } from "../errors";
import {
    AstConstantDef,
    AstFunctionDef,
    AstContractInit,
    AstNativeFunctionDecl,
    AstReceiver,
    AstTypeDecl,
    AstId,
    AstFunctionDecl,
    AstConstantDecl,
    AstFieldDecl,
    AstAsmFunctionDef,
    AstNumber,
    AstLiteral,
    idText,
} from "../grammar/ast";
<<<<<<< HEAD
import { ItemOrigin } from "../grammar/grammar";
=======
import { dummySrcInfo, ItemOrigin, SrcInfo } from "../grammar";
>>>>>>> da4b8d82

export type TypeDescription = {
    kind: "struct" | "primitive_type_decl" | "contract" | "trait";
    origin: ItemOrigin;
    name: string;
    uid: number;
    header: AstNumber | null;
    tlb: string | null;
    signature: string | null;
    fields: FieldDescription[];
    partialFieldCount: number; // Max number of fields that can be parsed when message is bounced
    traits: TypeDescription[];
    functions: Map<string, FunctionDescription>;
    receivers: ReceiverDescription[];
    init: InitDescription | null;
    ast: AstTypeDecl;
    dependsOn: TypeDescription[];
    interfaces: string[];
    constants: ConstantDescription[];
};

export type TypeRef =
    | {
          kind: "ref";
          name: string;
          optional: boolean;
      }
    | {
          kind: "map";
          key: string;
          keyAs: string | null;
          value: string;
          valueAs: string | null;
      }
    | {
          kind: "ref_bounced";
          name: string;
      }
    | {
          kind: "void";
      }
    | {
          kind: "null";
      };

// https://github.com/microsoft/TypeScript/issues/35164 and
// https://github.com/microsoft/TypeScript/pull/57293
// eslint-disable-next-line @typescript-eslint/consistent-indexed-object-style
/*export type StructValue = {
    [key: string]: Value;
};*/

/*export class CommentValue {
    constructor(public readonly comment: string) {}
}*/

/*export type Value =
    | bigint
    | boolean
    | string
    | Address
    | Cell
    | Slice
    | null
    | CommentValue
    | StructValue;
*/

export function showValue(val: AstLiteral): string {
    switch (val.kind) {
        case "number":
            return val.value.toString(val.base);
        case "simplified_string":
        case "comment_value":
            return val.value;
        case "boolean":
            return val.value ? "true" : "false";
        case "address":
            return val.value.toRawString();
        case "cell":
        case "slice":
            return val.value.toString();
        case "null":
            return "null";
        case "struct_value": {
            const assocList = val.args.map(
                (field) =>
                    `${idText(field.field)}: ${showValue(field.initializer)}`,
            );
            return `{${assocList.join(",")}}`;
        }
        default:
            throwInternalCompilerError("Invalid value");
    }
}

export type FieldDescription = {
    name: string;
    index: number;
    type: TypeRef;
    as: string | null;
    default: AstLiteral | undefined;
    loc: SrcInfo;
    ast: AstFieldDecl;
    abi: ABIField;
};

export type ConstantDescription = {
    name: string;
    type: TypeRef;
    value: AstLiteral | undefined;
    loc: SrcInfo;
    ast: AstConstantDef | AstConstantDecl;
};

export type FunctionParameter = {
    name: AstId;
    type: TypeRef;
    loc: SrcInfo;
};

export type InitParameter = {
    name: AstId;
    type: TypeRef;
    as: string | null;
    loc: SrcInfo;
};

export type FunctionDescription = {
    name: string;
    origin: ItemOrigin;
    isGetter: boolean;
    methodId: number | null;
    isMutating: boolean;
    isOverride: boolean;
    isVirtual: boolean;
    isAbstract: boolean;
    isInline: boolean;
    self: TypeRef | null;
    returns: TypeRef;
    params: FunctionParameter[];
    ast:
        | AstFunctionDef
        | AstNativeFunctionDecl
        | AstFunctionDecl
        | AstAsmFunctionDef;
};

export type BinaryReceiverSelector =
    | {
          kind: "internal-binary";
          type: string;
          name: AstId;
      }
    | {
          kind: "bounce-binary";
          name: AstId;
          type: string;
          bounced: boolean;
      }
    | {
          kind: "external-binary";
          type: string;
          name: AstId;
      };

export type CommentReceiverSelector =
    | {
          kind: "internal-comment";
          comment: string;
      }
    | {
          kind: "external-comment";
          comment: string;
      };

type EmptyReceiverSelector =
    | {
          kind: "internal-empty";
      }
    | {
          kind: "external-empty";
      };

type FallbackReceiverSelector =
    | {
          kind: "internal-comment-fallback";
          name: AstId;
      }
    | {
          kind: "internal-fallback";
          name: AstId;
      }
    | {
          kind: "bounce-fallback";
          name: AstId;
      }
    | {
          kind: "external-comment-fallback";
          name: AstId;
      }
    | {
          kind: "external-fallback";
          name: AstId;
      };

export type ReceiverSelector =
    | BinaryReceiverSelector
    | CommentReceiverSelector
    | EmptyReceiverSelector
    | FallbackReceiverSelector;

// TODO: improve this for empty and fallbacks
export function receiverSelectorName(selector: ReceiverSelector): string {
    switch (selector.kind) {
        case "internal-binary":
        case "bounce-binary":
        case "external-binary":
            return selector.type;
        case "internal-comment":
        case "external-comment":
            return selector.comment;
        case "internal-empty":
        case "external-empty":
            return selector.kind;
        case "internal-fallback":
        case "bounce-fallback":
        case "external-fallback":
            return selector.kind;
        case "internal-comment-fallback":
        case "external-comment-fallback":
            return selector.kind;
    }
}

export type ReceiverDescription = {
    selector: ReceiverSelector;
    ast: AstReceiver;
};

export type InitDescription = {
    params: InitParameter[];
    ast: AstContractInit;
};

export function printTypeRef(src: TypeRef): string {
    switch (src.kind) {
        case "ref":
            return `${src.name}${src.optional ? "?" : ""}`;
        case "map":
            return `map<${src.key + (src.keyAs ? " as " + src.keyAs : "")}, ${src.value + (src.valueAs ? " as " + src.valueAs : "")}>`;
        case "void":
            return "<void>";
        case "null":
            return "<null>";
        case "ref_bounced":
            return `bounced<${src.name}>`;
    }
}

export function typeRefEquals(a: TypeRef, b: TypeRef) {
    if (a.kind !== b.kind) {
        return false;
    }
    if (a.kind === "ref" && b.kind === "ref") {
        return a.name === b.name && a.optional === b.optional;
    }
    if (a.kind === "map" && b.kind === "map") {
        return a.key === b.key && a.value === b.value;
    }
    if (a.kind === "ref_bounced" && b.kind === "ref_bounced") {
        return a.name === b.name;
    }
    if (a.kind === "null" && b.kind === "null") {
        return true;
    }
    if (a.kind === "void" && b.kind === "void") {
        return true;
    }
    return false;
}<|MERGE_RESOLUTION|>--- conflicted
+++ resolved
@@ -16,11 +16,7 @@
     AstLiteral,
     idText,
 } from "../grammar/ast";
-<<<<<<< HEAD
-import { ItemOrigin } from "../grammar/grammar";
-=======
-import { dummySrcInfo, ItemOrigin, SrcInfo } from "../grammar";
->>>>>>> da4b8d82
+import { ItemOrigin, SrcInfo } from "../grammar";
 
 export type TypeDescription = {
     kind: "struct" | "primitive_type_decl" | "contract" | "trait";
@@ -69,25 +65,6 @@
 // https://github.com/microsoft/TypeScript/issues/35164 and
 // https://github.com/microsoft/TypeScript/pull/57293
 // eslint-disable-next-line @typescript-eslint/consistent-indexed-object-style
-/*export type StructValue = {
-    [key: string]: Value;
-};*/
-
-/*export class CommentValue {
-    constructor(public readonly comment: string) {}
-}*/
-
-/*export type Value =
-    | bigint
-    | boolean
-    | string
-    | Address
-    | Cell
-    | Slice
-    | null
-    | CommentValue
-    | StructValue;
-*/
 
 export function showValue(val: AstLiteral): string {
     switch (val.kind) {
