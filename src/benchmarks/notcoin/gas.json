{
  "results": [
    {
      "label": "FunC",
      "gas": {
        "transfer": "16984",
        "burn": "12732",
        "discovery": "6545"
      },
      "pr": "https://github.com/OpenBuilders/notcoin-contract"
    },
    {
      "label": "1.6.2",
      "pr": "https://github.com/tact-lang/tact/pull/2329",
      "gas": {
        "transfer": "15734",
        "burn": "11862",
        "discovery": "5785"
      }
    },
    {
      "label": "1.6.3 with fallback special cases and compatible exit code for Jetton",
      "pr": "https://github.com/tact-lang/tact/pull/2396",
      "gas": {
        "transfer": "15800",
        "burn": "11928",
        "discovery": "5818"
      }
    },
    {
      "label": "1.6.4 with no selector hack",
      "pr": "https://github.com/tact-lang/tact/pull/2398",
      "gas": {
        "transfer": "15940",
        "burn": "12068",
        "discovery": "5888"
      }
    },
    {
      "label": "1.6.4 with the new selector hack",
      "pr": "https://github.com/tact-lang/tact/pull/2398",
      "gas": {
        "transfer": "15904",
        "burn": "12032",
        "discovery": "5870"
      }
    },
    {
      "label": "1.6.5 with load optional cells with load_maybe_ref",
      "pr": "https://github.com/tact-lang/tact/pull/2661",
      "gas": {
        "transfer": "15791",
        "burn": "11919",
        "discovery": "5870"
      }
    },
    {
      "label": "1.6.6 with optimized if with ifnot",
      "pr": "https://github.com/tact-lang/tact/pull/2844",
      "gas": {
        "transfer": "15773",
        "burn": "11919",
        "discovery": "5870"
      }
    },
    {
      "label": "1.6.10 with store_slice optimization",
      "pr": "https://github.com/tact-lang/tact/pull/3213",
      "gas": {
        "transfer": "15759",
        "burn": "12011",
        "discovery": "5716"
      }
    },
    {
      "label": "1.6.10 with optimized __tact_load_address_opt",
      "pr": "https://github.com/tact-lang/tact/pull/3225",
      "gas": {
        "transfer": "15527",
        "burn": "11883",
        "discovery": "5716"
      }
    },
    {
      "label": "1.6.10 with correct evaluation order for binary expressions",
      "pr": "https://github.com/tact-lang/tact/pull/3252",
      "gas": {
        "transfer": "15519",
        "burn": "11875",
        "discovery": "5716"
      }
    },
    {
      "label": "1.6.11 with inline message loading",
      "pr": "https://github.com/tact-lang/tact/pull/2993",
      "gas": {
        "transfer": "15413",
        "burn": "11739",
        "discovery": "5818"
      }
    },
    {
<<<<<<< HEAD
      "label": "1.6.13 with reordered __tact_store_address_opt arguments",
      "pr": "https://github.com/tact-lang/tact/pull/3333",
      "gas": {
        "transfer": "15377",
        "burn": "11739",
=======
      "label": "1.6.13 with precompiled gas consumption",
      "pr": "https://github.com/tact-lang/tact/pull/3344",
      "gas": {
        "transfer": "15671",
        "burn": "12027",
>>>>>>> a81dd98a
        "discovery": "5818"
      }
    }
  ]
}<|MERGE_RESOLUTION|>--- conflicted
+++ resolved
@@ -100,19 +100,11 @@
       }
     },
     {
-<<<<<<< HEAD
-      "label": "1.6.13 with reordered __tact_store_address_opt arguments",
-      "pr": "https://github.com/tact-lang/tact/pull/3333",
-      "gas": {
-        "transfer": "15377",
-        "burn": "11739",
-=======
       "label": "1.6.13 with precompiled gas consumption",
       "pr": "https://github.com/tact-lang/tact/pull/3344",
       "gas": {
         "transfer": "15671",
         "burn": "12027",
->>>>>>> a81dd98a
         "discovery": "5818"
       }
     }
