{
  "results": [
    {
      "label": "FunC",
      "size": {
        "minter cells": "38",
        "minter bits": "15898",
        "wallet cells": "16",
        "wallet bits": "7384"
      },
      "pr": "https://github.com/OpenBuilders/notcoin-contract"
    },
    {
      "label": "1.6.2",
      "pr": "https://github.com/tact-lang/tact/pull/2329",
      "size": {
        "minter cells": "31",
        "minter bits": "16278",
        "wallet cells": "15",
        "wallet bits": "8220"
      }
    },
    {
<<<<<<< HEAD
      "label": "1.6.3 with no selector hack",
      "pr": "https://github.com/tact-lang/tact/pull/2370",
      "size": {
        "minter cells": "33",
        "minter bits": "16219",
        "wallet cells": "16",
        "wallet bits": "8191"
      }
    },
    {
      "label": "1.6.3 with reworked selector hack",
      "pr": "https://github.com/tact-lang/tact/pull/2398",
      "size": {
        "minter cells": "31",
        "minter bits": "16374",
        "wallet cells": "15",
        "wallet bits": "8268"
=======
      "label": "1.6.3 with fallback special cases and compatible exit code for Jetton",
      "pr": "https://github.com/tact-lang/tact/pull/2396",
      "size": {
        "minter cells": "31",
        "minter bits": "16358",
        "wallet cells": "15",
        "wallet bits": "8260"
>>>>>>> db61ef43
      }
    }
  ]
}<|MERGE_RESOLUTION|>--- conflicted
+++ resolved
@@ -21,7 +21,6 @@
       }
     },
     {
-<<<<<<< HEAD
       "label": "1.6.3 with no selector hack",
       "pr": "https://github.com/tact-lang/tact/pull/2370",
       "size": {
@@ -39,7 +38,9 @@
         "minter bits": "16374",
         "wallet cells": "15",
         "wallet bits": "8268"
-=======
+      }
+    },
+    {
       "label": "1.6.3 with fallback special cases and compatible exit code for Jetton",
       "pr": "https://github.com/tact-lang/tact/pull/2396",
       "size": {
@@ -47,7 +48,6 @@
         "minter bits": "16358",
         "wallet cells": "15",
         "wallet bits": "8260"
->>>>>>> db61ef43
       }
     }
   ]
