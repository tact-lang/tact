{
  "results": [
    {
      "label": "FunC",
      "size": {
        "minter cells": "38",
        "minter bits": "15898",
        "wallet cells": "16",
        "wallet bits": "7384"
      },
      "pr": "https://github.com/OpenBuilders/notcoin-contract"
    },
    {
      "label": "1.6.2",
      "pr": "https://github.com/tact-lang/tact/pull/2329",
      "size": {
        "minter cells": "31",
        "minter bits": "16278",
        "wallet cells": "15",
        "wallet bits": "8220"
      }
    },
    {
<<<<<<< HEAD
      "label": "1.6.3 with no selector hack",
      "pr": "https://github.com/tact-lang/tact/pull/2370",
      "size": {
        "minter cells": "33",
        "minter bits": "16219",
        "wallet cells": "16",
        "wallet bits": "8191"
      }
    },
    {
      "label": "1.6.3 with reworked selector hack",
      "pr": "https://github.com/tact-lang/tact/pull/2398",
      "size": {
        "minter cells": "31",
        "minter bits": "16374",
        "wallet cells": "15",
        "wallet bits": "8268"
=======
      "label": "1.6.3 with fallback special cases and compatible exit code for Jetton",
      "pr": "https://github.com/tact-lang/tact/pull/2396",
      "size": {
        "minter cells": "31",
        "minter bits": "16358",
        "wallet cells": "15",
        "wallet bits": "8260"
>>>>>>> db61ef43
      }
    }
  ]
}<|MERGE_RESOLUTION|>--- conflicted
+++ resolved
@@ -21,25 +21,6 @@
       }
     },
     {
-<<<<<<< HEAD
-      "label": "1.6.3 with no selector hack",
-      "pr": "https://github.com/tact-lang/tact/pull/2370",
-      "size": {
-        "minter cells": "33",
-        "minter bits": "16219",
-        "wallet cells": "16",
-        "wallet bits": "8191"
-      }
-    },
-    {
-      "label": "1.6.3 with reworked selector hack",
-      "pr": "https://github.com/tact-lang/tact/pull/2398",
-      "size": {
-        "minter cells": "31",
-        "minter bits": "16374",
-        "wallet cells": "15",
-        "wallet bits": "8268"
-=======
       "label": "1.6.3 with fallback special cases and compatible exit code for Jetton",
       "pr": "https://github.com/tact-lang/tact/pull/2396",
       "size": {
@@ -47,7 +28,6 @@
         "minter bits": "16358",
         "wallet cells": "15",
         "wallet bits": "8260"
->>>>>>> db61ef43
       }
     }
   ]
