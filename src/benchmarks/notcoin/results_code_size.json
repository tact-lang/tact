--- conflicted
+++ resolved
@@ -51,15 +51,6 @@
       }
     },
     {
-<<<<<<< HEAD
-      "label": "1.6.4 with With stdlib jetton",
-      "pr": "https://github.com/tact-lang/tact/pull/2509",
-      "size": {
-        "minter cells": "30",
-        "minter bits": "16798",
-        "wallet cells": "14",
-        "wallet bits": "8524"
-=======
       "label": "1.6.5 with load optional cells with load_maybe_ref",
       "pr": "https://github.com/tact-lang/tact/pull/2661",
       "size": {
@@ -67,7 +58,6 @@
         "minter bits": "16238",
         "wallet cells": "14",
         "wallet bits": "8084"
->>>>>>> 1cbe3bd0
       }
     }
   ]
