import "@ton/test-utils";
import { Address, beginCell, Cell, toNano } from "@ton/core";
import type { SandboxContract, TreasuryContract } from "@ton/sandbox";
import { Blockchain } from "@ton/sandbox";

import { JettonMinter } from "@/benchmarks/contracts/output/jetton-minter-discoverable_JettonMinter";

import "@ton/test-utils";
import benchmarkCodeSizeResults from "@/benchmarks/jetton/results_code_size.json";
import type { JettonUpdateContent } from "@/benchmarks/contracts/output/jetton-minter-discoverable_JettonMinter";

import {
    generateCodeSizeResults,
    generateResults,
    getStateSizeForAccount,
    getUsedGas,
    printBenchmarkTable,
<<<<<<< HEAD
} from "../utils/gas";
import benchmarkResults from "./results_gas.json";
import { join } from "path";
import { type Step, writeLog } from "../../test/utils/write-vm-log";
=======
} from "@/benchmarks/utils/gas";
import benchmarkResults from "@/benchmarks/jetton/results_gas.json";
import { join, resolve } from "path";
import { readFileSync } from "fs";
import { posixNormalize } from "@/utils/filePath";
import { type Step, writeLog } from "@/test/utils/write-vm-log";
>>>>>>> a0527735
import {
    deployFuncJettonMinter,
    getJettonWalletRaw,
    sendBurnRaw,
    sendDiscoveryRaw,
    sendMintRaw,
    sendTransferRaw,
} from "@/benchmarks/utils/jetton";

describe("Jetton", () => {
    let blockchain: Blockchain;
    let jettonMinter: SandboxContract<JettonMinter>;
    let jettonMinterFuncAddress: Address;
    let deployer: SandboxContract<TreasuryContract>;
    let step: Step;

    let notDeployer: SandboxContract<TreasuryContract>;

    let defaultContent: Cell;

    const results = generateResults(benchmarkResults);
    const codeSizeResults = generateCodeSizeResults(benchmarkCodeSizeResults);
    const expectedCodeSize = codeSizeResults.at(-1)!;
    const funcCodeSize = codeSizeResults.at(0)!;

    const expectedResult = results.at(-1)!;
    const funcResult = results.at(0)!;

    beforeAll(async () => {
        blockchain = await Blockchain.create();
        step = writeLog({
            path: join(__dirname, "output", "log.yaml"),
            blockchain,
        });

        deployer = await blockchain.treasury("deployer");
        notDeployer = await blockchain.treasury("notDeployer");

        // deploy func
        const { result: deployFuncJettonMinterResult, minterAddress } =
            await deployFuncJettonMinter(deployer);

        expect(deployFuncJettonMinterResult.transactions).toHaveTransaction({
            from: deployer.address,
            to: minterAddress,
            success: true,
            deploy: true,
        });

        jettonMinterFuncAddress = minterAddress;

        defaultContent = beginCell().endCell();
        const msg: JettonUpdateContent = {
            $$type: "JettonUpdateContent",
            queryId: 0n,
            newContent: new Cell(),
        };

        jettonMinter = blockchain.openContract(
            await JettonMinter.fromInit(0n, deployer.address, defaultContent),
        );
        const deployResult = await jettonMinter.send(
            deployer.getSender(),
            { value: toNano("0.1") },
            msg,
        );

        expect(deployResult.transactions).toHaveTransaction({
            from: deployer.address,
            to: jettonMinter.address,
            deploy: true,
            success: true,
        });
    });

    afterAll(() => {
        printBenchmarkTable(results, codeSizeResults, {
            implementationName: "FunC",
            printMode: "full",
        });

        printBenchmarkTable(results.slice(1), undefined, {
            implementationName: "NotCoin",
            printMode: "first-last",
        });
    });

    it("transfer", async () => {
        const runMintTest = async (minterAddress: Address) => {
            const mintResult = await step("mint", () =>
                sendMintRaw(
                    minterAddress,
                    deployer,
                    deployer.address,
                    toNano(100000),
                    toNano("0.05"),
                    toNano("1"),
                ),
            );

            const deployerJettonWalletAddress = await getJettonWalletRaw(
                minterAddress,
                blockchain,
                deployer.address,
            );

            expect(mintResult.transactions).toHaveTransaction({
                from: minterAddress,
                to: deployerJettonWalletAddress,
                success: true,
                endStatus: "active",
            });

            const someAddress = Address.parse(
                "EQD__________________________________________0vo",
            );

            const sendResult = await step("transfer", () =>
                sendTransferRaw(
                    deployerJettonWalletAddress,
                    deployer,
                    toNano(1),
                    1n,
                    someAddress,
                    deployer.address,
                    null,
                    0n,
                    null,
                ),
            );

            expect(sendResult.transactions).not.toHaveTransaction({
                success: false,
            });

            expect(sendResult.transactions).toHaveTransaction({
                from: deployerJettonWalletAddress,
                success: true,
                exitCode: 0,
            });

            return getUsedGas(sendResult, "internal");
        };

        const transferGasUsedTact = await runMintTest(jettonMinter.address);

        const transferGasUsedFunC = await runMintTest(jettonMinterFuncAddress);

        expect(transferGasUsedTact).toEqual(expectedResult.gas["transfer"]);

        expect(transferGasUsedFunC).toEqual(funcResult.gas["transfer"]);
    });

    it("burn", async () => {
        const runBurnTest = async (minterAddress: Address) => {
            const deployerJettonWalletAddress = await getJettonWalletRaw(
                minterAddress,
                blockchain,
                deployer.address,
            );

            const burnAmount = toNano("0.01");

            const burnResult = await step("burn", () =>
                sendBurnRaw(
                    deployerJettonWalletAddress,
                    deployer,
                    toNano(10),
                    burnAmount,
                    deployer.address,
                    null,
                ),
            );

            expect(burnResult.transactions).toHaveTransaction({
                from: deployerJettonWalletAddress,
                to: minterAddress,
                exitCode: 0,
            });

            return getUsedGas(burnResult, "internal");
        };

        const burnGasUsedTact = await runBurnTest(jettonMinter.address);

        const burnGasUsedFunC = await runBurnTest(jettonMinterFuncAddress);

        expect(burnGasUsedTact).toEqual(expectedResult.gas["burn"]);

        expect(burnGasUsedFunC).toEqual(funcResult.gas["burn"]);
    });

    it("discovery", async () => {
        const runDiscoveryTest = async (minterAddress: Address) => {
            const discoveryResult = await step("discovery", () =>
                sendDiscoveryRaw(
                    minterAddress,
                    deployer,
                    notDeployer.address,
                    false,
                    toNano(10),
                ),
            );

            expect(discoveryResult.transactions).toHaveTransaction({
                from: deployer.address,
                to: minterAddress,
                success: true,
            });

            return getUsedGas(discoveryResult, "internal");
        };

        const discoveryGasUsedTact = await runDiscoveryTest(
            jettonMinter.address,
        );

        const discoveryGasUsedFunC = await runDiscoveryTest(
            jettonMinterFuncAddress,
        );

        expect(discoveryGasUsedTact).toEqual(expectedResult.gas["discovery"]);

        expect(discoveryGasUsedFunC).toEqual(funcResult.gas["discovery"]);
    });

    it("minter cells", async () => {
        expect(
            (await getStateSizeForAccount(blockchain, jettonMinter.address))
                .cells,
        ).toEqual(expectedCodeSize.size["minter cells"]);
        expect(
            (await getStateSizeForAccount(blockchain, jettonMinterFuncAddress))
                .cells,
        ).toEqual(funcCodeSize.size["minter cells"]);
    });

    it("minter bits", async () => {
        expect(
            (await getStateSizeForAccount(blockchain, jettonMinter.address))
                .bits,
        ).toEqual(expectedCodeSize.size["minter bits"]);
        expect(
            (await getStateSizeForAccount(blockchain, jettonMinterFuncAddress))
                .bits,
        ).toEqual(funcCodeSize.size["minter bits"]);
    });

    it("wallet cells", async () => {
        const walletAddress = await getJettonWalletRaw(
            jettonMinter.address,
            blockchain,
            deployer.address,
        );
        expect(
            (await getStateSizeForAccount(blockchain, walletAddress)).cells,
        ).toEqual(expectedCodeSize.size["wallet cells"]);

        const walletAddressFunc = await getJettonWalletRaw(
            jettonMinterFuncAddress,
            blockchain,
            deployer.address,
        );
        expect(
            (await getStateSizeForAccount(blockchain, walletAddressFunc)).cells,
        ).toEqual(funcCodeSize.size["wallet cells"]);
    });

    it("wallet bits", async () => {
        const walletAddress = await getJettonWalletRaw(
            jettonMinter.address,
            blockchain,
            deployer.address,
        );
        expect(
            (await getStateSizeForAccount(blockchain, walletAddress)).bits,
        ).toEqual(expectedCodeSize.size["wallet bits"]);

        const walletAddressFunc = await getJettonWalletRaw(
            jettonMinterFuncAddress,
            blockchain,
            deployer.address,
        );
        expect(
            (await getStateSizeForAccount(blockchain, walletAddressFunc)).bits,
        ).toEqual(funcCodeSize.size["wallet bits"]);
    });
});<|MERGE_RESOLUTION|>--- conflicted
+++ resolved
@@ -15,19 +15,10 @@
     getStateSizeForAccount,
     getUsedGas,
     printBenchmarkTable,
-<<<<<<< HEAD
-} from "../utils/gas";
+} from "@/benchmarks/utils/gas";
 import benchmarkResults from "./results_gas.json";
 import { join } from "path";
 import { type Step, writeLog } from "../../test/utils/write-vm-log";
-=======
-} from "@/benchmarks/utils/gas";
-import benchmarkResults from "@/benchmarks/jetton/results_gas.json";
-import { join, resolve } from "path";
-import { readFileSync } from "fs";
-import { posixNormalize } from "@/utils/filePath";
-import { type Step, writeLog } from "@/test/utils/write-vm-log";
->>>>>>> a0527735
 import {
     deployFuncJettonMinter,
     getJettonWalletRaw,
