{
  "results": [
    {
      "label": "FunC",
      "size": {
        "minter cells": "34",
        "minter bits": "11449",
        "wallet cells": "37",
        "wallet bits": "12752"
      },
      "pr": null
    },
    {
      "label": "1.5.4 with NOPs optimized",
      "pr": "https://github.com/tact-lang/tact/pull/1959",
      "size": {
        "minter cells": "32",
        "minter bits": "14445",
        "wallet cells": "15",
        "wallet bits": "7942"
      }
    },
    {
      "label": "1.5.3 with reworked JettonWallet",
      "pr": "https://github.com/tact-lang/tact/pull/2059",
      "size": {
        "minter cells": "33",
        "minter bits": "14945",
        "wallet cells": "16",
        "wallet bits": "8348"
      }
    },
    {
      "label": "1.6.0 with contract load data inlined",
      "pr": "https://github.com/tact-lang/tact/pull/2088",
      "size": {
        "minter cells": "29",
        "minter bits": "14769",
        "wallet cells": "15",
        "wallet bits": "8244"
      }
    },
    {
      "label": "1.6.0 with more efficient ProvideWalletAddress response",
      "pr": "https://github.com/tact-lang/tact/pull/2229",
      "size": {
        "minter cells": "29",
        "minter bits": "14649",
        "wallet cells": "15",
        "wallet bits": "8244"
      }
    },
    {
      "label": "1.6.2 with 1.6.2 with fixed forward fee calculation",
      "pr": "https://github.com/tact-lang/tact/pull/2338",
      "size": {
        "minter cells": "29",
        "minter bits": "14641",
        "wallet cells": "15",
        "wallet bits": "8236"
      }
    },
    {
      "label": "1.6.2 with forceBasechain",
      "pr": "https://github.com/tact-lang/tact/pull/2330",
      "size": {
        "minter cells": "29",
        "minter bits": "14625",
        "wallet cells": "15",
        "wallet bits": "8220"
      }
    },
    {
      "label": "1.6.3 with fallback special cases and compatible exit code for Jetton",
      "pr": "https://github.com/tact-lang/tact/pull/2396",
      "size": {
        "minter cells": "29",
        "minter bits": "14705",
        "wallet cells": "15",
        "wallet bits": "8260"
      }
    },
    {
      "label": "1.6.4 with no selector hack",
      "pr": null,
      "size": {
        "minter cells": "31",
        "minter bits": "14646",
        "wallet cells": "16",
        "wallet bits": "8231"
      }
    },
    {
      "label": "1.6.4 with the new selector hack",
      "pr": "https://github.com/tact-lang/tact/pull/2398",
      "size": {
        "minter cells": "29",
        "minter bits": "14817",
        "wallet cells": "15",
        "wallet bits": "8316"
      }
    },
    {
<<<<<<< HEAD
      "label": "1.6.4 with With stdlib jetton",
      "pr": "https://github.com/tact-lang/tact/pull/2509",
      "size": {
        "minter cells": "28",
        "minter bits": "15145",
        "wallet cells": "14",
        "wallet bits": "8524"
=======
      "label": "1.6.5 with load optional cells with load_maybe_ref",
      "pr": "https://github.com/tact-lang/tact/pull/2661",
      "size": {
        "minter cells": "30",
        "minter bits": "14712",
        "wallet cells": "16",
        "wallet bits": "8211"
      }
    },
    {
      "label": "1.6.5 with reordered wallet fields",
      "pr": "https://github.com/tact-lang/tact/pull/2699",
      "size": {
        "minter cells": "30",
        "minter bits": "14688",
        "wallet cells": "16",
        "wallet bits": "8211"
>>>>>>> 1cbe3bd0
      }
    }
  ]
}<|MERGE_RESOLUTION|>--- conflicted
+++ resolved
@@ -101,15 +101,6 @@
       }
     },
     {
-<<<<<<< HEAD
-      "label": "1.6.4 with With stdlib jetton",
-      "pr": "https://github.com/tact-lang/tact/pull/2509",
-      "size": {
-        "minter cells": "28",
-        "minter bits": "15145",
-        "wallet cells": "14",
-        "wallet bits": "8524"
-=======
       "label": "1.6.5 with load optional cells with load_maybe_ref",
       "pr": "https://github.com/tact-lang/tact/pull/2661",
       "size": {
@@ -127,7 +118,6 @@
         "minter bits": "14688",
         "wallet cells": "16",
         "wallet bits": "8211"
->>>>>>> 1cbe3bd0
       }
     }
   ]
