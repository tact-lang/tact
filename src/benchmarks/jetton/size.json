--- conflicted
+++ resolved
@@ -181,7 +181,16 @@
       }
     },
     {
-<<<<<<< HEAD
+      "label": "1.6.13 with reordered __tact_store_address_opt arguments",
+      "pr": "https://github.com/tact-lang/tact/pull/3333",
+      "size": {
+        "minter cells": "28",
+        "minter bits": "13993",
+        "wallet cells": "15",
+        "wallet bits": "7756"
+      }
+    },
+    {
       "label": "1.6.13 without load contract state if it is not used",
       "pr": "https://github.com/tact-lang/tact/pull/3364",
       "size": {
@@ -189,15 +198,6 @@
         "minter bits": "13897",
         "wallet cells": "15",
         "wallet bits": "7772"
-=======
-      "label": "1.6.13 with reordered __tact_store_address_opt arguments",
-      "pr": "https://github.com/tact-lang/tact/pull/3333",
-      "size": {
-        "minter cells": "28",
-        "minter bits": "13993",
-        "wallet cells": "15",
-        "wallet bits": "7756"
->>>>>>> 3b8709dd
       }
     }
   ]
