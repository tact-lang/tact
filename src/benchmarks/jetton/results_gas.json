{
  "results": [
    {
      "label": "FunC",
      "gas": {
        "transfer": "16864",
        "burn": "12414",
        "discovery": "6554"
      },
      "pr": "https://github.com/ton-blockchain/token-contract"
    },
    {
      "label": "1.5.3",
      "gas": {
        "transfer": "40678",
        "burn": "25852",
        "discovery": "15265"
      },
      "pr": "https://github.com/tact-lang/tact/pull/1390"
    },
    {
      "label": "1.5.3 without address validation",
      "gas": {
        "transfer": "31470",
        "burn": "26594",
        "discovery": "15408"
      },
      "pr": null
    },
    {
      "label": "1.5.3 without self-code in system cell",
      "gas": {
        "transfer": "26876",
        "burn": "17898",
        "discovery": "11135"
      },
      "pr": null
    },
    {
      "label": "1.5.3 with removed JettonWallet duplicate",
      "gas": {
        "transfer": "26852",
        "burn": "17728",
        "discovery": "11055"
      },
      "pr": null
    },
    {
      "label": "1.5.3 with #1586 and #1589",
      "gas": {
        "transfer": "26568",
        "burn": "17718",
        "discovery": "11063"
      },
      "pr": null
    },
    {
      "label": "1.5.3 with faster readForwardFee",
      "gas": {
        "transfer": "26121",
        "burn": "17718",
        "discovery": "11063"
      },
      "pr": null
    },
    {
      "label": "1.5.3 without run-time null checks for `!!`",
      "gas": {
        "transfer": "25860",
        "burn": "17686",
        "discovery": "11039"
      },
      "pr": null
    },
    {
      "label": "1.5.3 with optimized send()",
      "gas": {
        "transfer": "21464",
        "burn": "16029",
        "discovery": "10093"
      },
      "pr": null
    },
    {
      "label": "1.5.3 with improved storeBool",
      "gas": {
        "transfer": "21402",
        "burn": "16029",
        "discovery": "10067"
      },
      "pr": "https://github.com/tact-lang/tact/pull/1702"
    },
    {
      "label": "1.5.3 with more optimized send",
      "gas": {
        "transfer": "20714",
        "burn": "15909",
        "discovery": "10003"
      },
      "pr": "https://github.com/tact-lang/tact/pull/1800"
    },
    {
      "label": "1.5.3 with address functions in Tact",
      "gas": {
        "transfer": "19944",
        "burn": "15565",
        "discovery": "9613"
      },
      "pr": "https://github.com/tact-lang/tact/pull/1766"
    },
    {
      "label": "1.5.3 without double checking of message opcodes",
      "gas": {
        "transfer": "19598",
        "burn": "15311",
        "discovery": "9458"
      },
      "pr": "https://github.com/tact-lang/tact/pull/1854"
    },
    {
      "label": "1.5.3 with deploy instead of send",
      "gas": {
        "transfer": "18517",
        "burn": "15311",
        "discovery": "9458"
      },
      "pr": "https://github.com/tact-lang/tact/pull/1832"
    },
    {
      "label": "1.5.3 with inlining of __tact_load_address",
      "gas": {
        "transfer": "18337",
        "burn": "15113",
        "discovery": "9386"
      },
      "pr": "https://github.com/tact-lang/tact/pull/1895"
    },
    {
      "label": "1.5.3 with optimized routing",
      "gas": {
        "transfer": "18147",
        "burn": "14941",
        "discovery": "9319"
      },
      "pr": "https://github.com/tact-lang/tact/pull/1841"
    },
    {
      "label": "1.5.3 with Jetton Minter optimizations and fixes",
      "gas": {
        "transfer": "17990",
        "burn": "14532",
        "discovery": "9064"
      },
      "pr": "https://github.com/tact-lang/tact/pull/1931"
    },
    {
      "label": "1.5.3 with optimized flag handling",
      "gas": {
        "transfer": "17950",
        "burn": "14492",
        "discovery": "9044"
      },
      "pr": "https://github.com/tact-lang/tact/pull/1934"
    },
    {
      "label": "1.5.3 with inlined router",
      "gas": {
        "transfer": "17696",
        "burn": "14106",
        "discovery": "8850"
      },
      "pr": "https://github.com/tact-lang/tact/pull/1968"
    },
    {
      "label": "1.5.3 with optimized initOf",
      "gas": {
        "transfer": "17696",
        "burn": "13544",
        "discovery": "8288"
      },
      "pr": "https://github.com/tact-lang/tact/pull/1907"
    },
    {
      "label": "1.5.3 with message() instead of send()",
      "pr": "https://github.com/tact-lang/tact/pull/1999",
      "gas": {
        "transfer": "17315",
        "burn": "12892",
        "discovery": "8025"
      }
    },
    {
      "label": "1.5.3 with more inlining for small contracts and structs",
      "pr": "https://github.com/tact-lang/tact/pull/2016",
      "gas": {
        "transfer": "16472",
        "burn": "12463",
        "discovery": "7868"
      }
    },
    {
      "label": "1.5.3 with optimized NOP instructions",
      "pr": "https://github.com/tact-lang/tact/pull/1959",
      "gas": {
        "transfer": "16436",
        "burn": "12427",
        "discovery": "7750"
      }
    },
    {
      "label": "1.5.3 with no lazy init",
      "pr": "https://github.com/tact-lang/tact/pull/1985",
      "gas": {
        "transfer": "16092",
        "burn": "12123",
        "discovery": "7683"
      }
    },
    {
      "label": "1.5.3 with BasechainAddress",
      "pr": "https://github.com/tact-lang/tact/pull/2035",
      "gas": {
        "transfer": "16092",
        "burn": "12123",
        "discovery": "7052"
      }
    },
    {
      "label": "1.5.3 with fixed routing",
      "pr": "https://github.com/tact-lang/tact/pull/1949",
      "gas": {
        "transfer": "16036",
        "burn": "12067",
        "discovery": "7024"
      }
    },
    {
      "label": "1.5.3 with custom selector",
      "pr": "https://github.com/tact-lang/tact/pull/2038",
      "gas": {
        "transfer": "15896",
        "burn": "11927",
        "discovery": "6954"
      }
    },
    {
      "label": "1.5.3 with optimized contract storage saving",
      "pr": null,
      "gas": {
        "transfer": "15896",
        "burn": "11927",
        "discovery": "6250"
      }
    },
    {
      "label": "1.5.3 with reworked JettonWallet",
      "pr": "https://github.com/tact-lang/tact/pull/2059",
      "gas": {
        "transfer": "15778",
        "burn": "12541",
        "discovery": "6230"
      }
    },
    {
      "label": "1.5.3 with more optimizations for JettonMinter + global inlining + basechain address",
      "pr": "https://github.com/tact-lang/tact/pull/2088",
      "gas": {
        "transfer": "15778",
        "burn": "11773",
        "discovery": "6207"
      }
    },
    {
      "label": "1.6.0 with more efficient address validation",
      "pr": "https://github.com/tact-lang/tact/pull/2187",
      "gas": {
        "transfer": "15020",
        "burn": "11773",
        "discovery": "6207"
      }
    },
    {
      "label": "1.6.0 with more efficient ProvideWalletAddress response",
      "pr": "https://github.com/tact-lang/tact/pull/2229",
      "gas": {
        "transfer": "15020",
        "burn": "11773",
        "discovery": "6076"
      }
    },
    {
      "label": "1.6.2 with fixed forward fee calculation",
      "pr": "https://github.com/tact-lang/tact/pull/2338",
      "gas": {
        "transfer": "15002",
        "burn": "11773",
        "discovery": "6076"
      }
    },
    {
      "label": "1.6.2 with forceBasechain",
      "pr": "https://github.com/tact-lang/tact/pull/2330",
      "gas": {
        "transfer": "14976",
        "burn": "11773",
        "discovery": "6076"
      }
    },
    {
<<<<<<< HEAD
      "label": "1.6.3 with no selector hack",
      "pr": "https://github.com/tact-lang/tact/pull/2370",
      "gas": {
        "transfer": "15116",
        "burn": "11913",
        "discovery": "6146"
      }
    },
    {
      "label": "1.6.3 with reworked selector hack",
      "pr": "https://github.com/tact-lang/tact/pull/2398",
      "gas": {
        "transfer": "15120",
        "burn": "11917",
        "discovery": "6148"
=======
      "label": "1.6.3 with fallback special cases and compatible exit code for Jetton",
      "pr": "https://github.com/tact-lang/tact/pull/2396",
      "gas": {
        "transfer": "15042",
        "burn": "11839",
        "discovery": "6109"
>>>>>>> db61ef43
      }
    }
  ]
}<|MERGE_RESOLUTION|>--- conflicted
+++ resolved
@@ -307,7 +307,6 @@
       }
     },
     {
-<<<<<<< HEAD
       "label": "1.6.3 with no selector hack",
       "pr": "https://github.com/tact-lang/tact/pull/2370",
       "gas": {
@@ -323,14 +322,15 @@
         "transfer": "15120",
         "burn": "11917",
         "discovery": "6148"
-=======
+      }
+    },
+    {
       "label": "1.6.3 with fallback special cases and compatible exit code for Jetton",
       "pr": "https://github.com/tact-lang/tact/pull/2396",
       "gas": {
         "transfer": "15042",
         "burn": "11839",
         "discovery": "6109"
->>>>>>> db61ef43
       }
     }
   ]
