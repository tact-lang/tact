import type { Address } from "@ton/core";
import { Cell, contractAddress } from "@ton/core";
import { beginCell, Builder, SendMode, toNano } from "@ton/core";
import type {
    Blockchain,
    SandboxContract,
    TreasuryContract,
} from "@ton/sandbox";
import type {
    JettonBurn,
    JettonTransfer,
    Mint,
    ProvideWalletAddress,
} from "@/benchmarks/contracts/output/escrow_Escrow";
import {
    storeJettonBurn,
    storeJettonTransfer,
    storeMint,
    storeProvideWalletAddress,
<<<<<<< HEAD
} from "../contracts/output/escrow_Escrow";
import { readFileSync } from "fs";
import { posixNormalize } from "../../utils/filePath";
import { resolve } from "path";

const loadFunCJettonsBoc = () => {
    const bocMinter = readFileSync(
        posixNormalize(
            resolve(
                __dirname,
                "../contracts/func/output/jetton-minter-discoverable.boc",
            ),
        ),
    );

    const bocWallet = readFileSync(
        posixNormalize(
            resolve(__dirname, "../contracts/func/output/jetton-wallet.boc"),
        ),
    );

    return { bocMinter, bocWallet };
};

export const deployFuncJettonMinter = async (
    via: SandboxContract<TreasuryContract>,
) => {
    const jettonData = loadFunCJettonsBoc();
    const minterCell = Cell.fromBoc(jettonData.bocMinter)[0]!;
    const walletCell = Cell.fromBoc(jettonData.bocWallet)[0]!;

    const stateInitMinter = beginCell()
        .storeCoins(0)
        .storeAddress(via.address)
        .storeRef(beginCell().storeUint(1, 1).endCell()) // as salt
        .storeRef(walletCell)
        .endCell();

    const init = { code: minterCell, data: stateInitMinter };

    const minterAddress = contractAddress(0, init);

    return {
        minterAddress,
        result: await via.send({
            to: minterAddress,
            value: toNano("0.1"),
            init,
            body: beginCell().endCell(),
            sendMode: SendMode.PAY_GAS_SEPARATELY,
        }),
    };
};
=======
} from "@/benchmarks/contracts/output/escrow_Escrow";
>>>>>>> a0527735

export const sendDiscoveryRaw = async (
    minterAddress: Address,
    via: SandboxContract<TreasuryContract>,
    address: Address,
    includeAddress: boolean,
    value: bigint,
) => {
    const msg: ProvideWalletAddress = {
        $$type: "ProvideWalletAddress",
        queryId: 0n,
        ownerAddress: address,
        includeAddress: includeAddress,
    };

    const msgCell = beginCell().store(storeProvideWalletAddress(msg)).endCell();

    return await via.send({
        to: minterAddress,
        value,
        body: msgCell,
        sendMode: SendMode.PAY_GAS_SEPARATELY,
    });
};

export const sendTransferRaw = async (
    jettonWalletAddress: Address,
    via: SandboxContract<TreasuryContract>,
    value: bigint,
    jetton_amount: bigint,
    to: Address,
    responseAddress: Address,
    customPayload: Cell | null,
    forward_ton_amount: bigint,
    forwardPayload: Cell | null,
) => {
    const parsedForwardPayload =
        forwardPayload != null
            ? forwardPayload.beginParse()
            : new Builder().storeUint(0, 1).endCell().beginParse(); //Either bit equals 0

    const msg: JettonTransfer = {
        $$type: "JettonTransfer",
        queryId: 0n,
        amount: jetton_amount,
        destination: to,
        responseDestination: responseAddress,
        customPayload: customPayload,
        forwardTonAmount: forward_ton_amount,
        forwardPayload: parsedForwardPayload,
    };

    const msgCell = beginCell().store(storeJettonTransfer(msg)).endCell();

    return await via.send({
        to: jettonWalletAddress,
        value,
        body: msgCell,
        sendMode: SendMode.PAY_GAS_SEPARATELY,
    });
};

export const sendMintRaw = async (
    jettonMinterAddress: Address,
    via: SandboxContract<TreasuryContract>,
    to: Address,
    jetton_amount: bigint,
    forward_ton_amount: bigint,
    total_ton_amount: bigint,
) => {
    if (total_ton_amount <= forward_ton_amount) {
        throw new Error(
            "Total TON amount should be greater than the forward amount",
        );
    }

    const msg: Mint = {
        $$type: "Mint",
        queryId: 0n,
        receiver: to,
        tonAmount: total_ton_amount,
        mintMessage: {
            $$type: "JettonTransferInternal",
            queryId: 0n,
            amount: jetton_amount,
            responseDestination: jettonMinterAddress,
            forwardTonAmount: forward_ton_amount,
            sender: jettonMinterAddress,
            forwardPayload: beginCell().storeUint(0, 1).endCell().beginParse(),
        },
    };

    const msgCell = beginCell().store(storeMint(msg)).endCell();

    return await via.send({
        to: jettonMinterAddress,
        value: total_ton_amount + toNano("0.015"),
        body: msgCell,
        sendMode: SendMode.PAY_GAS_SEPARATELY,
    });
};

export const sendBurnRaw = async (
    jettonWalletAddress: Address,
    via: SandboxContract<TreasuryContract>,
    value: bigint,
    jetton_amount: bigint,
    responseAddress: Address,
    customPayload: Cell | null,
) => {
    const msg: JettonBurn = {
        $$type: "JettonBurn",
        queryId: 0n,
        amount: jetton_amount,
        responseDestination: responseAddress,
        customPayload: customPayload,
    };

    const msgCell = beginCell().store(storeJettonBurn(msg)).endCell();

    return await via.send({
        to: jettonWalletAddress,
        value,
        body: msgCell,
        sendMode: SendMode.PAY_GAS_SEPARATELY,
    });
};

export const getJettonWalletRaw = async (
    minterAddress: Address,
    blockchain: Blockchain,
    walletAddress: Address,
) => {
    const walletAddressResult = await blockchain
        .provider(minterAddress)
        .get(`get_wallet_address`, [
            {
                type: "slice",
                cell: beginCell().storeAddress(walletAddress).endCell(),
            },
        ]);

    return walletAddressResult.stack.readAddress();
};<|MERGE_RESOLUTION|>--- conflicted
+++ resolved
@@ -17,8 +17,7 @@
     storeJettonTransfer,
     storeMint,
     storeProvideWalletAddress,
-<<<<<<< HEAD
-} from "../contracts/output/escrow_Escrow";
+} from "@/benchmarks/contracts/output/escrow_Escrow";
 import { readFileSync } from "fs";
 import { posixNormalize } from "../../utils/filePath";
 import { resolve } from "path";
@@ -71,9 +70,6 @@
         }),
     };
 };
-=======
-} from "@/benchmarks/contracts/output/escrow_Escrow";
->>>>>>> a0527735
 
 export const sendDiscoveryRaw = async (
     minterAddress: Address,
