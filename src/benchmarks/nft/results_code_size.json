--- conflicted
+++ resolved
@@ -71,21 +71,13 @@
       }
     },
     {
-<<<<<<< HEAD
       "label": "1.6.5 with zero comparison optimization",
       "pr": "https://github.com/tact-lang/tact/pull/2655",
       "size": {
         "collection cells": "44",
-        "collection bits": "23242",
-=======
-      "label": "1.6.5 with store result now kept instead of discarded",
-      "pr": "https://github.com/tact-lang/tact/pull/2665",
-      "size": {
-        "collection cells": "44",
-        "collection bits": "23258",
->>>>>>> 8c66d0a6
+        "collection bits": "23146",
         "item cells": "12",
-        "item bits": "6578"
+        "item bits": "6530"
       }
     }
   ]
