import "./constants";
import "./messages";
import "./item";

contract NFTCollection {
    owner: Address;
    nextItemIndex: Int as uint64; // IndexSizeBits = 64
    content: Cell;
    royaltyParams: RoyaltyParams;

    commonCode: Cell;
    commonData: Builder;

    init(owner: Address, nextItemIndex: Int as uint64, collectionContent: Cell, royaltyParams: RoyaltyParams) {
        self.owner = owner;
        self.nextItemIndex = nextItemIndex;
        self.content = collectionContent;
        self.royaltyParams = royaltyParams;

        self.commonCode = codeOf NFTItem;
        self.commonData = beginCell()
            .storeUint(0, 3) // 0b00 - null address and 0b0 - null content cell
            .storeAddress(myAddress());
    }

    receive() {} // ignore empty messages

    receive(msg: DeployNFT) {
        throwUnless(IncorrectSender, sender() == self.owner);
        throwUnless(IncorrectIndex, msg.itemIndex <= self.nextItemIndex);

        deployNFTItem(self.commonCode, msg.itemIndex, msg.amount, msg.initNFTBody, self.commonData);

        if (msg.itemIndex == self.nextItemIndex) {
            self.nextItemIndex += 1;
        }
    }

    receive(msg: GetRoyaltyParams) {
        MessageParameters {
            bounce: false,
            to: sender(),
            value: 0,
            body: ReportRoyaltyParams {
                queryId: msg.queryId,
                params: self.royaltyParams,
            }.toCell(),
            mode: SendRemainingValue,
        }.send();
    }

    receive(msg: BatchDeploy) {
        throwUnless(IncorrectSender, sender() == self.owner);

        let currNFTItem: DictGet = dictGetMin(msg.deployList, IndexSizeBits);
        let counter: Int = 0;

        while (currNFTItem.flag != 0) {
            counter += 1;
            // we can check outside the loop, but for benchmark place it here
            throwIf(IncorrectAmount, counter >= 250); // implementation detail

            throwUnless(IncorrectIndexes + counter, currNFTItem.itemIndex!! <= self.nextItemIndex);

            let dictItem: DictItem = DictItem.fromSlice(currNFTItem.item!!);

            deployNFTItem(self.commonCode, currNFTItem.itemIndex!!, dictItem.amount, dictItem.initNFTBody, self.commonData);

            if (currNFTItem.itemIndex!! == self.nextItemIndex) {
                self.nextItemIndex += 1;
            }

            currNFTItem = dictGetNext(currNFTItem.itemIndex!!, msg.deployList, IndexSizeBits);
        }
    }

    receive(msg: ChangeOwner) {
        throwUnless(IncorrectSender, sender() == self.owner);
        self.owner = msg.newOwner;
    }

    get fun get_collection_data(): CollectionData {
        let cs: Slice = self.content.beginParse();
        return CollectionData {
            nextItemIndex: self.nextItemIndex,
            collectionContent: cs.loadRef(),
            owner: self.owner,
        };
    }

    get fun get_nft_address_by_index(index: Int): Address {
        let stateInit = initOf NFTItem(null, null, myAddress(), index);
        return contractAddress(stateInit);
    }

    get fun royalty_params(): RoyaltyParams {
        return self.royaltyParams;
    }

    get fun get_nft_content(index: Int, individualNFTContent: Cell): Cell {
        let cs = self.content.beginParse();
        cs.skipRef();
        let commonContent = cs.loadRef().beginParse();
        return beginCell()
            .storeUint(1, 8) // off-chain tag
            .storeSlice(commonContent)
            .storeRef(individualNFTContent)
            .endCell();
    }
}

inline fun deployNFTItem(commonCode: Cell, itemIndex: Int, amount: Int, initNFTBody: Cell, commonData: Builder) {
    let data: Cell = commonData.storeUint(itemIndex, 64).endCell(); // IndexSizeBits = 64

    DeployParameters {
        value: amount,
        body: initNFTBody,
        init: StateInit { code: commonCode, data },
        mode: SendPayFwdFeesSeparately,
<<<<<<< HEAD
    }.send();
}
=======
    });
}

struct DictGet {
    itemIndex: Int? as uint64; // IndexSizeBits = 64
    item: Slice?;
    flag: Int;
}

struct DictItem {
    amount: Int as coins;
    initNFTBody: Cell;
}

// (int, slice, int) udict_get_min?(cell dict, int key_len) asm (-> 1 0 2) "DICTUMIN" "NULLSWAPIFNOT2";
asm(-> 1 0 2) fun dictGetMin(dict: Cell, keySize: Int): DictGet { DICTUMIN NULLSWAPIFNOT2 }

// (int, slice, int) udict_get_next?(cell dict, int key_len, int pivot) asm(pivot dict key_len -> 1 0 2) "DICTUGETNEXT" "NULLSWAPIFNOT2";
asm(-> 1 0 2) fun dictGetNext(pivot: Int, dict: Cell, keySize: Int): DictGet { DICTUGETNEXT NULLSWAPIFNOT2 }
>>>>>>> 3b8709dd
<|MERGE_RESOLUTION|>--- conflicted
+++ resolved
@@ -117,11 +117,7 @@
         body: initNFTBody,
         init: StateInit { code: commonCode, data },
         mode: SendPayFwdFeesSeparately,
-<<<<<<< HEAD
     }.send();
-}
-=======
-    });
 }
 
 struct DictGet {
@@ -139,5 +135,4 @@
 asm(-> 1 0 2) fun dictGetMin(dict: Cell, keySize: Int): DictGet { DICTUMIN NULLSWAPIFNOT2 }
 
 // (int, slice, int) udict_get_next?(cell dict, int key_len, int pivot) asm(pivot dict key_len -> 1 0 2) "DICTUGETNEXT" "NULLSWAPIFNOT2";
-asm(-> 1 0 2) fun dictGetNext(pivot: Int, dict: Cell, keySize: Int): DictGet { DICTUGETNEXT NULLSWAPIFNOT2 }
->>>>>>> 3b8709dd
+asm(-> 1 0 2) fun dictGetNext(pivot: Int, dict: Cell, keySize: Int): DictGet { DICTUGETNEXT NULLSWAPIFNOT2 }