{
  "results": [
    {
      "label": "FunC",
      "size": {
        "collection cells": "38",
        "collection bits": "7819",
        "item cells": "16",
        "item bits": "4039"
      },
      "pr": "https://github.com/ton-blockchain/token-contract/tree/main/nft"
    },
    {
      "label": "Tact",
      "size": {
        "collection cells": "44",
        "collection bits": "25642",
        "item cells": "12",
        "item bits": "7330"
      },
      "pr": "https://github.com/tact-lang/tact/pull/2479"
    },
    {
      "label": "1.6.4 with constructor instead of lazy bit",
      "pr": "https://github.com/tact-lang/tact/pull/2479",
      "size": {
        "collection cells": "42",
        "collection bits": "22417",
        "item cells": "11",
        "item bits": "6410"
      }
    },
    {
      "label": "1.6.4 with lazy bit",
      "pr": "https://github.com/tact-lang/tact/pull/2479",
      "size": {
        "collection cells": "43",
        "collection bits": "24074",
        "item cells": "11",
        "item bits": "6930"
      }
    },
    {
      "label": "1.6.4 with Use structs in init",
      "pr": "https://github.com/tact-lang/tact/pull/2479",
      "size": {
        "collection cells": "42",
        "collection bits": "23802",
        "item cells": "11",
        "item bits": "6850"
      }
    },
    {
      "label": "1.6.5 store optional cells with store_maybe_ref",
      "pr": "https://github.com/tact-lang/tact/pull/2647",
      "size": {
        "collection cells": "42",
        "collection bits": "23690",
        "item cells": "11",
        "item bits": "6794"
      }
    },
    {
      "label": "1.6.5 with load optional cells with load_maybe_ref",
      "pr": "https://github.com/tact-lang/tact/pull/2661",
      "size": {
        "collection cells": "44",
        "collection bits": "23354",
        "item cells": "12",
        "item bits": "6626"
      }
    },
    {
      "label": "1.6.5 with zero comparison optimization",
      "pr": "https://github.com/tact-lang/tact/pull/2655",
      "size": {
        "collection cells": "44",
        "collection bits": "23146",
        "item cells": "12",
        "item bits": "6530"
      }
    },
    {
      "label": "1.6.6 with deployNFTItem outside contract",
      "pr": null,
      "size": {
        "collection cells": "43",
        "collection bits": "22786",
        "item cells": "12",
        "item bits": "6530"
      }
    },
    {
      "label": "1.6.6 with optimized builder storage",
      "pr": "https://github.com/tact-lang/tact/pull/2836",
      "size": {
        "collection cells": "43",
        "collection bits": "22386",
        "item cells": "12",
        "item bits": "6530"
      }
    },
    {
      "label": "1.6.6 with optimized __tact_store_address_opt",
      "pr": "https://github.com/tact-lang/tact/pull/2834",
      "size": {
        "collection cells": "43",
        "collection bits": "22322",
        "item cells": "12",
        "item bits": "6498"
      }
    },
    {
      "label": "1.6.6 with contract parameters",
      "pr": "https://github.com/tact-lang/tact/pull/2866",
      "size": {
        "collection cells": "40",
        "collection bits": "20692",
        "item cells": "10",
        "item bits": "5601"
      }
    },
    {
      "label": "1.6.6 with init parameter with as type",
      "pr": "https://github.com/tact-lang/tact/pull/2890",
      "size": {
        "collection cells": "39",
        "collection bits": "20572",
        "item cells": "10",
        "item bits": "5601"
      }
    },
    {
      "label": "1.6.7 with using .fromSlice instead of self parsing",
      "pr": "https://github.com/tact-lang/tact/pull/2984",
      "size": {
        "collection cells": "39",
        "collection bits": "20612",
        "item cells": "10",
        "item bits": "5625"
      }
    },
    {
      "label": "1.6.10 with store_slice optimization",
      "pr": "https://github.com/tact-lang/tact/pull/3213",
      "size": {
        "collection cells": "38",
        "collection bits": "20444",
        "item cells": "10",
        "item bits": "5609"
      }
    },
    {
      "label": "1.6.10 with optimized __tact_load_address_opt",
      "pr": "https://github.com/tact-lang/tact/pull/3225",
      "size": {
        "collection cells": "38",
        "collection bits": "20156",
        "item cells": "10",
        "item bits": "5465"
      }
    },
    {
      "label": "1.6.10 with nullable-to-non-nullable comparisons reorder",
      "pr": "https://github.com/tact-lang/tact/pull/3233",
      "size": {
        "collection cells": "38",
        "collection bits": "20140",
        "item cells": "10",
        "item bits": "5457"
      }
    },
    {
      "label": "1.6.10 with correct evaluation order for binary expressions",
      "pr": "https://github.com/tact-lang/tact/pull/3252",
      "size": {
        "collection cells": "38",
        "collection bits": "20116",
        "item cells": "10",
        "item bits": "5449"
      }
    },
    {
      "label": "1.6.11 with inline message loading",
      "pr": "https://github.com/tact-lang/tact/pull/2993",
      "size": {
        "collection cells": "38",
        "collection bits": "19956",
        "item cells": "10",
        "item bits": "5393"
      }
    },
    {
      "label": "1.6.11 with optimized send",
      "pr": null,
      "size": {
        "collection cells": "39",
        "collection bits": "19604",
        "item cells": "10",
        "item bits": "5217"
      }
    },
    {
<<<<<<< HEAD
      "label": "1.6.13 with optimized opcode parsing for fallback and text receivers",
      "pr": "https://github.com/tact-lang/tact/pull/3331",
      "size": {
        "collection cells": "39",
        "collection bits": "19644",
        "item cells": "10",
        "item bits": "5217"
=======
      "label": "1.6.13 with reordered __tact_store_address_opt arguments",
      "pr": "https://github.com/tact-lang/tact/pull/3333",
      "size": {
        "collection cells": "39",
        "collection bits": "19524",
        "item cells": "10",
        "item bits": "5185"
>>>>>>> 3b8709dd
      }
    }
  ]
}<|MERGE_RESOLUTION|>--- conflicted
+++ resolved
@@ -201,15 +201,6 @@
       }
     },
     {
-<<<<<<< HEAD
-      "label": "1.6.13 with optimized opcode parsing for fallback and text receivers",
-      "pr": "https://github.com/tact-lang/tact/pull/3331",
-      "size": {
-        "collection cells": "39",
-        "collection bits": "19644",
-        "item cells": "10",
-        "item bits": "5217"
-=======
       "label": "1.6.13 with reordered __tact_store_address_opt arguments",
       "pr": "https://github.com/tact-lang/tact/pull/3333",
       "size": {
@@ -217,7 +208,6 @@
         "collection bits": "19524",
         "item cells": "10",
         "item bits": "5185"
->>>>>>> 3b8709dd
       }
     }
   ]
