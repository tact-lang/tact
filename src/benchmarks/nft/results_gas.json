--- conflicted
+++ resolved
@@ -71,23 +71,13 @@
       }
     },
     {
-<<<<<<< HEAD
       "label": "1.6.5 with zero comparison optimization",
       "pr": "https://github.com/tact-lang/tact/pull/2655",
       "gas": {
         "transfer": "7634",
-        "get static data": "5789",
+        "get static data": "5763",
         "deploy nft": "11500",
         "batch deploy nft": "704448"
-=======
-      "label": "1.6.5 with store result now kept instead of discarded",
-      "pr": "https://github.com/tact-lang/tact/pull/2665",
-      "gas": {
-        "transfer": "7660",
-        "get static data": "5789",
-        "deploy nft": "11500",
-        "batch deploy nft": "707074"
->>>>>>> 8c66d0a6
       }
     }
   ]
