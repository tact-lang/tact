{
  "results": [
    {
      "label": "FunC",
      "gas": {
        "transfer": "7109",
        "get static data": "4535",
        "deploy nft": "10469",
        "batch deploy nft": "1049281"
      },
      "pr": null
    },
    {
      "label": "Tact",
      "gas": {
        "transfer": "8412",
        "get static data": "6288",
        "deploy nft": "11881",
        "batch deploy nft": "719416"
      },
      "pr": "https://github.com/tact-lang/tact/pull/2479"
    },
    {
      "label": "1.6.4 with constructor instead of lazy bit",
      "pr": "https://github.com/tact-lang/tact/pull/2479",
      "gas": {
        "transfer": "7936",
        "get static data": "4878",
        "deploy nft": "11950",
        "batch deploy nft": "749392"
      }
    },
    {
      "label": "1.6.4 with lazy bit",
      "pr": "https://github.com/tact-lang/tact/pull/2479",
      "gas": {
        "transfer": "8059",
        "get static data": "6159",
        "deploy nft": "11815",
        "batch deploy nft": "729664"
      }
    },
    {
      "label": "1.6.4 with Use structs in init",
      "pr": "https://github.com/tact-lang/tact/pull/2479",
      "gas": {
        "transfer": "8007",
        "get static data": "6159",
        "deploy nft": "11657",
        "batch deploy nft": "722774"
      }
    },
    {
      "label": "1.6.5 store optional cells with store_maybe_ref",
      "pr": "https://github.com/tact-lang/tact/pull/2647",
      "gas": {
        "transfer": "7840",
        "get static data": "5882",
        "deploy nft": "11490",
        "batch deploy nft": "706074"
      }
    },
    {
      "label": "1.6.5 with load optional cells with load_maybe_ref",
      "pr": "https://github.com/tact-lang/tact/pull/2661",
      "gas": {
        "transfer": "7660",
        "get static data": "5815",
        "deploy nft": "11500",
        "batch deploy nft": "707074"
      }
    },
    {
      "label": "1.6.5 with zero comparison optimization",
      "pr": "https://github.com/tact-lang/tact/pull/2655",
      "gas": {
        "transfer": "7634",
        "get static data": "5763",
        "deploy nft": "11500",
        "batch deploy nft": "704448"
      }
    },
    {
<<<<<<< HEAD
      "label": "1.6.6 with optimized builder storage",
      "pr": "https://github.com/tact-lang/tact/pull/2836",
      "gas": {
        "transfer": "7634",
        "get static data": "5763",
        "deploy nft": "10823",
        "batch deploy nft": "703881"
=======
      "label": "1.6.6 with deployNFTItem outside contract",
      "pr": null,
      "gas": {
        "transfer": "7634",
        "get static data": "5763",
        "deploy nft": "11328",
        "batch deploy nft": "661073"
>>>>>>> 4f2ae97a
      }
    }
  ]
}<|MERGE_RESOLUTION|>--- conflicted
+++ resolved
@@ -81,7 +81,16 @@
       }
     },
     {
-<<<<<<< HEAD
+      "label": "1.6.6 with deployNFTItem outside contract",
+      "pr": null,
+      "gas": {
+        "transfer": "7634",
+        "get static data": "5763",
+        "deploy nft": "11328",
+        "batch deploy nft": "661073"
+      }
+    },
+    {
       "label": "1.6.6 with optimized builder storage",
       "pr": "https://github.com/tact-lang/tact/pull/2836",
       "gas": {
@@ -89,15 +98,6 @@
         "get static data": "5763",
         "deploy nft": "10823",
         "batch deploy nft": "703881"
-=======
-      "label": "1.6.6 with deployNFTItem outside contract",
-      "pr": null,
-      "gas": {
-        "transfer": "7634",
-        "get static data": "5763",
-        "deploy nft": "11328",
-        "batch deploy nft": "661073"
->>>>>>> 4f2ae97a
       }
     }
   ]
