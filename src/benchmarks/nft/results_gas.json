{
  "results": [
    {
      "label": "FunC",
      "gas": {
        "transfer": "7109",
        "get static data": "4535",
        "deploy nft": "10469",
        "batch deploy nft": "1049281"
      },
      "pr": null
    },
    {
      "label": "Tact",
      "gas": {
        "transfer": "8412",
        "get static data": "6288",
        "deploy nft": "11881",
        "batch deploy nft": "719416"
      },
      "pr": "https://github.com/tact-lang/tact/pull/2479"
    },
    {
      "label": "1.6.4 with constructor instead of lazy bit",
      "pr": "https://github.com/tact-lang/tact/pull/2479",
      "gas": {
        "transfer": "7936",
        "get static data": "4878",
        "deploy nft": "11950",
        "batch deploy nft": "749392"
      }
    },
    {
      "label": "1.6.4 with lazy bit",
      "pr": "https://github.com/tact-lang/tact/pull/2479",
      "gas": {
        "transfer": "8059",
        "get static data": "6159",
        "deploy nft": "11815",
        "batch deploy nft": "729664"
      }
    },
    {
      "label": "1.6.4 with Use structs in init",
      "pr": "https://github.com/tact-lang/tact/pull/2479",
      "gas": {
        "transfer": "8007",
        "get static data": "6159",
        "deploy nft": "11657",
        "batch deploy nft": "722774"
      }
    },
    {
      "label": "1.6.5 store optional cells with store_maybe_ref",
      "pr": "https://github.com/tact-lang/tact/pull/2647",
      "gas": {
        "transfer": "7840",
        "get static data": "5882",
        "deploy nft": "11490",
        "batch deploy nft": "706074"
      }
    },
    {
      "label": "1.6.5 with load optional cells with load_maybe_ref",
      "pr": "https://github.com/tact-lang/tact/pull/2661",
      "gas": {
        "transfer": "7660",
        "get static data": "5815",
        "deploy nft": "11500",
        "batch deploy nft": "707074"
      }
    },
    {
      "label": "1.6.5 with zero comparison optimization",
      "pr": "https://github.com/tact-lang/tact/pull/2655",
      "gas": {
        "transfer": "7634",
        "get static data": "5763",
        "deploy nft": "11500",
        "batch deploy nft": "704448"
      }
    },
    {
      "label": "1.6.6 with deployNFTItem outside contract",
      "pr": null,
      "gas": {
        "transfer": "7634",
        "get static data": "5763",
        "deploy nft": "11328",
        "batch deploy nft": "661073"
      }
    },
    {
      "label": "1.6.6 with optimized builder storage",
      "pr": "https://github.com/tact-lang/tact/pull/2836",
      "gas": {
        "transfer": "7634",
        "get static data": "5763",
        "deploy nft": "10651",
        "batch deploy nft": "660506"
      }
    },
    {
      "label": "1.6.6 with contract parameters",
      "pr": "https://github.com/tact-lang/tact/pull/2866",
      "gas": {
        "transfer": "7305",
        "get static data": "4697",
        "deploy nft": "10719",
        "batch deploy nft": "658396"
      }
    },
    {
      "label": "1.6.6 with init parameter with as type",
      "pr": "https://github.com/tact-lang/tact/pull/https://github.com/tact-lang/tact/pull/2890",
      "gas": {
        "transfer": "7305",
        "get static data": "4697",
        "deploy nft": "10629",
        "batch deploy nft": "658306"
      }
    },
    {
<<<<<<< HEAD
      "label": "1.6.7 with inlined message loading",
      "pr": null,
      "gas": {
        "transfer": "7189",
        "get static data": "4679",
        "deploy nft": "10595",
        "batch deploy nft": "658298"
=======
      "label": "1.6.7 with using .fromSlice instead of self parsing",
      "pr": "https://github.com/tact-lang/tact/pull/2984",
      "gas": {
        "transfer": "7305",
        "get static data": "4697",
        "deploy nft": "10683",
        "batch deploy nft": "663906"
>>>>>>> 884b3667
      }
    }
  ]
}<|MERGE_RESOLUTION|>--- conflicted
+++ resolved
@@ -121,15 +121,6 @@
       }
     },
     {
-<<<<<<< HEAD
-      "label": "1.6.7 with inlined message loading",
-      "pr": null,
-      "gas": {
-        "transfer": "7189",
-        "get static data": "4679",
-        "deploy nft": "10595",
-        "batch deploy nft": "658298"
-=======
       "label": "1.6.7 with using .fromSlice instead of self parsing",
       "pr": "https://github.com/tact-lang/tact/pull/2984",
       "gas": {
@@ -137,7 +128,6 @@
         "get static data": "4697",
         "deploy nft": "10683",
         "batch deploy nft": "663906"
->>>>>>> 884b3667
       }
     }
   ]
