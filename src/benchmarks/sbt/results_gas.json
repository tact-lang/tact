{
  "results": [
    {
      "label": "FunC",
      "pr": "https://github.com/getgems-io/nft-contracts/blob/24ae5e9c7a6c78b592c01be32fee2edb12424be8/packages/contracts/sources/sbt-item.fc",
      "gas": {
        "deploy": "3204",
        "request owner": "5523",
        "prove ownership": "5642",
        "get static data": "5266",
        "destroy": "6685",
        "revoke": "4203",
        "take excess": "6186"
      }
    },
    {
      "label": "Tact",
      "pr": "https://github.com/tact-lang/tact/pull/2560",
      "gas": {
        "deploy": "4877",
        "request owner": "7338",
        "prove ownership": "7636",
        "get static data": "7303",
        "destroy": "7796",
        "revoke": "5253",
        "take excess": "8132"
      }
    },
    {
      "label": "1.6.6 with optimized builder storage",
      "pr": "https://github.com/tact-lang/tact/pull/2836",
      "gas": {
        "deploy": "4841",
        "request owner": "7302",
        "prove ownership": "7600",
        "get static data": "7267",
        "destroy": "7760",
        "revoke": "5217",
        "take excess": "8096"
      }
    },
    {
      "label": "1.6.6 with optimized __tact_store_address_opt",
      "pr": "https://github.com/tact-lang/tact/pull/2834",
      "gas": {
        "deploy": "4841",
        "request owner": "7302",
        "prove ownership": "7600",
        "get static data": "7267",
        "destroy": "7684",
        "revoke": "5217",
        "take excess": "8096"
      }
    },
    {
      "label": "1.6.6 with contract parameters",
      "pr": "https://github.com/tact-lang/tact/pull/2863",
      "gas": {
        "deploy": "4994",
        "request owner": "5308",
        "prove ownership": "5488",
        "get static data": "5112",
        "destroy": "7283",
        "revoke": "4788",
        "take excess": "5949"
      }
    },
    {
      "label": "1.6.6 with revokedAt with uint64 type",
      "pr": "https://github.com/tact-lang/tact/pull/2863",
      "gas": {
        "deploy": "4146",
        "request owner": "5048",
        "prove ownership": "5228",
        "get static data": "4852",
        "destroy": "6325",
        "revoke": "3940",
        "take excess": "5689"
      }
    },
    {
<<<<<<< HEAD
      "label": "1.6.7 with inlined message loading",
      "pr": null,
      "gas": {
        "deploy": "4146",
        "request owner": "5004",
        "prove ownership": "5174",
        "get static data": "4834",
        "destroy": "6307",
        "revoke": "3940",
        "take excess": "5671"
=======
      "label": "1.6.7 with using .fromSlice instead of self parsing",
      "pr": "https://github.com/tact-lang/tact/pull/2984",
      "gas": {
        "deploy": "4216",
        "request owner": "5048",
        "prove ownership": "5228",
        "get static data": "4852",
        "destroy": "6325",
        "revoke": "3940",
        "take excess": "5689"
>>>>>>> 884b3667
      }
    }
  ]
}<|MERGE_RESOLUTION|>--- conflicted
+++ resolved
@@ -79,18 +79,6 @@
       }
     },
     {
-<<<<<<< HEAD
-      "label": "1.6.7 with inlined message loading",
-      "pr": null,
-      "gas": {
-        "deploy": "4146",
-        "request owner": "5004",
-        "prove ownership": "5174",
-        "get static data": "4834",
-        "destroy": "6307",
-        "revoke": "3940",
-        "take excess": "5671"
-=======
       "label": "1.6.7 with using .fromSlice instead of self parsing",
       "pr": "https://github.com/tact-lang/tact/pull/2984",
       "gas": {
@@ -101,7 +89,6 @@
         "destroy": "6325",
         "revoke": "3940",
         "take excess": "5689"
->>>>>>> 884b3667
       }
     }
   ]
