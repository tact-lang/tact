--- conflicted
+++ resolved
@@ -144,7 +144,19 @@
       }
     },
     {
-<<<<<<< HEAD
+      "label": "1.6.11 with toCell() on contracts",
+      "pr": "https://github.com/tact-lang/tact/pull/3274",
+      "gas": {
+        "deploy": "4030",
+        "request owner": "4928",
+        "prove ownership": "5116",
+        "get static data": "4732",
+        "destroy": "6215",
+        "revoke": "3850",
+        "take excess": "5595"
+      }
+    },
+    {
       "label": "1.6.11 with inline message loading",
       "pr": "https://github.com/tact-lang/tact/pull/2993",
       "gas": {
@@ -155,18 +167,6 @@
         "destroy": "6197",
         "revoke": "3850",
         "take excess": "5577"
-=======
-      "label": "1.6.11 with toCell() on contracts",
-      "pr": "https://github.com/tact-lang/tact/pull/3274",
-      "gas": {
-        "deploy": "4030",
-        "request owner": "4928",
-        "prove ownership": "5116",
-        "get static data": "4732",
-        "destroy": "6215",
-        "revoke": "3850",
-        "take excess": "5595"
->>>>>>> 481e8b65
       }
     }
   ]
