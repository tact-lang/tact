import "@ton/test-utils";
import { Cell, beginCell, toNano, contractAddress } from "@ton/core";
import type { Address } from "@ton/core";
import type { Sender } from "@ton/core";
import { Blockchain, type BlockchainSnapshot } from "@ton/sandbox";
import type { SandboxContract, TreasuryContract } from "@ton/sandbox";
import {
    generateResults,
    getStateSizeForAccount,
    generateCodeSizeResults,
    getUsedGas,
    printBenchmarkTable,
    type CodeSizeResult,
    type BenchmarkResult,
} from "@/benchmarks/utils/gas";
import { join, resolve } from "path";
import { readFileSync } from "fs";
import { posixNormalize } from "@/utils/filePath";
import { type Step, writeLog } from "@/test/utils/write-vm-log";
import {
    SBTItem,
    storeReportStaticData,
    storeRequestOwnerOut,
    storeProveOwnershipOut,
    storeExcessOut,
} from "@/benchmarks/sbt/tact/output/item_SBTItem";

import type {
    ReportStaticData,
    RequestOwner,
    ProveOwnership,
    ProveOwnershipOut,
    GetStaticData,
    Destroy,
    Revoke,
    TakeExcess,
    RequestOwnerOut,
    ExcessOut,
} from "@/benchmarks/sbt/tact/output/item_SBTItem";

import benchmarkResults from "@/benchmarks/sbt/results_gas.json";
import benchmarkCodeSizeResults from "@/benchmarks/sbt/results_code_size.json";

const loadFunCSBTBoc = () => {
    const bocItem = readFileSync(
        posixNormalize(resolve(__dirname, "./func/output/sbt-item.boc")),
    );

    return { bocItem };
};

function testSBT(
    benchmarkResults: BenchmarkResult,
    codeSizeResults: CodeSizeResult,
    fromInitItem: (
        itemIndex: bigint,
        collectionAddress: Address,
        owner: Address | null,
        content: Cell | null,
        authorityAddress: Address | null,
        revokedAt: bigint,
    ) => Promise<SBTItem>,
) {
    let blockchain: Blockchain;
    let owner: SandboxContract<TreasuryContract>;
    let itemSBT: SandboxContract<SBTItem>;

    let snapshot: BlockchainSnapshot;
    let step: Step;

    beforeAll(async () => {
        blockchain = await Blockchain.create();
        owner = await blockchain.treasury("owner");

        step = writeLog({
            path: join(__dirname, "output", "log.yaml"),
            blockchain,
        });

        itemSBT = blockchain.openContract(
            await fromInitItem(0n, owner.address, null, null, null, 0n),
        );

        const deployItemResult = await itemSBT.send(
            owner.getSender(),
            { value: toNano("0.1") },
            beginCell()
                .storeAddress(owner.address)
                .storeRef(beginCell().endCell())
                .storeAddress(owner.address)
                .storeUint(0n, 64)
                .asSlice(),
        );

        expect(deployItemResult.transactions).toHaveTransaction({
            from: owner.address,
            to: itemSBT.address,
            deploy: true,
            success: true,
        });

        snapshot = blockchain.snapshot();
    });

    beforeEach(async () => {
        await blockchain.loadFrom(snapshot);
    });

<<<<<<< HEAD
    afterAll(async () => {
        printBenchmarkTable(results, codeSizeResults, {
            implementationName: "FunC",
            printMode: "full",
        });
    });

=======
>>>>>>> c64a1d81
    it("deploy", async () => {
        const runDeployTest = async () => {
            const newItemSBT = blockchain.openContract(
                await fromInitItem(1n, owner.address, null, null, null, 0n),
            );

            const sendDeploy = async (
                itemSBT: SandboxContract<SBTItem>,
                from: Sender,
                value: bigint,
            ) => {
                return await itemSBT.send(
                    from,
                    { value },
                    beginCell()
                        .storeAddress(owner.address)
                        .storeRef(beginCell().endCell())
                        .storeAddress(owner.address)
                        .storeUint(0n, 64)
                        .asSlice(),
                );
            };

            const sendResult = await step("request owner", async () =>
                sendDeploy(newItemSBT, owner.getSender(), toNano(1)),
            );

            expect(sendResult.transactions).toHaveTransaction({
                deploy: true,
            });
            expect(sendResult.transactions).not.toHaveTransaction({
                success: false,
            });
            return getUsedGas(sendResult, "internal");
        };

        const deployGasUsed = await runDeployTest();
        expect(deployGasUsed).toEqual(benchmarkResults.gas["deploy"]);
    });
    it("request owner", async () => {
        const sendRequestOwner = async (
            itemSBT: SandboxContract<SBTItem>,
            from: Sender,
            value: bigint,
        ) => {
            const msg: RequestOwner = {
                $$type: "RequestOwner",
                queryId: 0n,
                destination: owner.address,
                body: beginCell().endCell(),
                withContent: true,
            };

            return await itemSBT.send(from, { value }, msg);
        };

        const runRequestOwnerTest = async (
            scopeItemSBT: SandboxContract<SBTItem>,
        ) => {
            const sendResult = await step("request owner", async () =>
                sendRequestOwner(scopeItemSBT, owner.getSender(), toNano(1)),
            );

            const expectedBody: RequestOwnerOut = {
                $$type: "RequestOwnerOut",
                queryId: 0n,
                index: 0n,
                senderAddress: owner.address,
                ownerAddress: owner.address,
                body: beginCell().endCell(),
                revokedAt: 0n,
                content: beginCell().endCell(),
            };

            expect(sendResult.transactions).toHaveTransaction({
                from: scopeItemSBT.address,
                to: owner.address,
                body: beginCell()
                    .store(storeRequestOwnerOut(expectedBody))
                    .endCell(),
                inMessageBounceable: true,
            });

            expect(sendResult.transactions).not.toHaveTransaction({
                success: false,
            });

            return getUsedGas(sendResult, "internal");
        };

        const requestOwnerGasUsedTact = await runRequestOwnerTest(itemSBT);

        expect(requestOwnerGasUsedTact).toEqual(
            benchmarkResults.gas["request owner"],
        );
    });

    it("prove ownership", async () => {
        const sendProveOwnership = async (
            itemSBT: SandboxContract<SBTItem>,
            from: Sender,
            value: bigint,
        ) => {
            const msg: ProveOwnership = {
                $$type: "ProveOwnership",
                queryId: 0n,
                destination: owner.address,
                body: beginCell().endCell(),
                withContent: true,
            };

            return await itemSBT.send(from, { value }, msg);
        };

        const runProveOwnershipTest = async (
            scopeItemSBT: SandboxContract<SBTItem>,
        ) => {
            const sendResult = await step("prove ownership", async () =>
                sendProveOwnership(scopeItemSBT, owner.getSender(), toNano(1)),
            );

            const expectedBody: ProveOwnershipOut = {
                $$type: "ProveOwnershipOut",
                queryId: 0n,
                index: 0n,
                ownerAddress: owner.address,
                body: beginCell().endCell(),
                revokedAt: 0n,
                content: beginCell().endCell(),
            };

            expect(sendResult.transactions).toHaveTransaction({
                from: scopeItemSBT.address,
                to: owner.address,
                body: beginCell()
                    .store(storeProveOwnershipOut(expectedBody))
                    .endCell(),
                inMessageBounceable: true,
            });

            expect(sendResult.transactions).not.toHaveTransaction({
                success: false,
            });
            return getUsedGas(sendResult, "internal");
        };

        const proveOwnershipGasUsedTact = await runProveOwnershipTest(itemSBT);

        expect(proveOwnershipGasUsedTact).toEqual(
            benchmarkResults.gas["prove ownership"],
        );
    });

    it("get static data", async () => {
        const sendGetStaticData = async (
            itemSBT: SandboxContract<SBTItem>,
            from: Sender,
            value: bigint,
        ) => {
            const msg: GetStaticData = {
                $$type: "GetStaticData",
                queryId: 0n,
            };

            return await itemSBT.send(from, { value }, msg);
        };

        const runGetStaticTest = async (
            scopeItemSBT: SandboxContract<SBTItem>,
        ) => {
            const sendResult = await step("get static data", async () =>
                sendGetStaticData(scopeItemSBT, owner.getSender(), toNano(1)),
            );

            const expectedBody: ReportStaticData = {
                $$type: "ReportStaticData",
                queryId: 0n,
                index: 0n,
                collectionAddress: owner.address,
            };

            expect(sendResult.transactions).toHaveTransaction({
                from: scopeItemSBT.address,
                to: owner.address,
                body: beginCell()
                    .store(storeReportStaticData(expectedBody))
                    .endCell(),
                inMessageBounceable: false,
            });

            expect(sendResult.transactions).not.toHaveTransaction({
                success: false,
            });

            return getUsedGas(sendResult, "internal");
        };

        const getStaticGasUsedTact = await runGetStaticTest(itemSBT);

        expect(getStaticGasUsedTact).toEqual(
            benchmarkResults.gas["get static data"],
        );
    });

    it("take excess", async () => {
        const sendTakeExcess = async (
            itemSBT: SandboxContract<SBTItem>,
            from: Sender,
            value: bigint,
        ) => {
            const msg: TakeExcess = {
                $$type: "TakeExcess",
                queryId: 0n,
            };

            return await itemSBT.send(from, { value }, msg);
        };

        const runTakeExcessTest = async (
            scopeItemSBT: SandboxContract<SBTItem>,
        ) => {
            const sendResult = await step("take excess", async () =>
                sendTakeExcess(scopeItemSBT, owner.getSender(), toNano(1)),
            );

            const expectedBody: ExcessOut = {
                $$type: "ExcessOut",
                queryId: 0n,
            };

            expect(sendResult.transactions).toHaveTransaction({
                from: scopeItemSBT.address,
                to: owner.address,
                body: beginCell().store(storeExcessOut(expectedBody)).endCell(),
                inMessageBounceable: false,
            });

            expect(sendResult.transactions).not.toHaveTransaction({
                success: false,
            });
            return getUsedGas(sendResult, "internal");
        };

        const takeExcessGasUsedTact = await runTakeExcessTest(itemSBT);

        expect(takeExcessGasUsedTact).toEqual(
            benchmarkResults.gas["take excess"],
        );
    });

    it("destroy", async () => {
        const sendDestroy = async (
            itemSBT: SandboxContract<SBTItem>,
            from: Sender,
            value: bigint,
        ) => {
            const msg: Destroy = {
                $$type: "Destroy",
                queryId: 0n,
            };

            return await itemSBT.send(from, { value }, msg);
        };

        const runDestroyTest = async (
            scopeItemSBT: SandboxContract<SBTItem>,
        ) => {
            const sendResult = await step("destroy", async () =>
                sendDestroy(scopeItemSBT, owner.getSender(), toNano(1)),
            );

            const expectedBody: ExcessOut = {
                $$type: "ExcessOut",
                queryId: 0n,
            };

            expect(sendResult.transactions).toHaveTransaction({
                from: scopeItemSBT.address,
                to: owner.address,
                body: beginCell().store(storeExcessOut(expectedBody)).endCell(),
                inMessageBounceable: false,
            });

            expect(sendResult.transactions).not.toHaveTransaction({
                success: false,
            });
            return getUsedGas(sendResult, "internal");
        };

        const destroyGasUsedTact = await runDestroyTest(itemSBT);

        expect(destroyGasUsedTact).toEqual(benchmarkResults.gas["destroy"]);
    });

    it("revoke", async () => {
        const sendRevoke = async (
            itemSBT: SandboxContract<SBTItem>,
            from: Sender,
            value: bigint,
        ) => {
            const msg: Revoke = {
                $$type: "Revoke",
                queryId: 0n,
            };

            return await itemSBT.send(from, { value }, msg);
        };

        const runRevokeTest = async (
            scopeItemSBT: SandboxContract<SBTItem>,
        ) => {
            const sendResult = await step("revoke", async () =>
                sendRevoke(scopeItemSBT, owner.getSender(), toNano(1)),
            );

            expect(sendResult.transactions).not.toHaveTransaction({
                from: scopeItemSBT.address,
            });

            expect(sendResult.transactions).not.toHaveTransaction({
                success: false,
            });

            return getUsedGas(sendResult, "internal");
        };

        const revokeGasUsedTact = await runRevokeTest(itemSBT);

        expect(revokeGasUsedTact).toEqual(benchmarkResults.gas["revoke"]);
    });

    it("item cells", async () => {
        expect(
            (await getStateSizeForAccount(blockchain, itemSBT.address)).cells,
        ).toEqual(codeSizeResults.size["item cells"]);
    });

    it("item bits", async () => {
        expect(
            (await getStateSizeForAccount(blockchain, itemSBT.address)).bits,
        ).toEqual(codeSizeResults.size["item bits"]);
    });
}

describe("SBT Gas Tests", () => {
    const fullResults = generateResults(benchmarkResults);
    const fullCodeSizeResults = generateCodeSizeResults(
        benchmarkCodeSizeResults,
    );

    describe("func", () => {
        const funcCodeSize = fullCodeSizeResults.at(0)!;
        const funcResult = fullResults.at(0)!;

        function fromInitItem(
            itemIndex: bigint,
            collectionAddress: Address,
            _owner: Address | null,
            _content: Cell | null,
            _authorityAddress: Address | null,
            _revokedAt: bigint,
        ) {
            const sbtData = loadFunCSBTBoc();
            const __code = Cell.fromBoc(sbtData.bocItem)[0]!;

            const __data = beginCell()
                .storeUint(itemIndex, 64)
                .storeAddress(collectionAddress)
                .endCell();

            const __gen_init = { code: __code, data: __data };
            const address = contractAddress(0, __gen_init);
            return Promise.resolve(new SBTItem(address, __gen_init));
        }

        testSBT(funcResult, funcCodeSize, fromInitItem);
    });

    describe("tact", () => {
        const tactCodeSize = fullCodeSizeResults.at(-1)!;
        const tactResult = fullResults.at(-1)!;
        testSBT(tactResult, tactCodeSize, SBTItem.fromInit.bind(SBTItem));
    });

    afterAll(() => {
        printBenchmarkTable(fullResults, fullCodeSizeResults, {
            implementationName: "FunC",
            printMode: "full",
        });
    });
});<|MERGE_RESOLUTION|>--- conflicted
+++ resolved
@@ -106,16 +106,6 @@
         await blockchain.loadFrom(snapshot);
     });
 
-<<<<<<< HEAD
-    afterAll(async () => {
-        printBenchmarkTable(results, codeSizeResults, {
-            implementationName: "FunC",
-            printMode: "full",
-        });
-    });
-
-=======
->>>>>>> c64a1d81
     it("deploy", async () => {
         const runDeployTest = async () => {
             const newItemSBT = blockchain.openContract(
