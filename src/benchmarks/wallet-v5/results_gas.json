{
  "results": [
    {
      "label": "FunC",
      "gas": {
        "externalTransfer": "4939",
        "addExtension": "6110",
        "internalTransfer": "5645",
        "extensionTransfer": "3854"
      },
      "pr": "https://github.com/ton-blockchain/wallet-contract-v5"
    },
    {
      "label": "1.6.1",
      "pr": "https://github.com/tact-lang/tact/pull/1859",
      "gas": {
        "externalTransfer": "7959",
        "addExtension": "8282",
        "internalTransfer": "8974",
        "extensionTransfer": "5061"
      }
    },
    {
      "label": "1.6.3 with fallback special cases and compatible exit code for Jetton",
      "pr": "https://github.com/tact-lang/tact/pull/2396",
      "gas": {
        "externalTransfer": "8059",
        "addExtension": "8382",
        "internalTransfer": "8711",
        "extensionTransfer": "4780"
      }
    },
    {
      "label": "1.6.4 with no selector hack",
      "pr": null,
      "gas": {
        "externalTransfer": "8069",
        "addExtension": "8392",
        "internalTransfer": "8991",
        "extensionTransfer": "5060"
      }
    },
    {
      "label": "1.6.4 with the new selector hack",
      "pr": "https://github.com/tact-lang/tact/pull/2398",
      "gas": {
        "externalTransfer": "8003",
        "addExtension": "8326",
        "internalTransfer": "8845",
        "extensionTransfer": "4914"
      }
    },
    {
      "label": "1.6.5 with extracted processSendMessages",
      "pr": "https://github.com/tact-lang/tact/pull/2569",
      "gas": {
        "externalTransfer": "7865",
        "addExtension": "8326",
        "internalTransfer": "8707",
        "extensionTransfer": "4666"
      }
    },
    {
      "label": "1.6.5 with msg.toSlice() serialization only once",
      "pr": "https://github.com/tact-lang/tact/pull/2643",
      "gas": {
        "externalTransfer": "6668",
        "addExtension": "7147",
        "internalTransfer": "7510",
        "extensionTransfer": "4666"
      }
    },
    {
      "label": "1.6.5 store optional cells with store_maybe_ref",
      "pr": "https://github.com/tact-lang/tact/pull/2647",
      "gas": {
        "externalTransfer": "6629",
        "addExtension": "7126",
        "internalTransfer": "7471",
        "extensionTransfer": "4666"
      }
    },
    {
      "label": "1.6.5 with load optional cells with load_maybe_ref",
      "pr": "https://github.com/tact-lang/tact/pull/2661",
      "gas": {
        "externalTransfer": "6534",
        "addExtension": "7013",
        "internalTransfer": "7376",
        "extensionTransfer": "4666"
      }
    },
    {
      "label": "1.6.6 with inMsg()",
      "pr": "https://github.com/tact-lang/tact/pull/2850",
      "gas": {
        "externalTransfer": "5171",
        "addExtension": "5650",
        "internalTransfer": "5944",
        "extensionTransfer": "4716"
      }
    },
    {
<<<<<<< HEAD
      "label": "1.6.6 with return instead of throw",
      "pr": "https://github.com/tact-lang/tact/pull/2875",
      "gas": {
        "externalTransfer": "5171",
        "addExtension": "5834",
        "internalTransfer": "5944",
        "extensionTransfer": "4738"
=======
      "label": "1.6.6 with optimized if with ifnot",
      "pr": "https://github.com/tact-lang/tact/pull/2844",
      "gas": {
        "externalTransfer": "5135",
        "addExtension": "5614",
        "internalTransfer": "5908",
        "extensionTransfer": "4698"
>>>>>>> 3a9e4da1
      }
    }
  ]
}<|MERGE_RESOLUTION|>--- conflicted
+++ resolved
@@ -101,7 +101,16 @@
       }
     },
     {
-<<<<<<< HEAD
+      "label": "1.6.6 with optimized if with ifnot",
+      "pr": "https://github.com/tact-lang/tact/pull/2844",
+      "gas": {
+        "externalTransfer": "5135",
+        "addExtension": "5614",
+        "internalTransfer": "5908",
+        "extensionTransfer": "4698"
+      }
+    },
+    {
       "label": "1.6.6 with return instead of throw",
       "pr": "https://github.com/tact-lang/tact/pull/2875",
       "gas": {
@@ -109,15 +118,6 @@
         "addExtension": "5834",
         "internalTransfer": "5944",
         "extensionTransfer": "4738"
-=======
-      "label": "1.6.6 with optimized if with ifnot",
-      "pr": "https://github.com/tact-lang/tact/pull/2844",
-      "gas": {
-        "externalTransfer": "5135",
-        "addExtension": "5614",
-        "internalTransfer": "5908",
-        "extensionTransfer": "4698"
->>>>>>> 3a9e4da1
       }
     }
   ]
