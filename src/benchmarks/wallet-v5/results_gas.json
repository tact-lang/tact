{
  "results": [
    {
      "label": "FunC",
      "gas": {
        "externalTransfer": "4939",
        "addExtension": "6110",
        "internalTransfer": "5645",
        "extensionTransfer": "3854"
      },
      "pr": "https://github.com/ton-blockchain/wallet-contract-v5"
    },
    {
      "label": "1.6.1",
      "pr": "https://github.com/tact-lang/tact/pull/1859",
      "gas": {
        "externalTransfer": "7959",
        "addExtension": "8282",
        "internalTransfer": "8974",
        "extensionTransfer": "5061"
      }
    },
    {
      "label": "1.6.3 with fallback special cases and compatible exit code for Jetton",
      "pr": "https://github.com/tact-lang/tact/pull/2396",
      "gas": {
        "externalTransfer": "8059",
        "addExtension": "8382",
        "internalTransfer": "8711",
        "extensionTransfer": "4780"
      }
    },
    {
      "label": "1.6.4 with no selector hack",
      "pr": null,
      "gas": {
        "externalTransfer": "8069",
        "addExtension": "8392",
        "internalTransfer": "8991",
        "extensionTransfer": "5060"
      }
    },
    {
      "label": "1.6.4 with the new selector hack",
      "pr": "https://github.com/tact-lang/tact/pull/2398",
      "gas": {
        "externalTransfer": "8003",
        "addExtension": "8326",
        "internalTransfer": "8845",
        "extensionTransfer": "4914"
      }
    },
    {
      "label": "1.6.5 with extracted processSendMessages",
      "pr": "https://github.com/tact-lang/tact/pull/2569",
      "gas": {
        "externalTransfer": "7865",
        "addExtension": "8326",
        "internalTransfer": "8707",
        "extensionTransfer": "4666"
      }
    },
    {
      "label": "1.6.5 with msg.toSlice() serialization only once",
      "pr": "https://github.com/tact-lang/tact/pull/2643",
      "gas": {
        "externalTransfer": "6668",
        "addExtension": "7147",
        "internalTransfer": "7510",
        "extensionTransfer": "4666"
      }
    },
    {
      "label": "1.6.5 store optional cells with store_maybe_ref",
      "pr": "https://github.com/tact-lang/tact/pull/2647",
      "gas": {
        "externalTransfer": "6629",
        "addExtension": "7126",
        "internalTransfer": "7471",
        "extensionTransfer": "4666"
      }
    },
    {
      "label": "1.6.5 with load optional cells with load_maybe_ref",
      "pr": "https://github.com/tact-lang/tact/pull/2661",
      "gas": {
        "externalTransfer": "6534",
        "addExtension": "7013",
        "internalTransfer": "7376",
        "extensionTransfer": "4666"
      }
    },
    {
<<<<<<< HEAD
      "label": "1.6.6 with return instead of throw",
      "pr": "https://github.com/tact-lang/tact/pull/1111",
      "gas": {
        "externalTransfer": "6662",
        "addExtension": "7141",
        "internalTransfer": "7194",
        "extensionTransfer": "4704"
=======
      "label": "1.6.6 with inMsg()",
      "pr": null,
      "gas": {
        "externalTransfer": "5171",
        "addExtension": "5650",
        "internalTransfer": "5944",
        "extensionTransfer": "4716"
>>>>>>> b6212313
      }
    }
  ]
}<|MERGE_RESOLUTION|>--- conflicted
+++ resolved
@@ -91,7 +91,6 @@
       }
     },
     {
-<<<<<<< HEAD
       "label": "1.6.6 with return instead of throw",
       "pr": "https://github.com/tact-lang/tact/pull/1111",
       "gas": {
@@ -99,7 +98,9 @@
         "addExtension": "7141",
         "internalTransfer": "7194",
         "extensionTransfer": "4704"
-=======
+      }
+    },
+    {
       "label": "1.6.6 with inMsg()",
       "pr": null,
       "gas": {
@@ -107,7 +108,6 @@
         "addExtension": "5650",
         "internalTransfer": "5944",
         "extensionTransfer": "4716"
->>>>>>> b6212313
       }
     }
   ]
