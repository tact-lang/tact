{
  "results": [
    {
      "label": "FunC",
      "gas": {
        "externalTransfer": "4939",
        "addExtension": "6110",
        "internalTransfer": "5645",
        "extensionTransfer": "3854"
      },
      "pr": "https://github.com/ton-blockchain/wallet-contract-v5"
    },
    {
      "label": "1.6.1",
      "pr": "https://github.com/tact-lang/tact/pull/1859",
      "gas": {
        "externalTransfer": "7959",
        "addExtension": "8282",
        "internalTransfer": "8974",
        "extensionTransfer": "5061"
      }
    },
    {
<<<<<<< HEAD
      "label": "1.6.3 with no selector hack",
      "pr": "https://github.com/tact-lang/tact/pull/2370",
      "gas": {
        "externalTransfer": "8069",
        "addExtension": "8392",
        "internalTransfer": "9172",
        "extensionTransfer": "5259"
      }
    },
    {
      "label": "1.6.3 with reworked selector hack",
      "pr": "https://github.com/tact-lang/tact/pull/2398",
      "gas": {
        "externalTransfer": "8023",
        "addExtension": "8346",
        "internalTransfer": "9046",
        "extensionTransfer": "5133"
=======
      "label": "1.6.3 with fallback special cases and compatible exit code for Jetton",
      "pr": "https://github.com/tact-lang/tact/pull/2396",
      "gas": {
        "externalTransfer": "8059",
        "addExtension": "8382",
        "internalTransfer": "8711",
        "extensionTransfer": "4780"
>>>>>>> db61ef43
      }
    }
  ]
}<|MERGE_RESOLUTION|>--- conflicted
+++ resolved
@@ -21,25 +21,6 @@
       }
     },
     {
-<<<<<<< HEAD
-      "label": "1.6.3 with no selector hack",
-      "pr": "https://github.com/tact-lang/tact/pull/2370",
-      "gas": {
-        "externalTransfer": "8069",
-        "addExtension": "8392",
-        "internalTransfer": "9172",
-        "extensionTransfer": "5259"
-      }
-    },
-    {
-      "label": "1.6.3 with reworked selector hack",
-      "pr": "https://github.com/tact-lang/tact/pull/2398",
-      "gas": {
-        "externalTransfer": "8023",
-        "addExtension": "8346",
-        "internalTransfer": "9046",
-        "extensionTransfer": "5133"
-=======
       "label": "1.6.3 with fallback special cases and compatible exit code for Jetton",
       "pr": "https://github.com/tact-lang/tact/pull/2396",
       "gas": {
@@ -47,7 +28,6 @@
         "addExtension": "8382",
         "internalTransfer": "8711",
         "extensionTransfer": "4780"
->>>>>>> db61ef43
       }
     }
   ]
