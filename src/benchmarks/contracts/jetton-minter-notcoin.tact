import "./messages";
import "./jetton-wallet-notcoin";

const Workchain: Int = 0;

struct JettonMasterState {
    totalSupply: Int as coins;
    mintable: Bool;
    adminAddress: Address;
    jettonContent: Cell;
    jettonWalletCode: Cell;
}

contract JettonMinterNotcoin(
    totalSupply: Int as coins,
    owner: Address,
    nextOwner: Address,
    jettonContent: Cell,
) {
    receive(msg: JettonBurnNotification) {
        let sender = parseStdAddress(sender().asSlice());
        let wallet = getJettonBasechainWalletByOwner(msg.sender);

        throwUnless(74, sender.workchain == Workchain && sender.address == wallet.hash!!);

        self.totalSupply -= msg.amount;

        if (msg.responseDestination.isNotNone()) {
            message(MessageParameters {
                to: msg.responseDestination,
                body: JettonExcesses { queryId: msg.queryId }.toCell(),
                value: 0,
                bounce: false,
                mode: SendRemainingValue | SendIgnoreErrors, // ignore errors, because supply has already been updated
            });
        }
    }

    receive(msg: ProvideWalletAddress) {
        let ownerWorkchain: Int = parseStdAddress(msg.ownerAddress.asSlice()).workchain;

        let targetJettonWallet: BasechainAddress = (ownerWorkchain == Workchain)
            ? contractBasechainAddress(initOf JettonWalletNotcoin(0, msg.ownerAddress, myAddress()))
            : emptyBasechainAddress();

        message(MessageParameters {
            body: makeTakeWalletAddressMsg(targetJettonWallet, msg),
            to: sender(),
            value: 0,
            mode: SendRemainingValue | SendBounceIfActionFail,
        });
    }

    receive(msg: Mint) {
        let ctx = context();
        throwUnless(73, ctx.sender == self.owner);
        self.totalSupply += msg.mintMessage.amount;

        forceBasechain(msg.receiver);
        checkAmountIsEnoughToTransfer(ctx.value, msg.mintMessage.forwardTonAmount, ctx.readForwardFee());

        deploy(DeployParameters {
            value: 0,
            bounce: true,
            mode: SendRemainingValue,
            body: msg.mintMessage.toCell(),
            init: getJettonWalletInit(msg.receiver),
        });
    }

    receive(msg: JettonUpdateContent) {
        throwUnless(73, sender() == self.owner);
        self.jettonContent = msg.content;
    }

    receive(msg: ChangeAdmin) {
        throwUnless(73, sender() == self.owner);
        self.nextOwner = msg.nextAdmin;
    }

    receive(msg: ClaimAdmin) {
        throwUnless(73, sender() == self.nextOwner);
        self.owner = self.nextOwner;
        self.nextOwner = emptyAddress();
    }

    receive(msg: DropAdmin) {
        throwUnless(73, sender() == self.owner);
        self.owner = emptyAddress();
        self.nextOwner = emptyAddress();
    }

    // accept tons
    receive(msg: TopUp) {}

    receive(_: Slice) { throw(0xffff) }

    get fun get_jetton_data(): JettonMasterState {
        return JettonMasterState {
            totalSupply: self.totalSupply,
            mintable: true,
            adminAddress: self.owner,
            jettonContent: self.jettonContent,
            jettonWalletCode: codeOf JettonWalletNotcoin,
        };
    }

    get fun get_wallet_address(ownerAddress: Address): Address {
        return getJettonWalletByOwner(ownerAddress);
    }
}

asm fun emptyAddress(): Address { b{00} PUSHSLICE }

inline fun makeTakeWalletAddressMsg(targetJettonWallet: BasechainAddress, msg: ProvideWalletAddress): Cell {
<<<<<<< HEAD
    return
        beginCell()
        .storeUint(TakeWalletAddress.opcode(), 32)
=======
    return beginCell()
        .storeUint(TakeWalletAddressOpcode, 32)
>>>>>>> a873bd23
        .storeUint(msg.queryId, 64)
        .storeBasechainAddress(targetJettonWallet)
        .storeMaybeRef(msg.includeAddress ? beginCell().storeAddress(msg.ownerAddress).endCell() : null)
        .endCell();
}

inline fun getJettonWalletInit(address: Address): StateInit {
    return initOf JettonWalletNotcoin(0, address, myAddress());
}

inline fun getJettonWalletByOwner(jettonWalletOwner: Address): Address {
    return contractAddress(getJettonWalletInit(jettonWalletOwner));
}

inline fun getJettonBasechainWalletByOwner(jettonWalletOwner: Address): BasechainAddress {
    return contractBasechainAddress(getJettonWalletInit(jettonWalletOwner));
}

inline extends fun isNotNone(self: Address): Bool { return self.asSlice().preloadUint(2) != 0 }<|MERGE_RESOLUTION|>--- conflicted
+++ resolved
@@ -113,14 +113,8 @@
 asm fun emptyAddress(): Address { b{00} PUSHSLICE }
 
 inline fun makeTakeWalletAddressMsg(targetJettonWallet: BasechainAddress, msg: ProvideWalletAddress): Cell {
-<<<<<<< HEAD
-    return
-        beginCell()
+    return beginCell()
         .storeUint(TakeWalletAddress.opcode(), 32)
-=======
-    return beginCell()
-        .storeUint(TakeWalletAddressOpcode, 32)
->>>>>>> a873bd23
         .storeUint(msg.queryId, 64)
         .storeBasechainAddress(targetJettonWallet)
         .storeMaybeRef(msg.includeAddress ? beginCell().storeAddress(msg.ownerAddress).endCell() : null)
