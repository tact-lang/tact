--- conflicted
+++ resolved
@@ -2,12 +2,8 @@
 
 contract JettonWallet(
     owner: Address,
-<<<<<<< HEAD
-    minter: Address,
-=======
     master: Address,
     balance: Int as coins,
->>>>>>> 1cbe3bd0
 ) {
     const minTonsForStorage: Int = ton("0.01");
     const gasConsumption: Int = ton("0.015");
@@ -43,24 +39,15 @@
                 forwardTonAmount: msg.forwardTonAmount,
                 forwardPayload: msg.forwardPayload,
             }.toCell(),
-<<<<<<< HEAD
-            init: initOf JettonWallet(0, msg.destination, self.minter),
-=======
             init: initOf JettonWallet(msg.destination, self.master, 0),
->>>>>>> 1cbe3bd0
         });
     }
 
     receive(msg: JettonTransferInternal) {
         self.balance += msg.amount;
 
-<<<<<<< HEAD
-        // This message should come only from minter, or from other JettonWallet
-        let wallet: StateInit = initOf JettonWallet(0, msg.sender, self.minter);
-=======
         // This message should come only from master, or from other JettonWallet
         let wallet: StateInit = initOf JettonWallet(msg.sender, self.master, 0);
->>>>>>> 1cbe3bd0
         if (!wallet.hasSameBasechainAddress(sender())) {
             throwUnless(707, self.minter == sender());
         }
