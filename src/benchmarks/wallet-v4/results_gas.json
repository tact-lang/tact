{
  "results": [
    {
      "label": "FunC",
      "gas": {
        "externalTransfer": "3308",
        "addPlugin": "5908",
        "pluginTransfer": "4785"
      },
      "pr": "https://github.com/ton-blockchain/wallet-contract-v5"
    },
    {
      "label": "1.6.4 initial",
      "pr": "https://github.com/tact-lang/tact/pull/2396",
      "gas": {
        "externalTransfer": "4172",
        "addPlugin": "7184",
        "pluginTransfer": "4023"
      }
    },
    {
      "label": "1.6.4 with save contract state on early return",
      "pr": "https://github.com/tact-lang/tact/pull/2482",
      "gas": {
        "externalTransfer": "4972",
        "addPlugin": "7166",
        "pluginTransfer": "4023"
      }
    },
    {
      "label": "1.6.5 with signed data as remaining",
      "pr": "https://github.com/tact-lang/tact/pull/2627",
      "gas": {
        "externalTransfer": "3843",
        "addPlugin": "6119",
        "pluginTransfer": "4023"
      }
    },
    {
      "label": "1.6.5 store optional cells with store_maybe_ref",
      "pr": "https://github.com/tact-lang/tact/pull/2647",
      "gas": {
        "externalTransfer": "3843",
        "addPlugin": "5970",
        "pluginTransfer": "3874"
      }
    },
    {
      "label": "1.6.5 with contract state save before commit()",
      "pr": "https://github.com/tact-lang/tact/pull/2648",
      "gas": {
        "externalTransfer": "4613",
        "addPlugin": "6778",
        "pluginTransfer": "3874"
      }
    },
    {
      "label": "1.6.5 with load optional cells with load_maybe_ref",
      "pr": "https://github.com/tact-lang/tact/pull/2661",
      "gas": {
        "externalTransfer": "4613",
        "addPlugin": "6778",
        "pluginTransfer": "3761"
      }
    },
    {
<<<<<<< HEAD
      "label": "1.6.5 with compatible with FunC",
      "pr": "https://github.com/tact-lang/tact/pull/2679",
      "gas": {
        "externalTransfer": "4494",
        "addPlugin": "7279",
=======
      "label": "1.6.5 with zero comparison optimization",
      "pr": "https://github.com/tact-lang/tact/pull/2655",
      "gas": {
        "externalTransfer": "4561",
        "addPlugin": "6778",
>>>>>>> 4b74faa9
        "pluginTransfer": "3761"
      }
    }
  ]
}<|MERGE_RESOLUTION|>--- conflicted
+++ resolved
@@ -64,19 +64,20 @@
       }
     },
     {
-<<<<<<< HEAD
+      "label": "1.6.5 with zero comparison optimization",
+      "pr": "https://github.com/tact-lang/tact/pull/2655",
+      "gas": {
+        "externalTransfer": "4561",
+        "addPlugin": "6778",
+        "pluginTransfer": "3761"
+      }
+    },
+    {
       "label": "1.6.5 with compatible with FunC",
       "pr": "https://github.com/tact-lang/tact/pull/2679",
       "gas": {
         "externalTransfer": "4494",
         "addPlugin": "7279",
-=======
-      "label": "1.6.5 with zero comparison optimization",
-      "pr": "https://github.com/tact-lang/tact/pull/2655",
-      "gas": {
-        "externalTransfer": "4561",
-        "addPlugin": "6778",
->>>>>>> 4b74faa9
         "pluginTransfer": "3761"
       }
     }
