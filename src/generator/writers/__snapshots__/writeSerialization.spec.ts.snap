// Jest Snapshot v1, https://goo.gl/fbAQLP

exports[`writeSerialization should write serializer for A 1`] = `
[
  {
    "code": {
      "kind": "skip",
    },
    "comment": null,
    "context": "stdlib",
    "depends": Set {},
    "flags": Set {},
    "name": "__tact_set",
    "signature": "<unknown>",
  },
  {
    "code": {
      "kind": "skip",
    },
    "comment": null,
    "context": "stdlib",
    "depends": Set {},
    "flags": Set {},
    "name": "__tact_nop",
    "signature": "<unknown>",
  },
  {
    "code": {
      "kind": "skip",
    },
    "comment": null,
    "context": "stdlib",
    "depends": Set {},
    "flags": Set {},
    "name": "__tact_str_to_slice",
    "signature": "<unknown>",
  },
  {
    "code": {
      "kind": "skip",
    },
    "comment": null,
    "context": "stdlib",
    "depends": Set {},
    "flags": Set {},
    "name": "__tact_slice_to_str",
    "signature": "<unknown>",
  },
  {
    "code": {
      "code": "if (cs.preload_uint(2) != 0) {
    slice raw = cs~load_msg_addr();
    return (cs, raw);
} else {
    cs~skip_bits(2);
    return (cs, null());
}",
      "kind": "generic",
    },
    "comment": null,
    "context": "stdlib",
    "depends": Set {},
    "flags": Set {
      "inline",
    },
    "name": "__tact_load_address_opt",
    "signature": "(slice, slice) __tact_load_address_opt(slice cs)",
  },
  {
    "code": {
      "code": "if (null?(address)) {
    b = b.store_uint(0, 2);
    return b;
} else {
    return b.store_slice(address);
}",
      "kind": "generic",
    },
    "comment": null,
    "context": "stdlib",
    "depends": Set {},
    "flags": Set {
      "inline",
    },
    "name": "__tact_store_address_opt",
    "signature": "builder __tact_store_address_opt(builder b, slice address)",
  },
  {
    "code": {
      "code": "throw_if(128, null?(x)); return x;",
      "kind": "generic",
    },
    "comment": null,
    "context": "stdlib",
    "depends": Set {},
    "flags": Set {
      "impure",
      "inline",
    },
    "name": "__tact_not_null",
    "signature": "forall X -> X __tact_not_null(X x)",
  },
  {
    "code": {
      "code": "DICTDEL",
      "kind": "asm",
      "shuffle": "(index dict key_len)",
      "singleLine": false,
    },
    "comment": null,
    "context": "stdlib",
    "depends": Set {},
    "flags": Set {},
    "name": "__tact_dict_delete",
    "signature": "(cell, int) __tact_dict_delete(cell dict, int key_len, slice index)",
  },
  {
    "code": {
      "code": "DICTIDEL",
      "kind": "asm",
      "shuffle": "(index dict key_len)",
      "singleLine": false,
    },
    "comment": null,
    "context": "stdlib",
    "depends": Set {},
    "flags": Set {},
    "name": "__tact_dict_delete_int",
    "signature": "(cell, int) __tact_dict_delete_int(cell dict, int key_len, int index)",
  },
  {
    "code": {
      "code": "DICTUDEL",
      "kind": "asm",
      "shuffle": "(index dict key_len)",
      "singleLine": false,
    },
    "comment": null,
    "context": "stdlib",
    "depends": Set {},
    "flags": Set {},
    "name": "__tact_dict_delete_uint",
    "signature": "(cell, int) __tact_dict_delete_uint(cell dict, int key_len, int index)",
  },
  {
    "code": {
      "code": "DICTSETREF",
      "kind": "asm",
      "shuffle": "(value index dict key_len)",
      "singleLine": false,
    },
    "comment": null,
    "context": "stdlib",
    "depends": Set {},
    "flags": Set {},
    "name": "__tact_dict_set_ref",
    "signature": "((cell), ()) __tact_dict_set_ref(cell dict, int key_len, slice index, cell value)",
  },
  {
    "code": {
      "code": "DICTREPLACEREF",
      "kind": "asm",
      "shuffle": "(value index dict key_len)",
      "singleLine": false,
    },
    "comment": null,
    "context": "stdlib",
    "depends": Set {},
    "flags": Set {},
    "name": "__tact_dict_replace_ref",
    "signature": "((cell), (int)) __tact_dict_replace_ref(cell dict, int key_len, slice index, cell value)",
  },
  {
    "code": {
      "code": "DICTREPLACEGETREF NULLSWAPIFNOT",
      "kind": "asm",
      "shuffle": "(value index dict key_len)",
      "singleLine": false,
    },
    "comment": null,
    "context": "stdlib",
    "depends": Set {},
    "flags": Set {},
    "name": "__tact_dict_replaceget_ref",
    "signature": "((cell), (cell, int)) __tact_dict_replaceget_ref(cell dict, int key_len, slice index, cell value)",
  },
  {
    "code": {
      "code": "DICTGET NULLSWAPIFNOT",
      "kind": "asm",
      "shuffle": "(index dict key_len)",
      "singleLine": false,
    },
    "comment": null,
    "context": "stdlib",
    "depends": Set {},
    "flags": Set {},
    "name": "__tact_dict_get",
    "signature": "(slice, int) __tact_dict_get(cell dict, int key_len, slice index)",
  },
  {
    "code": {
      "code": "DICTDELGET NULLSWAPIFNOT",
      "kind": "asm",
      "shuffle": "(index dict key_len)",
      "singleLine": false,
    },
    "comment": null,
    "context": "stdlib",
    "depends": Set {},
    "flags": Set {},
    "name": "__tact_dict_delete_get",
    "signature": "(cell, (slice, int)) __tact_dict_delete_get(cell dict, int key_len, slice index)",
  },
  {
    "code": {
      "code": "DICTDELGETREF NULLSWAPIFNOT",
      "kind": "asm",
      "shuffle": "(index dict key_len)",
      "singleLine": false,
    },
    "comment": null,
    "context": "stdlib",
    "depends": Set {},
    "flags": Set {},
    "name": "__tact_dict_delete_get_ref",
    "signature": "(cell, (cell, int)) __tact_dict_delete_get_ref(cell dict, int key_len, slice index)",
  },
  {
    "code": {
      "code": "DICTGETREF NULLSWAPIFNOT",
      "kind": "asm",
      "shuffle": "(index dict key_len)",
      "singleLine": false,
    },
    "comment": null,
    "context": "stdlib",
    "depends": Set {},
    "flags": Set {},
    "name": "__tact_dict_get_ref",
    "signature": "(cell, int) __tact_dict_get_ref(cell dict, int key_len, slice index)",
  },
  {
    "code": {
      "code": "DICTMIN  NULLSWAPIFNOT2",
      "kind": "asm",
      "shuffle": "(dict key_len -> 1 0 2)",
      "singleLine": false,
    },
    "comment": null,
    "context": "stdlib",
    "depends": Set {},
    "flags": Set {},
    "name": "__tact_dict_min",
    "signature": "(slice, slice, int) __tact_dict_min(cell dict, int key_len)",
  },
  {
    "code": {
      "code": "DICTMINREF NULLSWAPIFNOT2",
      "kind": "asm",
      "shuffle": "(dict key_len -> 1 0 2)",
      "singleLine": false,
    },
    "comment": null,
    "context": "stdlib",
    "depends": Set {},
    "flags": Set {},
    "name": "__tact_dict_min_ref",
    "signature": "(slice, cell, int) __tact_dict_min_ref(cell dict, int key_len)",
  },
  {
    "code": {
      "code": "DICTGETNEXT NULLSWAPIFNOT2",
      "kind": "asm",
      "shuffle": "(pivot dict key_len -> 1 0 2)",
      "singleLine": false,
    },
    "comment": null,
    "context": "stdlib",
    "depends": Set {},
    "flags": Set {},
    "name": "__tact_dict_next",
    "signature": "(slice, slice, int) __tact_dict_next(cell dict, int key_len, slice pivot)",
  },
  {
    "code": {
      "code": "var (key, value, flag) = __tact_dict_next(dict, key_len, pivot);
if (flag) {
    return (key, value~load_ref(), flag);
} else {
    return (null(), null(), flag);
}",
      "kind": "generic",
    },
    "comment": null,
    "context": "stdlib",
    "depends": Set {
      "__tact_dict_next",
    },
    "flags": Set {},
    "name": "__tact_dict_next_ref",
    "signature": "(slice, cell, int) __tact_dict_next_ref(cell dict, int key_len, slice pivot)",
  },
  {
    "code": {
      "code": "STRDUMP DROP STRDUMP DROP s0 DUMP DROP",
      "kind": "asm",
      "shuffle": "",
      "singleLine": false,
    },
    "comment": null,
    "context": "stdlib",
    "depends": Set {},
    "flags": Set {
      "impure",
    },
    "name": "__tact_debug",
    "signature": "forall X -> () __tact_debug(X value, slice debug_print_1, slice debug_print_2)",
  },
  {
    "code": {
      "code": "STRDUMP DROP STRDUMP DROP STRDUMP DROP",
      "kind": "asm",
      "shuffle": "",
      "singleLine": false,
    },
    "comment": null,
    "context": "stdlib",
    "depends": Set {},
    "flags": Set {
      "impure",
    },
    "name": "__tact_debug_str",
    "signature": "() __tact_debug_str(slice value, slice debug_print_1, slice debug_print_2)",
  },
  {
    "code": {
      "code": "if (value) {
    __tact_debug_str("true", debug_print_1, debug_print_2);
} else {
    __tact_debug_str("false", debug_print_1, debug_print_2);
}",
      "kind": "generic",
    },
    "comment": null,
    "context": "stdlib",
    "depends": Set {
      "__tact_debug_str",
    },
    "flags": Set {
      "impure",
    },
    "name": "__tact_debug_bool",
    "signature": "() __tact_debug_bool(int value, slice debug_print_1, slice debug_print_2)",
  },
  {
    "code": {
      "code": "SDSUBSTR",
      "kind": "asm",
      "shuffle": "",
      "singleLine": false,
    },
    "comment": null,
    "context": "stdlib",
    "depends": Set {},
    "flags": Set {
      "inline",
    },
    "name": "__tact_preload_offset",
    "signature": "(slice) __tact_preload_offset(slice s, int offset, int bits)",
  },
  {
    "code": {
      "code": "slice new_data = begin_cell()
    .store_slice(data)
    .store_slice("0000"s)
.end_cell().begin_parse();
int reg = 0;
while (~ new_data.slice_data_empty?()) {
    int byte = new_data~load_uint(8);
    int mask = 0x80;
    while (mask > 0) {
        reg <<= 1;
        if (byte & mask) {
            reg += 1;
        }
        mask >>= 1;
        if (reg > 0xffff) {
            reg &= 0xffff;
            reg ^= 0x1021;
        }
    }
}
(int q, int r) = divmod(reg, 256);
return begin_cell()
    .store_uint(q, 8)
    .store_uint(r, 8)
.end_cell().begin_parse();",
      "kind": "generic",
    },
    "comment": null,
    "context": "stdlib",
    "depends": Set {},
    "flags": Set {
      "inline_ref",
    },
    "name": "__tact_crc16",
    "signature": "(slice) __tact_crc16(slice data)",
  },
  {
    "code": {
      "code": "slice chars = "4142434445464748494A4B4C4D4E4F505152535455565758595A6162636465666768696A6B6C6D6E6F707172737475767778797A303132333435363738392D5F"s;
builder res = begin_cell();

while (data.slice_bits() >= 24) {
    (int bs1, int bs2, int bs3) = (data~load_uint(8), data~load_uint(8), data~load_uint(8));

    int n = (bs1 << 16) | (bs2 << 8) | bs3;

    res = res
        .store_slice(__tact_preload_offset(chars, ((n >> 18) & 63) * 8, 8))
        .store_slice(__tact_preload_offset(chars, ((n >> 12) & 63) * 8, 8))
        .store_slice(__tact_preload_offset(chars, ((n >>  6) & 63) * 8, 8))
        .store_slice(__tact_preload_offset(chars, ((n      ) & 63) * 8, 8));
}

return res.end_cell().begin_parse();",
      "kind": "generic",
    },
    "comment": null,
    "context": "stdlib",
    "depends": Set {
      "__tact_preload_offset",
    },
    "flags": Set {},
    "name": "__tact_base64_encode",
    "signature": "(slice) __tact_base64_encode(slice data)",
  },
  {
    "code": {
      "code": "(int wc, int hash) = address.parse_std_addr();

slice user_friendly_address = begin_cell()
    .store_slice("11"s)
    .store_uint((wc + 0x100) % 0x100, 8)
    .store_uint(hash, 256)
.end_cell().begin_parse();

slice checksum = __tact_crc16(user_friendly_address);
slice user_friendly_address_with_checksum = begin_cell()
    .store_slice(user_friendly_address)
    .store_slice(checksum)
.end_cell().begin_parse();

return __tact_base64_encode(user_friendly_address_with_checksum);",
      "kind": "generic",
    },
    "comment": null,
    "context": "stdlib",
    "depends": Set {
      "__tact_crc16",
      "__tact_base64_encode",
    },
    "flags": Set {},
    "name": "__tact_address_to_user_friendly",
    "signature": "(slice) __tact_address_to_user_friendly(slice address)",
  },
  {
    "code": {
      "code": "__tact_debug_str(__tact_address_to_user_friendly(address), debug_print_1, debug_print_2);",
      "kind": "generic",
    },
    "comment": null,
    "context": "stdlib",
    "depends": Set {
      "__tact_debug_str",
      "__tact_address_to_user_friendly",
    },
    "flags": Set {
      "impure",
    },
    "name": "__tact_debug_address",
    "signature": "() __tact_debug_address(slice address, slice debug_print_1, slice debug_print_2)",
  },
  {
    "code": {
      "code": "STRDUMP DROP STRDUMP DROP DUMPSTK",
      "kind": "asm",
      "shuffle": "",
      "singleLine": false,
    },
    "comment": null,
    "context": "stdlib",
    "depends": Set {},
    "flags": Set {
      "impure",
    },
    "name": "__tact_debug_stack",
    "signature": "() __tact_debug_stack(slice debug_print_1, slice debug_print_2)",
  },
  {
    "code": {
      "code": "return __tact_context;",
      "kind": "generic",
    },
    "comment": null,
    "context": "stdlib",
    "depends": Set {},
    "flags": Set {
      "inline",
    },
    "name": "__tact_context_get",
    "signature": "(int, slice, int, slice) __tact_context_get()",
  },
  {
    "code": {
      "code": "return __tact_context_sender;",
      "kind": "generic",
    },
    "comment": null,
    "context": "stdlib",
    "depends": Set {},
    "flags": Set {
      "inline",
    },
    "name": "__tact_context_get_sender",
    "signature": "slice __tact_context_get_sender()",
  },
  {
    "code": {
      "code": "if (null?(__tact_randomized)) {
    randomize_lt();
    __tact_randomized = true;
}",
      "kind": "generic",
    },
    "comment": null,
    "context": "stdlib",
    "depends": Set {},
    "flags": Set {
      "impure",
      "inline",
    },
    "name": "__tact_prepare_random",
    "signature": "() __tact_prepare_random()",
  },
  {
    "code": {
<<<<<<< HEAD
      "code": "NOP",
      "kind": "asm",
      "shuffle": "",
      "singleLine": true,
    },
    "comment": null,
    "context": "stdlib",
    "depends": Set {},
    "flags": Set {},
    "name": "__tact_to_tuple",
    "signature": "forall X -> tuple __tact_to_tuple(X x)",
  },
  {
    "code": {
      "code": "NOP",
      "kind": "asm",
      "shuffle": "",
      "singleLine": true,
    },
    "comment": null,
    "context": "stdlib",
    "depends": Set {},
    "flags": Set {},
    "name": "__tact_from_tuple",
    "signature": "forall X -> X __tact_from_tuple(tuple x)",
  },
  {
    "code": {
      "code": "return equal_slices_bits(a, b);",
      "kind": "generic",
    },
    "comment": null,
    "context": "stdlib",
    "depends": Set {},
    "flags": Set {
      "inline",
    },
    "name": "__tact_slice_eq_bits",
    "signature": "int __tact_slice_eq_bits(slice a, slice b)",
  },
  {
    "code": {
=======
>>>>>>> 76d02950
      "code": "return (null?(a)) ? (false) : (equal_slices_bits(a, b));",
      "kind": "generic",
    },
    "comment": null,
    "context": "stdlib",
    "depends": Set {},
    "flags": Set {
      "inline",
    },
    "name": "__tact_slice_eq_bits_nullable_one",
    "signature": "int __tact_slice_eq_bits_nullable_one(slice a, slice b)",
  },
  {
    "code": {
      "code": "var a_is_null = null?(a);
var b_is_null = null?(b);
return ( a_is_null & b_is_null ) ? ( true ) : ( ( ( ~ a_is_null ) & ( ~ b_is_null ) ) ? ( equal_slices_bits(a, b) ) : ( false ) );",
      "kind": "generic",
    },
    "comment": null,
    "context": "stdlib",
    "depends": Set {},
    "flags": Set {
      "inline",
    },
    "name": "__tact_slice_eq_bits_nullable",
    "signature": "int __tact_slice_eq_bits_nullable(slice a, slice b)",
  },
  {
    "code": {
      "code": "(slice key, slice value, int flag) = __tact_dict_min(a, kl);
while (flag) {
    (slice value_b, int flag_b) = b~__tact_dict_delete_get(kl, key);
    ifnot (flag_b) {
        return 0;
    }
    ifnot (value.slice_hash() == value_b.slice_hash()) {
        return 0;
    }
    (key, value, flag) = __tact_dict_next(a, kl, key);
}
return null?(b);",
      "kind": "generic",
    },
    "comment": null,
    "context": "stdlib",
    "depends": Set {
      "__tact_dict_min",
      "__tact_dict_delete_get",
      "__tact_dict_next",
    },
    "flags": Set {
      "inline",
    },
    "name": "__tact_dict_eq",
    "signature": "int __tact_dict_eq(cell a, cell b, int kl)",
  },
  {
    "code": {
      "code": "return (null?(a)) ? (false) : (a == b);",
      "kind": "generic",
    },
    "comment": null,
    "context": "stdlib",
    "depends": Set {},
    "flags": Set {
      "inline",
    },
    "name": "__tact_int_eq_nullable_one",
    "signature": "int __tact_int_eq_nullable_one(int a, int b)",
  },
  {
    "code": {
      "code": "return (null?(a)) ? (true) : (a != b);",
      "kind": "generic",
    },
    "comment": null,
    "context": "stdlib",
    "depends": Set {},
    "flags": Set {
      "inline",
    },
    "name": "__tact_int_neq_nullable_one",
    "signature": "int __tact_int_neq_nullable_one(int a, int b)",
  },
  {
    "code": {
      "code": "var a_is_null = null?(a);
var b_is_null = null?(b);
return ( a_is_null & b_is_null ) ? ( true ) : ( ( ( ~ a_is_null ) & ( ~ b_is_null ) ) ? ( a == b ) : ( false ) );",
      "kind": "generic",
    },
    "comment": null,
    "context": "stdlib",
    "depends": Set {},
    "flags": Set {
      "inline",
    },
    "name": "__tact_int_eq_nullable",
    "signature": "int __tact_int_eq_nullable(int a, int b)",
  },
  {
    "code": {
      "code": "var a_is_null = null?(a);
var b_is_null = null?(b);
return ( a_is_null & b_is_null ) ? ( false ) : ( ( ( ~ a_is_null ) & ( ~ b_is_null ) ) ? ( a != b ) : ( true ) );",
      "kind": "generic",
    },
    "comment": null,
    "context": "stdlib",
    "depends": Set {},
    "flags": Set {
      "inline",
    },
    "name": "__tact_int_neq_nullable",
    "signature": "int __tact_int_neq_nullable(int a, int b)",
  },
  {
    "code": {
      "code": "return (a.cell_hash() ==  b.cell_hash());",
      "kind": "generic",
    },
    "comment": null,
    "context": "stdlib",
    "depends": Set {},
    "flags": Set {
      "inline",
    },
    "name": "__tact_cell_eq",
    "signature": "int __tact_cell_eq(cell a, cell b)",
  },
  {
    "code": {
      "code": "return (a.cell_hash() !=  b.cell_hash());",
      "kind": "generic",
    },
    "comment": null,
    "context": "stdlib",
    "depends": Set {},
    "flags": Set {
      "inline",
    },
    "name": "__tact_cell_neq",
    "signature": "int __tact_cell_neq(cell a, cell b)",
  },
  {
    "code": {
      "code": "return (null?(a)) ? (false) : (a.cell_hash() == b.cell_hash());",
      "kind": "generic",
    },
    "comment": null,
    "context": "stdlib",
    "depends": Set {},
    "flags": Set {
      "inline",
    },
    "name": "__tact_cell_eq_nullable_one",
    "signature": "int __tact_cell_eq_nullable_one(cell a, cell b)",
  },
  {
    "code": {
      "code": "return (null?(a)) ? (true) : (a.cell_hash() != b.cell_hash());",
      "kind": "generic",
    },
    "comment": null,
    "context": "stdlib",
    "depends": Set {},
    "flags": Set {
      "inline",
    },
    "name": "__tact_cell_neq_nullable_one",
    "signature": "int __tact_cell_neq_nullable_one(cell a, cell b)",
  },
  {
    "code": {
      "code": "var a_is_null = null?(a);
var b_is_null = null?(b);
return ( a_is_null & b_is_null ) ? ( true ) : ( ( ( ~ a_is_null ) & ( ~ b_is_null ) ) ? ( a.cell_hash() == b.cell_hash() ) : ( false ) );",
      "kind": "generic",
    },
    "comment": null,
    "context": "stdlib",
    "depends": Set {},
    "flags": Set {
      "inline",
    },
    "name": "__tact_cell_eq_nullable",
    "signature": "int __tact_cell_eq_nullable(cell a, cell b)",
  },
  {
    "code": {
      "code": "var a_is_null = null?(a);
var b_is_null = null?(b);
return ( a_is_null & b_is_null ) ? ( false ) : ( ( ( ~ a_is_null ) & ( ~ b_is_null ) ) ? ( a.cell_hash() != b.cell_hash() ) : ( true ) );",
      "kind": "generic",
    },
    "comment": null,
    "context": "stdlib",
    "depends": Set {},
    "flags": Set {
      "inline",
    },
    "name": "__tact_cell_neq_nullable",
    "signature": "int __tact_cell_neq_nullable(cell a, cell b)",
  },
  {
    "code": {
      "code": "return (a.slice_hash() ==  b.slice_hash());",
      "kind": "generic",
    },
    "comment": null,
    "context": "stdlib",
    "depends": Set {},
    "flags": Set {
      "inline",
    },
    "name": "__tact_slice_eq",
    "signature": "int __tact_slice_eq(slice a, slice b)",
  },
  {
    "code": {
      "code": "return (a.slice_hash() !=  b.slice_hash());",
      "kind": "generic",
    },
    "comment": null,
    "context": "stdlib",
    "depends": Set {},
    "flags": Set {
      "inline",
    },
    "name": "__tact_slice_neq",
    "signature": "int __tact_slice_neq(slice a, slice b)",
  },
  {
    "code": {
      "code": "return (null?(a)) ? (false) : (a.slice_hash() == b.slice_hash());",
      "kind": "generic",
    },
    "comment": null,
    "context": "stdlib",
    "depends": Set {},
    "flags": Set {
      "inline",
    },
    "name": "__tact_slice_eq_nullable_one",
    "signature": "int __tact_slice_eq_nullable_one(slice a, slice b)",
  },
  {
    "code": {
      "code": "return (null?(a)) ? (true) : (a.slice_hash() != b.slice_hash());",
      "kind": "generic",
    },
    "comment": null,
    "context": "stdlib",
    "depends": Set {},
    "flags": Set {
      "inline",
    },
    "name": "__tact_slice_neq_nullable_one",
    "signature": "int __tact_slice_neq_nullable_one(slice a, slice b)",
  },
  {
    "code": {
      "code": "var a_is_null = null?(a);
var b_is_null = null?(b);
return ( a_is_null & b_is_null ) ? ( true ) : ( ( ( ~ a_is_null ) & ( ~ b_is_null ) ) ? ( a.slice_hash() == b.slice_hash() ) : ( false ) );",
      "kind": "generic",
    },
    "comment": null,
    "context": "stdlib",
    "depends": Set {},
    "flags": Set {
      "inline",
    },
    "name": "__tact_slice_eq_nullable",
    "signature": "int __tact_slice_eq_nullable(slice a, slice b)",
  },
  {
    "code": {
      "code": "var a_is_null = null?(a);
var b_is_null = null?(b);
return ( a_is_null & b_is_null ) ? ( false ) : ( ( ( ~ a_is_null ) & ( ~ b_is_null ) ) ? ( a.slice_hash() != b.slice_hash() ) : ( true ) );",
      "kind": "generic",
    },
    "comment": null,
    "context": "stdlib",
    "depends": Set {},
    "flags": Set {
      "inline",
    },
    "name": "__tact_slice_neq_nullable",
    "signature": "int __tact_slice_neq_nullable(slice a, slice b)",
  },
  {
    "code": {
      "code": "return udict_set_ref(dict, 16, id, code);",
      "kind": "generic",
    },
    "comment": null,
    "context": "stdlib",
    "depends": Set {},
    "flags": Set {
      "inline",
    },
    "name": "__tact_dict_set_code",
    "signature": "cell __tact_dict_set_code(cell dict, int id, cell code)",
  },
  {
    "code": {
      "code": "var (data, ok) = udict_get_ref?(dict, 16, id);
throw_unless(135, ok);
return data;",
      "kind": "generic",
    },
    "comment": null,
    "context": "stdlib",
    "depends": Set {},
    "flags": Set {
      "inline",
    },
    "name": "__tact_dict_get_code",
    "signature": "cell __tact_dict_get_code(cell dict, int id)",
  },
  {
    "code": {
      "code": "NIL",
      "kind": "asm",
      "shuffle": "",
      "singleLine": false,
    },
    "comment": null,
    "context": "stdlib",
    "depends": Set {},
    "flags": Set {},
    "name": "__tact_tuple_create_0",
    "signature": "tuple __tact_tuple_create_0()",
  },
  {
    "code": {
      "code": "return ();",
      "kind": "generic",
    },
    "comment": null,
    "context": "stdlib",
    "depends": Set {},
    "flags": Set {
      "inline",
    },
    "name": "__tact_tuple_destroy_0",
    "signature": "() __tact_tuple_destroy_0()",
  },
  {
    "code": {
      "code": "1 TUPLE",
      "kind": "asm",
      "shuffle": "",
      "singleLine": false,
    },
    "comment": null,
    "context": "stdlib",
    "depends": Set {},
    "flags": Set {},
    "name": "__tact_tuple_create_1",
    "signature": "forall X0 -> tuple __tact_tuple_create_1((X0) v)",
  },
  {
    "code": {
      "code": "1 UNTUPLE",
      "kind": "asm",
      "shuffle": "",
      "singleLine": false,
    },
    "comment": null,
    "context": "stdlib",
    "depends": Set {},
    "flags": Set {},
    "name": "__tact_tuple_destroy_1",
    "signature": "forall X0 -> (X0) __tact_tuple_destroy_1(tuple v)",
  },
  {
    "code": {
      "code": "2 TUPLE",
      "kind": "asm",
      "shuffle": "",
      "singleLine": false,
    },
    "comment": null,
    "context": "stdlib",
    "depends": Set {},
    "flags": Set {},
    "name": "__tact_tuple_create_2",
    "signature": "forall X0, X1 -> tuple __tact_tuple_create_2((X0, X1) v)",
  },
  {
    "code": {
      "code": "2 UNTUPLE",
      "kind": "asm",
      "shuffle": "",
      "singleLine": false,
    },
    "comment": null,
    "context": "stdlib",
    "depends": Set {},
    "flags": Set {},
    "name": "__tact_tuple_destroy_2",
    "signature": "forall X0, X1 -> (X0, X1) __tact_tuple_destroy_2(tuple v)",
  },
  {
    "code": {
      "code": "3 TUPLE",
      "kind": "asm",
      "shuffle": "",
      "singleLine": false,
    },
    "comment": null,
    "context": "stdlib",
    "depends": Set {},
    "flags": Set {},
    "name": "__tact_tuple_create_3",
    "signature": "forall X0, X1, X2 -> tuple __tact_tuple_create_3((X0, X1, X2) v)",
  },
  {
    "code": {
      "code": "3 UNTUPLE",
      "kind": "asm",
      "shuffle": "",
      "singleLine": false,
    },
    "comment": null,
    "context": "stdlib",
    "depends": Set {},
    "flags": Set {},
    "name": "__tact_tuple_destroy_3",
    "signature": "forall X0, X1, X2 -> (X0, X1, X2) __tact_tuple_destroy_3(tuple v)",
  },
  {
    "code": {
      "code": "4 TUPLE",
      "kind": "asm",
      "shuffle": "",
      "singleLine": false,
    },
    "comment": null,
    "context": "stdlib",
    "depends": Set {},
    "flags": Set {},
    "name": "__tact_tuple_create_4",
    "signature": "forall X0, X1, X2, X3 -> tuple __tact_tuple_create_4((X0, X1, X2, X3) v)",
  },
  {
    "code": {
      "code": "4 UNTUPLE",
      "kind": "asm",
      "shuffle": "",
      "singleLine": false,
    },
    "comment": null,
    "context": "stdlib",
    "depends": Set {},
    "flags": Set {},
    "name": "__tact_tuple_destroy_4",
    "signature": "forall X0, X1, X2, X3 -> (X0, X1, X2, X3) __tact_tuple_destroy_4(tuple v)",
  },
  {
    "code": {
      "code": "5 TUPLE",
      "kind": "asm",
      "shuffle": "",
      "singleLine": false,
    },
    "comment": null,
    "context": "stdlib",
    "depends": Set {},
    "flags": Set {},
    "name": "__tact_tuple_create_5",
    "signature": "forall X0, X1, X2, X3, X4 -> tuple __tact_tuple_create_5((X0, X1, X2, X3, X4) v)",
  },
  {
    "code": {
      "code": "5 UNTUPLE",
      "kind": "asm",
      "shuffle": "",
      "singleLine": false,
    },
    "comment": null,
    "context": "stdlib",
    "depends": Set {},
    "flags": Set {},
    "name": "__tact_tuple_destroy_5",
    "signature": "forall X0, X1, X2, X3, X4 -> (X0, X1, X2, X3, X4) __tact_tuple_destroy_5(tuple v)",
  },
  {
    "code": {
      "code": "6 TUPLE",
      "kind": "asm",
      "shuffle": "",
      "singleLine": false,
    },
    "comment": null,
    "context": "stdlib",
    "depends": Set {},
    "flags": Set {},
    "name": "__tact_tuple_create_6",
    "signature": "forall X0, X1, X2, X3, X4, X5 -> tuple __tact_tuple_create_6((X0, X1, X2, X3, X4, X5) v)",
  },
  {
    "code": {
      "code": "6 UNTUPLE",
      "kind": "asm",
      "shuffle": "",
      "singleLine": false,
    },
    "comment": null,
    "context": "stdlib",
    "depends": Set {},
    "flags": Set {},
    "name": "__tact_tuple_destroy_6",
    "signature": "forall X0, X1, X2, X3, X4, X5 -> (X0, X1, X2, X3, X4, X5) __tact_tuple_destroy_6(tuple v)",
  },
  {
    "code": {
      "code": "7 TUPLE",
      "kind": "asm",
      "shuffle": "",
      "singleLine": false,
    },
    "comment": null,
    "context": "stdlib",
    "depends": Set {},
    "flags": Set {},
    "name": "__tact_tuple_create_7",
    "signature": "forall X0, X1, X2, X3, X4, X5, X6 -> tuple __tact_tuple_create_7((X0, X1, X2, X3, X4, X5, X6) v)",
  },
  {
    "code": {
      "code": "7 UNTUPLE",
      "kind": "asm",
      "shuffle": "",
      "singleLine": false,
    },
    "comment": null,
    "context": "stdlib",
    "depends": Set {},
    "flags": Set {},
    "name": "__tact_tuple_destroy_7",
    "signature": "forall X0, X1, X2, X3, X4, X5, X6 -> (X0, X1, X2, X3, X4, X5, X6) __tact_tuple_destroy_7(tuple v)",
  },
  {
    "code": {
      "code": "8 TUPLE",
      "kind": "asm",
      "shuffle": "",
      "singleLine": false,
    },
    "comment": null,
    "context": "stdlib",
    "depends": Set {},
    "flags": Set {},
    "name": "__tact_tuple_create_8",
    "signature": "forall X0, X1, X2, X3, X4, X5, X6, X7 -> tuple __tact_tuple_create_8((X0, X1, X2, X3, X4, X5, X6, X7) v)",
  },
  {
    "code": {
      "code": "8 UNTUPLE",
      "kind": "asm",
      "shuffle": "",
      "singleLine": false,
    },
    "comment": null,
    "context": "stdlib",
    "depends": Set {},
    "flags": Set {},
    "name": "__tact_tuple_destroy_8",
    "signature": "forall X0, X1, X2, X3, X4, X5, X6, X7 -> (X0, X1, X2, X3, X4, X5, X6, X7) __tact_tuple_destroy_8(tuple v)",
  },
  {
    "code": {
      "code": "9 TUPLE",
      "kind": "asm",
      "shuffle": "",
      "singleLine": false,
    },
    "comment": null,
    "context": "stdlib",
    "depends": Set {},
    "flags": Set {},
    "name": "__tact_tuple_create_9",
    "signature": "forall X0, X1, X2, X3, X4, X5, X6, X7, X8 -> tuple __tact_tuple_create_9((X0, X1, X2, X3, X4, X5, X6, X7, X8) v)",
  },
  {
    "code": {
      "code": "9 UNTUPLE",
      "kind": "asm",
      "shuffle": "",
      "singleLine": false,
    },
    "comment": null,
    "context": "stdlib",
    "depends": Set {},
    "flags": Set {},
    "name": "__tact_tuple_destroy_9",
    "signature": "forall X0, X1, X2, X3, X4, X5, X6, X7, X8 -> (X0, X1, X2, X3, X4, X5, X6, X7, X8) __tact_tuple_destroy_9(tuple v)",
  },
  {
    "code": {
      "code": "10 TUPLE",
      "kind": "asm",
      "shuffle": "",
      "singleLine": false,
    },
    "comment": null,
    "context": "stdlib",
    "depends": Set {},
    "flags": Set {},
    "name": "__tact_tuple_create_10",
    "signature": "forall X0, X1, X2, X3, X4, X5, X6, X7, X8, X9 -> tuple __tact_tuple_create_10((X0, X1, X2, X3, X4, X5, X6, X7, X8, X9) v)",
  },
  {
    "code": {
      "code": "10 UNTUPLE",
      "kind": "asm",
      "shuffle": "",
      "singleLine": false,
    },
    "comment": null,
    "context": "stdlib",
    "depends": Set {},
    "flags": Set {},
    "name": "__tact_tuple_destroy_10",
    "signature": "forall X0, X1, X2, X3, X4, X5, X6, X7, X8, X9 -> (X0, X1, X2, X3, X4, X5, X6, X7, X8, X9) __tact_tuple_destroy_10(tuple v)",
  },
  {
    "code": {
      "code": "11 TUPLE",
      "kind": "asm",
      "shuffle": "",
      "singleLine": false,
    },
    "comment": null,
    "context": "stdlib",
    "depends": Set {},
    "flags": Set {},
    "name": "__tact_tuple_create_11",
    "signature": "forall X0, X1, X2, X3, X4, X5, X6, X7, X8, X9, X10 -> tuple __tact_tuple_create_11((X0, X1, X2, X3, X4, X5, X6, X7, X8, X9, X10) v)",
  },
  {
    "code": {
      "code": "11 UNTUPLE",
      "kind": "asm",
      "shuffle": "",
      "singleLine": false,
    },
    "comment": null,
    "context": "stdlib",
    "depends": Set {},
    "flags": Set {},
    "name": "__tact_tuple_destroy_11",
    "signature": "forall X0, X1, X2, X3, X4, X5, X6, X7, X8, X9, X10 -> (X0, X1, X2, X3, X4, X5, X6, X7, X8, X9, X10) __tact_tuple_destroy_11(tuple v)",
  },
  {
    "code": {
      "code": "12 TUPLE",
      "kind": "asm",
      "shuffle": "",
      "singleLine": false,
    },
    "comment": null,
    "context": "stdlib",
    "depends": Set {},
    "flags": Set {},
    "name": "__tact_tuple_create_12",
    "signature": "forall X0, X1, X2, X3, X4, X5, X6, X7, X8, X9, X10, X11 -> tuple __tact_tuple_create_12((X0, X1, X2, X3, X4, X5, X6, X7, X8, X9, X10, X11) v)",
  },
  {
    "code": {
      "code": "12 UNTUPLE",
      "kind": "asm",
      "shuffle": "",
      "singleLine": false,
    },
    "comment": null,
    "context": "stdlib",
    "depends": Set {},
    "flags": Set {},
    "name": "__tact_tuple_destroy_12",
    "signature": "forall X0, X1, X2, X3, X4, X5, X6, X7, X8, X9, X10, X11 -> (X0, X1, X2, X3, X4, X5, X6, X7, X8, X9, X10, X11) __tact_tuple_destroy_12(tuple v)",
  },
  {
    "code": {
      "code": "13 TUPLE",
      "kind": "asm",
      "shuffle": "",
      "singleLine": false,
    },
    "comment": null,
    "context": "stdlib",
    "depends": Set {},
    "flags": Set {},
    "name": "__tact_tuple_create_13",
    "signature": "forall X0, X1, X2, X3, X4, X5, X6, X7, X8, X9, X10, X11, X12 -> tuple __tact_tuple_create_13((X0, X1, X2, X3, X4, X5, X6, X7, X8, X9, X10, X11, X12) v)",
  },
  {
    "code": {
      "code": "13 UNTUPLE",
      "kind": "asm",
      "shuffle": "",
      "singleLine": false,
    },
    "comment": null,
    "context": "stdlib",
    "depends": Set {},
    "flags": Set {},
    "name": "__tact_tuple_destroy_13",
    "signature": "forall X0, X1, X2, X3, X4, X5, X6, X7, X8, X9, X10, X11, X12 -> (X0, X1, X2, X3, X4, X5, X6, X7, X8, X9, X10, X11, X12) __tact_tuple_destroy_13(tuple v)",
  },
  {
    "code": {
      "code": "14 TUPLE",
      "kind": "asm",
      "shuffle": "",
      "singleLine": false,
    },
    "comment": null,
    "context": "stdlib",
    "depends": Set {},
    "flags": Set {},
    "name": "__tact_tuple_create_14",
    "signature": "forall X0, X1, X2, X3, X4, X5, X6, X7, X8, X9, X10, X11, X12, X13 -> tuple __tact_tuple_create_14((X0, X1, X2, X3, X4, X5, X6, X7, X8, X9, X10, X11, X12, X13) v)",
  },
  {
    "code": {
      "code": "14 UNTUPLE",
      "kind": "asm",
      "shuffle": "",
      "singleLine": false,
    },
    "comment": null,
    "context": "stdlib",
    "depends": Set {},
    "flags": Set {},
    "name": "__tact_tuple_destroy_14",
    "signature": "forall X0, X1, X2, X3, X4, X5, X6, X7, X8, X9, X10, X11, X12, X13 -> (X0, X1, X2, X3, X4, X5, X6, X7, X8, X9, X10, X11, X12, X13) __tact_tuple_destroy_14(tuple v)",
  },
  {
    "code": {
      "code": "15 TUPLE",
      "kind": "asm",
      "shuffle": "",
      "singleLine": false,
    },
    "comment": null,
    "context": "stdlib",
    "depends": Set {},
    "flags": Set {},
    "name": "__tact_tuple_create_15",
    "signature": "forall X0, X1, X2, X3, X4, X5, X6, X7, X8, X9, X10, X11, X12, X13, X14 -> tuple __tact_tuple_create_15((X0, X1, X2, X3, X4, X5, X6, X7, X8, X9, X10, X11, X12, X13, X14) v)",
  },
  {
    "code": {
      "code": "15 UNTUPLE",
      "kind": "asm",
      "shuffle": "",
      "singleLine": false,
    },
    "comment": null,
    "context": "stdlib",
    "depends": Set {},
    "flags": Set {},
    "name": "__tact_tuple_destroy_15",
    "signature": "forall X0, X1, X2, X3, X4, X5, X6, X7, X8, X9, X10, X11, X12, X13, X14 -> (X0, X1, X2, X3, X4, X5, X6, X7, X8, X9, X10, X11, X12, X13, X14) __tact_tuple_destroy_15(tuple v)",
  },
  {
    "code": {
      "code": "return tpush(tpush(empty_tuple(), b), null());",
      "kind": "generic",
    },
    "comment": null,
    "context": "stdlib",
    "depends": Set {},
    "flags": Set {
      "inline",
    },
    "name": "__tact_string_builder_start",
    "signature": "tuple __tact_string_builder_start(builder b)",
  },
  {
    "code": {
      "code": "return __tact_string_builder_start(begin_cell().store_uint(0, 32));",
      "kind": "generic",
    },
    "comment": null,
    "context": "stdlib",
    "depends": Set {
      "__tact_string_builder_start",
    },
    "flags": Set {
      "inline",
    },
    "name": "__tact_string_builder_start_comment",
    "signature": "tuple __tact_string_builder_start_comment()",
  },
  {
    "code": {
      "code": "return __tact_string_builder_start(begin_cell().store_uint(0, 8));",
      "kind": "generic",
    },
    "comment": null,
    "context": "stdlib",
    "depends": Set {
      "__tact_string_builder_start",
    },
    "flags": Set {
      "inline",
    },
    "name": "__tact_string_builder_start_tail_string",
    "signature": "tuple __tact_string_builder_start_tail_string()",
  },
  {
    "code": {
      "code": "return __tact_string_builder_start(begin_cell());",
      "kind": "generic",
    },
    "comment": null,
    "context": "stdlib",
    "depends": Set {
      "__tact_string_builder_start",
    },
    "flags": Set {
      "inline",
    },
    "name": "__tact_string_builder_start_string",
    "signature": "tuple __tact_string_builder_start_string()",
  },
  {
    "code": {
      "code": "(builder b, tuple tail) = uncons(builders);
cell c = b.end_cell();
while(~ null?(tail)) {
    (b, tail) = uncons(tail);
    c = b.store_ref(c).end_cell();
}
return c;",
      "kind": "generic",
    },
    "comment": null,
    "context": "stdlib",
    "depends": Set {},
    "flags": Set {
      "inline",
    },
    "name": "__tact_string_builder_end",
    "signature": "cell __tact_string_builder_end(tuple builders)",
  },
  {
    "code": {
      "code": "return __tact_string_builder_end(builders).begin_parse();",
      "kind": "generic",
    },
    "comment": null,
    "context": "stdlib",
    "depends": Set {
      "__tact_string_builder_end",
    },
    "flags": Set {
      "inline",
    },
    "name": "__tact_string_builder_end_slice",
    "signature": "slice __tact_string_builder_end_slice(tuple builders)",
  },
  {
    "code": {
      "code": "int sliceRefs = slice_refs(sc);
int sliceBits = slice_bits(sc);

while((sliceBits > 0) | (sliceRefs > 0)) {

    ;; Load the current builder
    (builder b, tuple tail) = uncons(builders);
    int remBytes = 127 - (builder_bits(b) / 8);
    int exBytes = sliceBits / 8;

    ;; Append bits
    int amount = min(remBytes, exBytes);
    if (amount > 0) {
        slice read = sc~load_bits(amount * 8);
        b = b.store_slice(read);
    }

    ;; Update builders
    builders = cons(b, tail);

    ;; Check if we need to add a new cell and continue
    if (exBytes - amount > 0) {
        var bb = begin_cell();
        builders = cons(bb, builders);
        sliceBits = (exBytes - amount) * 8;
    } elseif (sliceRefs > 0) {
        sc = sc~load_ref().begin_parse();
        sliceRefs = slice_refs(sc);
        sliceBits = slice_bits(sc);
    } else {
        sliceBits = 0;
        sliceRefs = 0;
    }
}

return ((builders), ());",
      "kind": "generic",
    },
    "comment": null,
    "context": "stdlib",
    "depends": Set {},
    "flags": Set {},
    "name": "__tact_string_builder_append",
    "signature": "((tuple), ()) __tact_string_builder_append(tuple builders, slice sc)",
  },
  {
    "code": {
      "code": "builders~__tact_string_builder_append(sc);
return builders;",
      "kind": "generic",
    },
    "comment": null,
    "context": "stdlib",
    "depends": Set {
      "__tact_string_builder_append",
    },
    "flags": Set {},
    "name": "__tact_string_builder_append_not_mut",
    "signature": "(tuple) __tact_string_builder_append_not_mut(tuple builders, slice sc)",
  },
  {
    "code": {
      "code": "throw_unless(5, num > 0);
throw_unless(5, base > 1);
if (num < base) {
    return 0;
}
int result = 0;
while (num >= base) {
    num /= base;
    result += 1;
}
return result;",
      "kind": "generic",
    },
    "comment": null,
    "context": "stdlib",
    "depends": Set {},
    "flags": Set {
      "inline",
    },
    "name": "__tact_log",
    "signature": "int __tact_log(int num, int base)",
  },
  {
    "code": {
      "code": "var (r, ok) = __tact_dict_get(d, kl, k);
if (ok) {
    return r;
} else {
    return null();
}",
      "kind": "generic",
    },
    "comment": null,
    "context": "stdlib",
    "depends": Set {
      "__tact_dict_get",
    },
    "flags": Set {
      "inline",
    },
    "name": "__tact_dict_get_slice_slice",
    "signature": "slice __tact_dict_get_slice_slice(cell d, int kl, slice k)",
  },
  {
    "code": {
      "code": "var (key, value, flag) = __tact_dict_min(d, kl);
if (flag) {
    return (key, value, flag);
} else {
    return (null(), null(), flag);
}",
      "kind": "generic",
    },
    "comment": null,
    "context": "stdlib",
    "depends": Set {
      "__tact_dict_min",
    },
    "flags": Set {
      "inline",
    },
    "name": "__tact_dict_min_slice_slice",
    "signature": "(slice, slice, int) __tact_dict_min_slice_slice(cell d, int kl)",
  },
  {
    "code": {
      "code": "return __tact_dict_next(d, kl, pivot);",
      "kind": "generic",
    },
    "comment": null,
    "context": "stdlib",
    "depends": Set {
      "__tact_dict_next",
    },
    "flags": Set {
      "inline",
    },
    "name": "__tact_dict_next_slice_slice",
    "signature": "(slice, slice, int) __tact_dict_next_slice_slice(cell d, int kl, slice pivot)",
  },
  {
    "code": {
      "code": "if (null?(v)) {
    var (r, ok) = __tact_dict_delete(d, kl, k);
    return (r, ());
} else {
    return (dict_set_builder(d, kl, k, begin_cell().store_slice(v)), ());
}",
      "kind": "generic",
    },
    "comment": null,
    "context": "stdlib",
    "depends": Set {
      "__tact_dict_delete",
    },
    "flags": Set {
      "inline",
    },
    "name": "__tact_dict_set_slice_slice",
    "signature": "(cell, ()) __tact_dict_set_slice_slice(cell d, int kl, slice k, slice v)",
  },
  {
    "code": {
      "code": "if (null?(v)) {
    var (r, ok) = __tact_dict_delete(d, kl, k);
    return (r, (ok));
} else {
    return dict_replace_builder?(d, kl, k, begin_cell().store_slice(v));
}",
      "kind": "generic",
    },
    "comment": null,
    "context": "stdlib",
    "depends": Set {
      "__tact_dict_delete",
    },
    "flags": Set {
      "inline",
    },
    "name": "__tact_dict_replace_slice_slice",
    "signature": "(cell, (int)) __tact_dict_replace_slice_slice(cell d, int kl, slice k, slice v)",
  },
  {
    "code": {
      "code": "var (old, ok) = null?(v) ? d~__tact_dict_delete_get(kl, k) : d~dict_replaceget?(kl, k, begin_cell().store_slice(v).end_cell().begin_parse());
if (ok) {
    return (d, old);
} else {
    return (d, null());
}",
      "kind": "generic",
    },
    "comment": null,
    "context": "stdlib",
    "depends": Set {
      "__tact_dict_delete_get",
    },
    "flags": Set {
      "inline",
    },
    "name": "__tact_dict_replaceget_slice_slice",
    "signature": "(cell, (slice)) __tact_dict_replaceget_slice_slice(cell d, int kl, slice k, slice v)",
  },
  {
    "code": {
      "code": "var (r, ok) = __tact_dict_get(d, kl, k);
if (ok) {
    return r~load_int(vl);
} else {
    return null();
}",
      "kind": "generic",
    },
    "comment": null,
    "context": "stdlib",
    "depends": Set {
      "__tact_dict_get",
    },
    "flags": Set {
      "inline",
    },
    "name": "__tact_dict_get_slice_int",
    "signature": "int __tact_dict_get_slice_int(cell d, int kl, slice k, int vl)",
  },
  {
    "code": {
      "code": "var (key, value, flag) = __tact_dict_min(d, kl);
if (flag) {
    return (key, value~load_int(vl), flag);
} else {
    return (null(), null(), flag);
}",
      "kind": "generic",
    },
    "comment": null,
    "context": "stdlib",
    "depends": Set {
      "__tact_dict_min",
    },
    "flags": Set {
      "inline",
    },
    "name": "__tact_dict_min_slice_int",
    "signature": "(slice, int, int) __tact_dict_min_slice_int(cell d, int kl, int vl)",
  },
  {
    "code": {
      "code": "var (key, value, flag) = __tact_dict_next(d, kl, pivot);
if (flag) {
    return (key, value~load_int(vl), flag);
} else {
    return (null(), null(), flag);
}",
      "kind": "generic",
    },
    "comment": null,
    "context": "stdlib",
    "depends": Set {
      "__tact_dict_next",
    },
    "flags": Set {
      "inline",
    },
    "name": "__tact_dict_next_slice_int",
    "signature": "(slice, int, int) __tact_dict_next_slice_int(cell d, int kl, slice pivot, int vl)",
  },
  {
    "code": {
      "code": "if (null?(v)) {
    var (r, ok) = __tact_dict_delete(d, kl, k);
    return (r, ());
} else {
    return (dict_set_builder(d, kl, k, begin_cell().store_int(v, vl)), ());
}",
      "kind": "generic",
    },
    "comment": null,
    "context": "stdlib",
    "depends": Set {
      "__tact_dict_delete",
    },
    "flags": Set {
      "inline",
    },
    "name": "__tact_dict_set_slice_int",
    "signature": "(cell, ()) __tact_dict_set_slice_int(cell d, int kl, slice k, int v, int vl)",
  },
  {
    "code": {
      "code": "if (null?(v)) {
    var (r, ok) = __tact_dict_delete(d, kl, k);
    return (r, (ok));
} else {
    return dict_replace_builder?(d, kl, k, begin_cell().store_int(v, vl));
}",
      "kind": "generic",
    },
    "comment": null,
    "context": "stdlib",
    "depends": Set {
      "__tact_dict_delete",
    },
    "flags": Set {
      "inline",
    },
    "name": "__tact_dict_replace_slice_int",
    "signature": "(cell, (int)) __tact_dict_replace_slice_int(cell d, int kl, slice k, int v, int vl)",
  },
  {
    "code": {
      "code": "var (old, ok) = null?(v) ? d~__tact_dict_delete_get(kl, k) : d~dict_replaceget?(kl, k, begin_cell().store_int(v, vl).end_cell().begin_parse());
if (ok) {
    return (d, old~load_int(vl));
} else {
    return (d, null());
}",
      "kind": "generic",
    },
    "comment": null,
    "context": "stdlib",
    "depends": Set {
      "__tact_dict_delete_get",
    },
    "flags": Set {
      "inline",
    },
    "name": "__tact_dict_replaceget_slice_int",
    "signature": "(cell, (int)) __tact_dict_replaceget_slice_int(cell d, int kl, slice k, int v, int vl)",
  },
  {
    "code": {
      "code": "var (r, ok) = __tact_dict_get(d, kl, k);
if (ok) {
    return r~load_uint(vl);
} else {
    return null();
}",
      "kind": "generic",
    },
    "comment": null,
    "context": "stdlib",
    "depends": Set {
      "__tact_dict_get",
    },
    "flags": Set {
      "inline",
    },
    "name": "__tact_dict_get_slice_uint",
    "signature": "int __tact_dict_get_slice_uint(cell d, int kl, slice k, int vl)",
  },
  {
    "code": {
      "code": "var (key, value, flag) = __tact_dict_min(d, kl);
if (flag) {
    return (key, value~load_uint(vl), flag);
} else {
    return (null(), null(), flag);
}",
      "kind": "generic",
    },
    "comment": null,
    "context": "stdlib",
    "depends": Set {
      "__tact_dict_min",
    },
    "flags": Set {
      "inline",
    },
    "name": "__tact_dict_min_slice_uint",
    "signature": "(slice, int, int) __tact_dict_min_slice_uint(cell d, int kl, int vl)",
  },
  {
    "code": {
      "code": "var (key, value, flag) = __tact_dict_next(d, kl, pivot);
if (flag) {
    return (key, value~load_uint(vl), flag);
} else {
    return (null(), null(), flag);
}",
      "kind": "generic",
    },
    "comment": null,
    "context": "stdlib",
    "depends": Set {
      "__tact_dict_next",
    },
    "flags": Set {
      "inline",
    },
    "name": "__tact_dict_next_slice_uint",
    "signature": "(slice, int, int) __tact_dict_next_slice_uint(cell d, int kl, slice pivot, int vl)",
  },
  {
    "code": {
      "code": "if (null?(v)) {
    var (r, ok) = __tact_dict_delete(d, kl, k);
    return (r, ());
} else {
    return (dict_set_builder(d, kl, k, begin_cell().store_uint(v, vl)), ());
}",
      "kind": "generic",
    },
    "comment": null,
    "context": "stdlib",
    "depends": Set {
      "__tact_dict_delete",
    },
    "flags": Set {
      "inline",
    },
    "name": "__tact_dict_set_slice_uint",
    "signature": "(cell, ()) __tact_dict_set_slice_uint(cell d, int kl, slice k, int v, int vl)",
  },
  {
    "code": {
      "code": "if (null?(v)) {
    var (r, ok) = __tact_dict_delete(d, kl, k);
    return (r, (ok));
} else {
    return dict_replace_builder?(d, kl, k, begin_cell().store_uint(v, vl));
}",
      "kind": "generic",
    },
    "comment": null,
    "context": "stdlib",
    "depends": Set {
      "__tact_dict_delete",
    },
    "flags": Set {
      "inline",
    },
    "name": "__tact_dict_replace_slice_uint",
    "signature": "(cell, (int)) __tact_dict_replace_slice_uint(cell d, int kl, slice k, int v, int vl)",
  },
  {
    "code": {
      "code": "var (old, ok) = null?(v) ? d~__tact_dict_delete_get(kl, k) : d~dict_replaceget?(kl, k, begin_cell().store_uint(v, vl).end_cell().begin_parse());
if (ok) {
    return (d, old~load_uint(vl));
} else {
    return (d, null());
}",
      "kind": "generic",
    },
    "comment": null,
    "context": "stdlib",
    "depends": Set {
      "__tact_dict_delete_get",
    },
    "flags": Set {
      "inline",
    },
    "name": "__tact_dict_replaceget_slice_uint",
    "signature": "(cell, (int)) __tact_dict_replaceget_slice_uint(cell d, int kl, slice k, int v, int vl)",
  },
  {
    "code": {
      "code": "var (r, ok) = __tact_dict_get_ref(d, kl, k);
if (ok) {
    return r;
} else {
    return null();
}",
      "kind": "generic",
    },
    "comment": null,
    "context": "stdlib",
    "depends": Set {
      "__tact_dict_get_ref",
    },
    "flags": Set {
      "inline",
    },
    "name": "__tact_dict_get_slice_cell",
    "signature": "cell __tact_dict_get_slice_cell(cell d, int kl, slice k)",
  },
  {
    "code": {
      "code": "var (key, value, flag) = __tact_dict_min_ref(d, kl);
if (flag) {
    return (key, value, flag);
} else {
    return (null(), null(), flag);
}",
      "kind": "generic",
    },
    "comment": null,
    "context": "stdlib",
    "depends": Set {
      "__tact_dict_min_ref",
    },
    "flags": Set {
      "inline",
    },
    "name": "__tact_dict_min_slice_cell",
    "signature": "(slice, cell, int) __tact_dict_min_slice_cell(cell d, int kl)",
  },
  {
    "code": {
      "code": "var (key, value, flag) = __tact_dict_next(d, kl, pivot);
if (flag) {
    return (key, value~load_ref(), flag);
} else {
    return (null(), null(), flag);
}",
      "kind": "generic",
    },
    "comment": null,
    "context": "stdlib",
    "depends": Set {
      "__tact_dict_next",
    },
    "flags": Set {
      "inline",
    },
    "name": "__tact_dict_next_slice_cell",
    "signature": "(slice, cell, int) __tact_dict_next_slice_cell(cell d, int kl, slice pivot)",
  },
  {
    "code": {
      "code": "if (null?(v)) {
    var (r, ok) = __tact_dict_delete(d, kl, k);
    return (r, ());
} else {
    return __tact_dict_set_ref(d, kl, k, v);
}",
      "kind": "generic",
    },
    "comment": null,
    "context": "stdlib",
    "depends": Set {
      "__tact_dict_delete",
      "__tact_dict_set_ref",
    },
    "flags": Set {
      "inline",
    },
    "name": "__tact_dict_set_slice_cell",
    "signature": "(cell, ()) __tact_dict_set_slice_cell(cell d, int kl, slice k, cell v)",
  },
  {
    "code": {
      "code": "if (null?(v)) {
    var (r, ok) = __tact_dict_delete(d, kl, k);
    return (r, (ok));
} else {
    return __tact_dict_replace_ref(d, kl, k, v);
}",
      "kind": "generic",
    },
    "comment": null,
    "context": "stdlib",
    "depends": Set {
      "__tact_dict_delete",
      "__tact_dict_replace_ref",
    },
    "flags": Set {
      "inline",
    },
    "name": "__tact_dict_replace_slice_cell",
    "signature": "(cell, (int)) __tact_dict_replace_slice_cell(cell d, int kl, slice k, cell v)",
  },
  {
    "code": {
      "code": "var (old, ok) = null?(v) ? d~__tact_dict_delete_get_ref(kl, k) : d~__tact_dict_replaceget_ref(kl, k, v);
if (ok) {
    return (d, old);
} else {
    return (d, null());
}",
      "kind": "generic",
    },
    "comment": null,
    "context": "stdlib",
    "depends": Set {
      "__tact_dict_delete_get_ref",
      "__tact_dict_replaceget_ref",
    },
    "flags": Set {
      "inline",
    },
    "name": "__tact_dict_replaceget_slice_cell",
    "signature": "(cell, (cell)) __tact_dict_replaceget_slice_cell(cell d, int kl, slice k, cell v)",
  },
  {
    "code": {
      "code": "var (r, ok) = __tact_dict_get(d, kl, k);
if (ok) {
    return r~load_coins();
} else {
    return null();
}",
      "kind": "generic",
    },
    "comment": null,
    "context": "stdlib",
    "depends": Set {
      "__tact_dict_get",
    },
    "flags": Set {
      "inline",
    },
    "name": "__tact_dict_get_slice_coins",
    "signature": "int __tact_dict_get_slice_coins(cell d, int kl, slice k)",
  },
  {
    "code": {
      "code": "var (key, value, flag) = __tact_dict_min(d, kl);
if (flag) {
    return (key, value~load_coins(), flag);
} else {
    return (null(), null(), flag);
}",
      "kind": "generic",
    },
    "comment": null,
    "context": "stdlib",
    "depends": Set {
      "__tact_dict_min",
    },
    "flags": Set {
      "inline",
    },
    "name": "__tact_dict_min_slice_coins",
    "signature": "(slice, int, int) __tact_dict_min_slice_coins(cell d, int kl)",
  },
  {
    "code": {
      "code": "var (key, value, flag) = __tact_dict_next(d, kl, pivot);
if (flag) {
    return (key, value~load_coins(), flag);
} else {
    return (null(), null(), flag);
}",
      "kind": "generic",
    },
    "comment": null,
    "context": "stdlib",
    "depends": Set {
      "__tact_dict_next",
    },
    "flags": Set {
      "inline",
    },
    "name": "__tact_dict_next_slice_coins",
    "signature": "(slice, int, int) __tact_dict_next_slice_coins(cell d, int kl, slice pivot)",
  },
  {
    "code": {
      "code": "if (null?(v)) {
    var (r, ok) = __tact_dict_delete(d, kl, k);
    return (r, ());
} else {
    return (dict_set_builder(d, kl, k, begin_cell().store_coins(v)), ());
}",
      "kind": "generic",
    },
    "comment": null,
    "context": "stdlib",
    "depends": Set {
      "__tact_dict_delete",
    },
    "flags": Set {
      "inline",
    },
    "name": "__tact_dict_set_slice_coins",
    "signature": "(cell, ()) __tact_dict_set_slice_coins(cell d, int kl, slice k, int v)",
  },
  {
    "code": {
      "code": "if (null?(v)) {
    var (r, ok) = __tact_dict_delete(d, kl, k);
    return (r, (ok));
} else {
    return dict_replace_builder?(d, kl, k, begin_cell().store_coins(v));
}",
      "kind": "generic",
    },
    "comment": null,
    "context": "stdlib",
    "depends": Set {
      "__tact_dict_delete",
    },
    "flags": Set {
      "inline",
    },
    "name": "__tact_dict_replace_slice_coins",
    "signature": "(cell, (int)) __tact_dict_replace_slice_coins(cell d, int kl, slice k, int v)",
  },
  {
    "code": {
      "code": "var (old, ok) = null?(v) ? d~__tact_dict_delete_get(kl, k) : d~dict_replaceget?(kl, k, begin_cell().store_coins(v).end_cell().begin_parse());
if (ok) {
    return (d, old~load_coins());
} else {
    return (d, null());
}",
      "kind": "generic",
    },
    "comment": null,
    "context": "stdlib",
    "depends": Set {
      "__tact_dict_delete_get",
    },
    "flags": Set {
      "inline",
    },
    "name": "__tact_dict_replaceget_slice_coins",
    "signature": "(cell, (int)) __tact_dict_replaceget_slice_coins(cell d, int kl, slice k, int v)",
  },
  {
    "code": {
      "code": "var (r, ok) = __tact_dict_get(d, kl, k);
if (ok) {
    return r~load_varint16();
} else {
    return null();
}",
      "kind": "generic",
    },
    "comment": null,
    "context": "stdlib",
    "depends": Set {
      "__tact_dict_get",
    },
    "flags": Set {
      "inline",
    },
    "name": "__tact_dict_get_slice_varint16",
    "signature": "int __tact_dict_get_slice_varint16(cell d, int kl, slice k)",
  },
  {
    "code": {
      "code": "var (key, value, flag) = __tact_dict_min(d, kl);
if (flag) {
    return (key, value~load_varint16(), flag);
} else {
    return (null(), null(), flag);
}",
      "kind": "generic",
    },
    "comment": null,
    "context": "stdlib",
    "depends": Set {
      "__tact_dict_min",
    },
    "flags": Set {
      "inline",
    },
    "name": "__tact_dict_min_slice_varint16",
    "signature": "(slice, int, int) __tact_dict_min_slice_varint16(cell d, int kl)",
  },
  {
    "code": {
      "code": "var (key, value, flag) = __tact_dict_next(d, kl, pivot);
if (flag) {
    return (key, value~load_varint16(), flag);
} else {
    return (null(), null(), flag);
}",
      "kind": "generic",
    },
    "comment": null,
    "context": "stdlib",
    "depends": Set {
      "__tact_dict_next",
    },
    "flags": Set {
      "inline",
    },
    "name": "__tact_dict_next_slice_varint16",
    "signature": "(slice, int, int) __tact_dict_next_slice_varint16(cell d, int kl, slice pivot)",
  },
  {
    "code": {
      "code": "if (null?(v)) {
    var (r, ok) = __tact_dict_delete(d, kl, k);
    return (r, ());
} else {
    return (dict_set_builder(d, kl, k, begin_cell().store_varint16(v)), ());
}",
      "kind": "generic",
    },
    "comment": null,
    "context": "stdlib",
    "depends": Set {
      "__tact_dict_delete",
    },
    "flags": Set {
      "inline",
    },
    "name": "__tact_dict_set_slice_varint16",
    "signature": "(cell, ()) __tact_dict_set_slice_varint16(cell d, int kl, slice k, int v)",
  },
  {
    "code": {
      "code": "if (null?(v)) {
    var (r, ok) = __tact_dict_delete(d, kl, k);
    return (r, (ok));
} else {
    return dict_replace_builder?(d, kl, k, begin_cell().store_varint16(v));
}",
      "kind": "generic",
    },
    "comment": null,
    "context": "stdlib",
    "depends": Set {
      "__tact_dict_delete",
    },
    "flags": Set {
      "inline",
    },
    "name": "__tact_dict_replace_slice_varint16",
    "signature": "(cell, (int)) __tact_dict_replace_slice_varint16(cell d, int kl, slice k, int v)",
  },
  {
    "code": {
      "code": "var (old, ok) = null?(v) ? d~__tact_dict_delete_get(kl, k) : d~dict_replaceget?(kl, k, begin_cell().store_varint16(v).end_cell().begin_parse());
if (ok) {
    return (d, old~load_varint16());
} else {
    return (d, null());
}",
      "kind": "generic",
    },
    "comment": null,
    "context": "stdlib",
    "depends": Set {
      "__tact_dict_delete_get",
    },
    "flags": Set {
      "inline",
    },
    "name": "__tact_dict_replaceget_slice_varint16",
    "signature": "(cell, (int)) __tact_dict_replaceget_slice_varint16(cell d, int kl, slice k, int v)",
  },
  {
    "code": {
      "code": "var (r, ok) = __tact_dict_get(d, kl, k);
if (ok) {
    return r~load_varint32();
} else {
    return null();
}",
      "kind": "generic",
    },
    "comment": null,
    "context": "stdlib",
    "depends": Set {
      "__tact_dict_get",
    },
    "flags": Set {
      "inline",
    },
    "name": "__tact_dict_get_slice_varint32",
    "signature": "int __tact_dict_get_slice_varint32(cell d, int kl, slice k)",
  },
  {
    "code": {
      "code": "var (key, value, flag) = __tact_dict_min(d, kl);
if (flag) {
    return (key, value~load_varint32(), flag);
} else {
    return (null(), null(), flag);
}",
      "kind": "generic",
    },
    "comment": null,
    "context": "stdlib",
    "depends": Set {
      "__tact_dict_min",
    },
    "flags": Set {
      "inline",
    },
    "name": "__tact_dict_min_slice_varint32",
    "signature": "(slice, int, int) __tact_dict_min_slice_varint32(cell d, int kl)",
  },
  {
    "code": {
      "code": "var (key, value, flag) = __tact_dict_next(d, kl, pivot);
if (flag) {
    return (key, value~load_varint32(), flag);
} else {
    return (null(), null(), flag);
}",
      "kind": "generic",
    },
    "comment": null,
    "context": "stdlib",
    "depends": Set {
      "__tact_dict_next",
    },
    "flags": Set {
      "inline",
    },
    "name": "__tact_dict_next_slice_varint32",
    "signature": "(slice, int, int) __tact_dict_next_slice_varint32(cell d, int kl, slice pivot)",
  },
  {
    "code": {
      "code": "if (null?(v)) {
    var (r, ok) = __tact_dict_delete(d, kl, k);
    return (r, ());
} else {
    return (dict_set_builder(d, kl, k, begin_cell().store_varint32(v)), ());
}",
      "kind": "generic",
    },
    "comment": null,
    "context": "stdlib",
    "depends": Set {
      "__tact_dict_delete",
    },
    "flags": Set {
      "inline",
    },
    "name": "__tact_dict_set_slice_varint32",
    "signature": "(cell, ()) __tact_dict_set_slice_varint32(cell d, int kl, slice k, int v)",
  },
  {
    "code": {
      "code": "if (null?(v)) {
    var (r, ok) = __tact_dict_delete(d, kl, k);
    return (r, (ok));
} else {
    return dict_replace_builder?(d, kl, k, begin_cell().store_varint32(v));
}",
      "kind": "generic",
    },
    "comment": null,
    "context": "stdlib",
    "depends": Set {
      "__tact_dict_delete",
    },
    "flags": Set {
      "inline",
    },
    "name": "__tact_dict_replace_slice_varint32",
    "signature": "(cell, (int)) __tact_dict_replace_slice_varint32(cell d, int kl, slice k, int v)",
  },
  {
    "code": {
      "code": "var (old, ok) = null?(v) ? d~__tact_dict_delete_get(kl, k) : d~dict_replaceget?(kl, k, begin_cell().store_varint32(v).end_cell().begin_parse());
if (ok) {
    return (d, old~load_varint32());
} else {
    return (d, null());
}",
      "kind": "generic",
    },
    "comment": null,
    "context": "stdlib",
    "depends": Set {
      "__tact_dict_delete_get",
    },
    "flags": Set {
      "inline",
    },
    "name": "__tact_dict_replaceget_slice_varint32",
    "signature": "(cell, (int)) __tact_dict_replaceget_slice_varint32(cell d, int kl, slice k, int v)",
  },
  {
    "code": {
      "code": "var (r, ok) = __tact_dict_get(d, kl, k);
if (ok) {
    return r~load_varuint16();
} else {
    return null();
}",
      "kind": "generic",
    },
    "comment": null,
    "context": "stdlib",
    "depends": Set {
      "__tact_dict_get",
    },
    "flags": Set {
      "inline",
    },
    "name": "__tact_dict_get_slice_varuint16",
    "signature": "int __tact_dict_get_slice_varuint16(cell d, int kl, slice k)",
  },
  {
    "code": {
      "code": "var (key, value, flag) = __tact_dict_min(d, kl);
if (flag) {
    return (key, value~load_varuint16(), flag);
} else {
    return (null(), null(), flag);
}",
      "kind": "generic",
    },
    "comment": null,
    "context": "stdlib",
    "depends": Set {
      "__tact_dict_min",
    },
    "flags": Set {
      "inline",
    },
    "name": "__tact_dict_min_slice_varuint16",
    "signature": "(slice, int, int) __tact_dict_min_slice_varuint16(cell d, int kl)",
  },
  {
    "code": {
      "code": "var (key, value, flag) = __tact_dict_next(d, kl, pivot);
if (flag) {
    return (key, value~load_varuint16(), flag);
} else {
    return (null(), null(), flag);
}",
      "kind": "generic",
    },
    "comment": null,
    "context": "stdlib",
    "depends": Set {
      "__tact_dict_next",
    },
    "flags": Set {
      "inline",
    },
    "name": "__tact_dict_next_slice_varuint16",
    "signature": "(slice, int, int) __tact_dict_next_slice_varuint16(cell d, int kl, slice pivot)",
  },
  {
    "code": {
      "code": "if (null?(v)) {
    var (r, ok) = __tact_dict_delete(d, kl, k);
    return (r, ());
} else {
    return (dict_set_builder(d, kl, k, begin_cell().store_varuint16(v)), ());
}",
      "kind": "generic",
    },
    "comment": null,
    "context": "stdlib",
    "depends": Set {
      "__tact_dict_delete",
    },
    "flags": Set {
      "inline",
    },
    "name": "__tact_dict_set_slice_varuint16",
    "signature": "(cell, ()) __tact_dict_set_slice_varuint16(cell d, int kl, slice k, int v)",
  },
  {
    "code": {
      "code": "if (null?(v)) {
    var (r, ok) = __tact_dict_delete(d, kl, k);
    return (r, (ok));
} else {
    return dict_replace_builder?(d, kl, k, begin_cell().store_varuint16(v));
}",
      "kind": "generic",
    },
    "comment": null,
    "context": "stdlib",
    "depends": Set {
      "__tact_dict_delete",
    },
    "flags": Set {
      "inline",
    },
    "name": "__tact_dict_replace_slice_varuint16",
    "signature": "(cell, (int)) __tact_dict_replace_slice_varuint16(cell d, int kl, slice k, int v)",
  },
  {
    "code": {
      "code": "var (old, ok) = null?(v) ? d~__tact_dict_delete_get(kl, k) : d~dict_replaceget?(kl, k, begin_cell().store_varuint16(v).end_cell().begin_parse());
if (ok) {
    return (d, old~load_varuint16());
} else {
    return (d, null());
}",
      "kind": "generic",
    },
    "comment": null,
    "context": "stdlib",
    "depends": Set {
      "__tact_dict_delete_get",
    },
    "flags": Set {
      "inline",
    },
    "name": "__tact_dict_replaceget_slice_varuint16",
    "signature": "(cell, (int)) __tact_dict_replaceget_slice_varuint16(cell d, int kl, slice k, int v)",
  },
  {
    "code": {
      "code": "var (r, ok) = __tact_dict_get(d, kl, k);
if (ok) {
    return r~load_varuint32();
} else {
    return null();
}",
      "kind": "generic",
    },
    "comment": null,
    "context": "stdlib",
    "depends": Set {
      "__tact_dict_get",
    },
    "flags": Set {
      "inline",
    },
    "name": "__tact_dict_get_slice_varuint32",
    "signature": "int __tact_dict_get_slice_varuint32(cell d, int kl, slice k)",
  },
  {
    "code": {
      "code": "var (key, value, flag) = __tact_dict_min(d, kl);
if (flag) {
    return (key, value~load_varuint32(), flag);
} else {
    return (null(), null(), flag);
}",
      "kind": "generic",
    },
    "comment": null,
    "context": "stdlib",
    "depends": Set {
      "__tact_dict_min",
    },
    "flags": Set {
      "inline",
    },
    "name": "__tact_dict_min_slice_varuint32",
    "signature": "(slice, int, int) __tact_dict_min_slice_varuint32(cell d, int kl)",
  },
  {
    "code": {
      "code": "var (key, value, flag) = __tact_dict_next(d, kl, pivot);
if (flag) {
    return (key, value~load_varuint32(), flag);
} else {
    return (null(), null(), flag);
}",
      "kind": "generic",
    },
    "comment": null,
    "context": "stdlib",
    "depends": Set {
      "__tact_dict_next",
    },
    "flags": Set {
      "inline",
    },
    "name": "__tact_dict_next_slice_varuint32",
    "signature": "(slice, int, int) __tact_dict_next_slice_varuint32(cell d, int kl, slice pivot)",
  },
  {
    "code": {
      "code": "if (null?(v)) {
    var (r, ok) = __tact_dict_delete(d, kl, k);
    return (r, ());
} else {
    return (dict_set_builder(d, kl, k, begin_cell().store_varuint32(v)), ());
}",
      "kind": "generic",
    },
    "comment": null,
    "context": "stdlib",
    "depends": Set {
      "__tact_dict_delete",
    },
    "flags": Set {
      "inline",
    },
    "name": "__tact_dict_set_slice_varuint32",
    "signature": "(cell, ()) __tact_dict_set_slice_varuint32(cell d, int kl, slice k, int v)",
  },
  {
    "code": {
      "code": "if (null?(v)) {
    var (r, ok) = __tact_dict_delete(d, kl, k);
    return (r, (ok));
} else {
    return dict_replace_builder?(d, kl, k, begin_cell().store_varuint32(v));
}",
      "kind": "generic",
    },
    "comment": null,
    "context": "stdlib",
    "depends": Set {
      "__tact_dict_delete",
    },
    "flags": Set {
      "inline",
    },
    "name": "__tact_dict_replace_slice_varuint32",
    "signature": "(cell, (int)) __tact_dict_replace_slice_varuint32(cell d, int kl, slice k, int v)",
  },
  {
    "code": {
      "code": "var (old, ok) = null?(v) ? d~__tact_dict_delete_get(kl, k) : d~dict_replaceget?(kl, k, begin_cell().store_varuint32(v).end_cell().begin_parse());
if (ok) {
    return (d, old~load_varuint32());
} else {
    return (d, null());
}",
      "kind": "generic",
    },
    "comment": null,
    "context": "stdlib",
    "depends": Set {
      "__tact_dict_delete_get",
    },
    "flags": Set {
      "inline",
    },
    "name": "__tact_dict_replaceget_slice_varuint32",
    "signature": "(cell, (int)) __tact_dict_replaceget_slice_varuint32(cell d, int kl, slice k, int v)",
  },
  {
    "code": {
      "code": "var (r, ok) = udict_get?(d, kl, k);
if (ok) {
    return r;
} else {
    return null();
}",
      "kind": "generic",
    },
    "comment": null,
    "context": "stdlib",
    "depends": Set {},
    "flags": Set {
      "inline",
    },
    "name": "__tact_dict_get_uint_slice",
    "signature": "slice __tact_dict_get_uint_slice(cell d, int kl, int k)",
  },
  {
    "code": {
      "code": "var (key, value, flag) = udict_get_min?(d, kl);
if (flag) {
    return (key, value, flag);
} else {
    return (null(), null(), flag);
}",
      "kind": "generic",
    },
    "comment": null,
    "context": "stdlib",
    "depends": Set {},
    "flags": Set {
      "inline",
    },
    "name": "__tact_dict_min_uint_slice",
    "signature": "(int, slice, int) __tact_dict_min_uint_slice(cell d, int kl)",
  },
  {
    "code": {
      "code": "var (key, value, flag) = udict_get_next?(d, kl, pivot);
if (flag) {
    return (key, value, flag);
} else {
    return (null(), null(), flag);
}",
      "kind": "generic",
    },
    "comment": null,
    "context": "stdlib",
    "depends": Set {},
    "flags": Set {
      "inline",
    },
    "name": "__tact_dict_next_uint_slice",
    "signature": "(int, slice, int) __tact_dict_next_uint_slice(cell d, int kl, int pivot)",
  },
  {
    "code": {
      "code": "if (null?(v)) {
    var (r, ok) = udict_delete?(d, kl, k);
    return (r, ());
} else {
    return (udict_set(d, kl, k, v), ());
}",
      "kind": "generic",
    },
    "comment": null,
    "context": "stdlib",
    "depends": Set {},
    "flags": Set {
      "inline",
    },
    "name": "__tact_dict_set_uint_slice",
    "signature": "(cell, ()) __tact_dict_set_uint_slice(cell d, int kl, int k, slice v)",
  },
  {
    "code": {
      "code": "if (null?(v)) {
    var (r, ok) = udict_delete?(d, kl, k);
    return (r, (ok));
} else {
    return udict_replace?(d, kl, k, v);
}",
      "kind": "generic",
    },
    "comment": null,
    "context": "stdlib",
    "depends": Set {},
    "flags": Set {
      "inline",
    },
    "name": "__tact_dict_replace_uint_slice",
    "signature": "(cell, (int)) __tact_dict_replace_uint_slice(cell d, int kl, int k, slice v)",
  },
  {
    "code": {
      "code": "var (old, ok) = null?(v) ? d~udict_delete_get?(kl, k) : d~udict_replaceget?(kl, k, v);
if (ok) {
    return (d, old);
} else {
    return (d, null());
}",
      "kind": "generic",
    },
    "comment": null,
    "context": "stdlib",
    "depends": Set {},
    "flags": Set {
      "inline",
    },
    "name": "__tact_dict_replaceget_uint_slice",
    "signature": "(cell, (slice)) __tact_dict_replaceget_uint_slice(cell d, int kl, int k, slice v)",
  },
  {
    "code": {
      "code": "var (r, ok) = udict_get?(d, kl, k);
if (ok) {
    return r~load_int(vl);
} else {
    return null();
}",
      "kind": "generic",
    },
    "comment": null,
    "context": "stdlib",
    "depends": Set {},
    "flags": Set {
      "inline",
    },
    "name": "__tact_dict_get_uint_int",
    "signature": "int __tact_dict_get_uint_int(cell d, int kl, int k, int vl)",
  },
  {
    "code": {
      "code": "var (key, value, flag) = udict_get_min?(d, kl);
if (flag) {
    return (key, value~load_int(vl), flag);
} else {
    return (null(), null(), flag);
}",
      "kind": "generic",
    },
    "comment": null,
    "context": "stdlib",
    "depends": Set {},
    "flags": Set {
      "inline",
    },
    "name": "__tact_dict_min_uint_int",
    "signature": "(int, int, int) __tact_dict_min_uint_int(cell d, int kl, int vl)",
  },
  {
    "code": {
      "code": "var (key, value, flag) = udict_get_next?(d, kl, pivot);
if (flag) {
    return (key, value~load_int(vl), flag);
} else {
    return (null(), null(), flag);
}",
      "kind": "generic",
    },
    "comment": null,
    "context": "stdlib",
    "depends": Set {},
    "flags": Set {
      "inline",
    },
    "name": "__tact_dict_next_uint_int",
    "signature": "(int, int, int) __tact_dict_next_uint_int(cell d, int kl, int pivot, int vl)",
  },
  {
    "code": {
      "code": "if (null?(v)) {
    var (r, ok) = udict_delete?(d, kl, k);
    return (r, ());
} else {
    return (udict_set_builder(d, kl, k, begin_cell().store_int(v, vl)), ());
}",
      "kind": "generic",
    },
    "comment": null,
    "context": "stdlib",
    "depends": Set {},
    "flags": Set {
      "inline",
    },
    "name": "__tact_dict_set_uint_int",
    "signature": "(cell, ()) __tact_dict_set_uint_int(cell d, int kl, int k, int v, int vl)",
  },
  {
    "code": {
      "code": "if (null?(v)) {
    var (r, ok) = udict_delete?(d, kl, k);
    return (r, (ok));
} else {
    return udict_replace_builder?(d, kl, k, begin_cell().store_int(v, vl));
}",
      "kind": "generic",
    },
    "comment": null,
    "context": "stdlib",
    "depends": Set {},
    "flags": Set {
      "inline",
    },
    "name": "__tact_dict_replace_uint_int",
    "signature": "(cell, (int)) __tact_dict_replace_uint_int(cell d, int kl, int k, int v, int vl)",
  },
  {
    "code": {
      "code": "var (old, ok) = null?(v) ? d~udict_delete_get?(kl, k) : d~udict_replaceget?(kl, k, begin_cell().store_int(v, vl).end_cell().begin_parse());
if (ok) {
    return (d, old~load_int(vl));
} else {
    return (d, null());
}",
      "kind": "generic",
    },
    "comment": null,
    "context": "stdlib",
    "depends": Set {},
    "flags": Set {
      "inline",
    },
    "name": "__tact_dict_replaceget_uint_int",
    "signature": "(cell, (int)) __tact_dict_replaceget_uint_int(cell d, int kl, int k, int v, int vl)",
  },
  {
    "code": {
      "code": "var (r, ok) = udict_get?(d, kl, k);
if (ok) {
    return r~load_uint(vl);
} else {
    return null();
}",
      "kind": "generic",
    },
    "comment": null,
    "context": "stdlib",
    "depends": Set {},
    "flags": Set {
      "inline",
    },
    "name": "__tact_dict_get_uint_uint",
    "signature": "int __tact_dict_get_uint_uint(cell d, int kl, int k, int vl)",
  },
  {
    "code": {
      "code": "var (key, value, flag) = udict_get_min?(d, kl);
if (flag) {
    return (key, value~load_uint(vl), flag);
} else {
    return (null(), null(), flag);
}",
      "kind": "generic",
    },
    "comment": null,
    "context": "stdlib",
    "depends": Set {},
    "flags": Set {
      "inline",
    },
    "name": "__tact_dict_min_uint_uint",
    "signature": "(int, int, int) __tact_dict_min_uint_uint(cell d, int kl, int vl)",
  },
  {
    "code": {
      "code": "var (key, value, flag) = udict_get_next?(d, kl, pivot);
if (flag) {
    return (key, value~load_uint(vl), flag);
} else {
    return (null(), null(), flag);
}",
      "kind": "generic",
    },
    "comment": null,
    "context": "stdlib",
    "depends": Set {},
    "flags": Set {
      "inline",
    },
    "name": "__tact_dict_next_uint_uint",
    "signature": "(int, int, int) __tact_dict_next_uint_uint(cell d, int kl, int pivot, int vl)",
  },
  {
    "code": {
      "code": "if (null?(v)) {
    var (r, ok) = udict_delete?(d, kl, k);
    return (r, ());
} else {
    return (udict_set_builder(d, kl, k, begin_cell().store_uint(v, vl)), ());
}",
      "kind": "generic",
    },
    "comment": null,
    "context": "stdlib",
    "depends": Set {},
    "flags": Set {
      "inline",
    },
    "name": "__tact_dict_set_uint_uint",
    "signature": "(cell, ()) __tact_dict_set_uint_uint(cell d, int kl, int k, int v, int vl)",
  },
  {
    "code": {
      "code": "if (null?(v)) {
    var (r, ok) = udict_delete?(d, kl, k);
    return (r, (ok));
} else {
    return udict_replace_builder?(d, kl, k, begin_cell().store_uint(v, vl));
}",
      "kind": "generic",
    },
    "comment": null,
    "context": "stdlib",
    "depends": Set {},
    "flags": Set {
      "inline",
    },
    "name": "__tact_dict_replace_uint_uint",
    "signature": "(cell, (int)) __tact_dict_replace_uint_uint(cell d, int kl, int k, int v, int vl)",
  },
  {
    "code": {
      "code": "var (old, ok) = null?(v) ? d~udict_delete_get?(kl, k) : d~udict_replaceget?(kl, k, begin_cell().store_uint(v, vl).end_cell().begin_parse());
if (ok) {
    return (d, old~load_uint(vl));
} else {
    return (d, null());
}",
      "kind": "generic",
    },
    "comment": null,
    "context": "stdlib",
    "depends": Set {},
    "flags": Set {
      "inline",
    },
    "name": "__tact_dict_replaceget_uint_uint",
    "signature": "(cell, (int)) __tact_dict_replaceget_uint_uint(cell d, int kl, int k, int v, int vl)",
  },
  {
    "code": {
      "code": "var (r, ok) = udict_get_ref?(d, kl, k);
if (ok) {
    return r;
} else {
    return null();
}",
      "kind": "generic",
    },
    "comment": null,
    "context": "stdlib",
    "depends": Set {},
    "flags": Set {
      "inline",
    },
    "name": "__tact_dict_get_uint_cell",
    "signature": "cell __tact_dict_get_uint_cell(cell d, int kl, int k)",
  },
  {
    "code": {
      "code": "var (key, value, flag) = udict_get_min_ref?(d, kl);
if (flag) {
    return (key, value, flag);
} else {
    return (null(), null(), flag);
}",
      "kind": "generic",
    },
    "comment": null,
    "context": "stdlib",
    "depends": Set {},
    "flags": Set {
      "inline",
    },
    "name": "__tact_dict_min_uint_cell",
    "signature": "(int, cell, int) __tact_dict_min_uint_cell(cell d, int kl)",
  },
  {
    "code": {
      "code": "var (key, value, flag) = udict_get_next?(d, kl, pivot);
if (flag) {
    return (key, value~load_ref(), flag);
} else {
    return (null(), null(), flag);
}",
      "kind": "generic",
    },
    "comment": null,
    "context": "stdlib",
    "depends": Set {},
    "flags": Set {
      "inline",
    },
    "name": "__tact_dict_next_uint_cell",
    "signature": "(int, cell, int) __tact_dict_next_uint_cell(cell d, int kl, int pivot)",
  },
  {
    "code": {
      "code": "if (null?(v)) {
    var (r, ok) = udict_delete?(d, kl, k);
    return (r, ());
} else {
    return (udict_set_ref(d, kl, k, v), ());
}",
      "kind": "generic",
    },
    "comment": null,
    "context": "stdlib",
    "depends": Set {},
    "flags": Set {
      "inline",
    },
    "name": "__tact_dict_set_uint_cell",
    "signature": "(cell, ()) __tact_dict_set_uint_cell(cell d, int kl, int k, cell v)",
  },
  {
    "code": {
      "code": "if (null?(v)) {
    var (r, ok) = udict_delete?(d, kl, k);
    return (r, (ok));
} else {
    return udict_replace_ref?(d, kl, k, v);
}",
      "kind": "generic",
    },
    "comment": null,
    "context": "stdlib",
    "depends": Set {},
    "flags": Set {
      "inline",
    },
    "name": "__tact_dict_replace_uint_cell",
    "signature": "(cell, (int)) __tact_dict_replace_uint_cell(cell d, int kl, int k, cell v)",
  },
  {
    "code": {
      "code": "var (old, ok) = null?(v) ? d~udict_delete_get_ref?(kl, k) : d~udict_replaceget_ref?(kl, k, v);
if (ok) {
    return (d, old);
} else {
    return (d, null());
}",
      "kind": "generic",
    },
    "comment": null,
    "context": "stdlib",
    "depends": Set {},
    "flags": Set {
      "inline",
    },
    "name": "__tact_dict_replaceget_uint_cell",
    "signature": "(cell, (cell)) __tact_dict_replaceget_uint_cell(cell d, int kl, int k, cell v)",
  },
  {
    "code": {
      "code": "var (r, ok) = udict_get?(d, kl, k);
if (ok) {
    return r~load_coins();
} else {
    return null();
}",
      "kind": "generic",
    },
    "comment": null,
    "context": "stdlib",
    "depends": Set {},
    "flags": Set {
      "inline",
    },
    "name": "__tact_dict_get_uint_coins",
    "signature": "int __tact_dict_get_uint_coins(cell d, int kl, int k)",
  },
  {
    "code": {
      "code": "var (key, value, flag) = udict_get_min?(d, kl);
if (flag) {
    return (key, value~load_coins(), flag);
} else {
    return (null(), null(), flag);
}",
      "kind": "generic",
    },
    "comment": null,
    "context": "stdlib",
    "depends": Set {},
    "flags": Set {
      "inline",
    },
    "name": "__tact_dict_min_uint_coins",
    "signature": "(int, int, int) __tact_dict_min_uint_coins(cell d, int kl)",
  },
  {
    "code": {
      "code": "var (key, value, flag) = udict_get_next?(d, kl, pivot);
if (flag) {
    return (key, value~load_coins(), flag);
} else {
    return (null(), null(), flag);
}",
      "kind": "generic",
    },
    "comment": null,
    "context": "stdlib",
    "depends": Set {},
    "flags": Set {
      "inline",
    },
    "name": "__tact_dict_next_uint_coins",
    "signature": "(int, int, int) __tact_dict_next_uint_coins(cell d, int kl, int pivot)",
  },
  {
    "code": {
      "code": "if (null?(v)) {
    var (r, ok) = udict_delete?(d, kl, k);
    return (r, ());
} else {
    return (udict_set_builder(d, kl, k, begin_cell().store_coins(v)), ());
}",
      "kind": "generic",
    },
    "comment": null,
    "context": "stdlib",
    "depends": Set {},
    "flags": Set {
      "inline",
    },
    "name": "__tact_dict_set_uint_coins",
    "signature": "(cell, ()) __tact_dict_set_uint_coins(cell d, int kl, int k, int v)",
  },
  {
    "code": {
      "code": "if (null?(v)) {
    var (r, ok) = udict_delete?(d, kl, k);
    return (r, (ok));
} else {
    return udict_replace_builder?(d, kl, k, begin_cell().store_coins(v));
}",
      "kind": "generic",
    },
    "comment": null,
    "context": "stdlib",
    "depends": Set {},
    "flags": Set {
      "inline",
    },
    "name": "__tact_dict_replace_uint_coins",
    "signature": "(cell, (int)) __tact_dict_replace_uint_coins(cell d, int kl, int k, int v)",
  },
  {
    "code": {
      "code": "var (old, ok) = null?(v) ? d~udict_delete_get?(kl, k) : d~udict_replaceget?(kl, k, begin_cell().store_coins(v).end_cell().begin_parse());
if (ok) {
    return (d, old~load_coins());
} else {
    return (d, null());
}",
      "kind": "generic",
    },
    "comment": null,
    "context": "stdlib",
    "depends": Set {},
    "flags": Set {
      "inline",
    },
    "name": "__tact_dict_replaceget_uint_coins",
    "signature": "(cell, (int)) __tact_dict_replaceget_uint_coins(cell d, int kl, int k, int v)",
  },
  {
    "code": {
      "code": "var (r, ok) = udict_get?(d, kl, k);
if (ok) {
    return r~load_varint16();
} else {
    return null();
}",
      "kind": "generic",
    },
    "comment": null,
    "context": "stdlib",
    "depends": Set {},
    "flags": Set {
      "inline",
    },
    "name": "__tact_dict_get_uint_varint16",
    "signature": "int __tact_dict_get_uint_varint16(cell d, int kl, int k)",
  },
  {
    "code": {
      "code": "var (key, value, flag) = udict_get_min?(d, kl);
if (flag) {
    return (key, value~load_varint16(), flag);
} else {
    return (null(), null(), flag);
}",
      "kind": "generic",
    },
    "comment": null,
    "context": "stdlib",
    "depends": Set {},
    "flags": Set {
      "inline",
    },
    "name": "__tact_dict_min_uint_varint16",
    "signature": "(int, int, int) __tact_dict_min_uint_varint16(cell d, int kl)",
  },
  {
    "code": {
      "code": "var (key, value, flag) = udict_get_next?(d, kl, pivot);
if (flag) {
    return (key, value~load_varint16(), flag);
} else {
    return (null(), null(), flag);
}",
      "kind": "generic",
    },
    "comment": null,
    "context": "stdlib",
    "depends": Set {},
    "flags": Set {
      "inline",
    },
    "name": "__tact_dict_next_uint_varint16",
    "signature": "(int, int, int) __tact_dict_next_uint_varint16(cell d, int kl, int pivot)",
  },
  {
    "code": {
      "code": "if (null?(v)) {
    var (r, ok) = udict_delete?(d, kl, k);
    return (r, ());
} else {
    return (udict_set_builder(d, kl, k, begin_cell().store_varint16(v)), ());
}",
      "kind": "generic",
    },
    "comment": null,
    "context": "stdlib",
    "depends": Set {},
    "flags": Set {
      "inline",
    },
    "name": "__tact_dict_set_uint_varint16",
    "signature": "(cell, ()) __tact_dict_set_uint_varint16(cell d, int kl, int k, int v)",
  },
  {
    "code": {
      "code": "if (null?(v)) {
    var (r, ok) = udict_delete?(d, kl, k);
    return (r, (ok));
} else {
    return udict_replace_builder?(d, kl, k, begin_cell().store_varint16(v));
}",
      "kind": "generic",
    },
    "comment": null,
    "context": "stdlib",
    "depends": Set {},
    "flags": Set {
      "inline",
    },
    "name": "__tact_dict_replace_uint_varint16",
    "signature": "(cell, (int)) __tact_dict_replace_uint_varint16(cell d, int kl, int k, int v)",
  },
  {
    "code": {
      "code": "var (old, ok) = null?(v) ? d~udict_delete_get?(kl, k) : d~udict_replaceget?(kl, k, begin_cell().store_varint16(v).end_cell().begin_parse());
if (ok) {
    return (d, old~load_varint16());
} else {
    return (d, null());
}",
      "kind": "generic",
    },
    "comment": null,
    "context": "stdlib",
    "depends": Set {},
    "flags": Set {
      "inline",
    },
    "name": "__tact_dict_replaceget_uint_varint16",
    "signature": "(cell, (int)) __tact_dict_replaceget_uint_varint16(cell d, int kl, int k, int v)",
  },
  {
    "code": {
      "code": "var (r, ok) = udict_get?(d, kl, k);
if (ok) {
    return r~load_varint32();
} else {
    return null();
}",
      "kind": "generic",
    },
    "comment": null,
    "context": "stdlib",
    "depends": Set {},
    "flags": Set {
      "inline",
    },
    "name": "__tact_dict_get_uint_varint32",
    "signature": "int __tact_dict_get_uint_varint32(cell d, int kl, int k)",
  },
  {
    "code": {
      "code": "var (key, value, flag) = udict_get_min?(d, kl);
if (flag) {
    return (key, value~load_varint32(), flag);
} else {
    return (null(), null(), flag);
}",
      "kind": "generic",
    },
    "comment": null,
    "context": "stdlib",
    "depends": Set {},
    "flags": Set {
      "inline",
    },
    "name": "__tact_dict_min_uint_varint32",
    "signature": "(int, int, int) __tact_dict_min_uint_varint32(cell d, int kl)",
  },
  {
    "code": {
      "code": "var (key, value, flag) = udict_get_next?(d, kl, pivot);
if (flag) {
    return (key, value~load_varint32(), flag);
} else {
    return (null(), null(), flag);
}",
      "kind": "generic",
    },
    "comment": null,
    "context": "stdlib",
    "depends": Set {},
    "flags": Set {
      "inline",
    },
    "name": "__tact_dict_next_uint_varint32",
    "signature": "(int, int, int) __tact_dict_next_uint_varint32(cell d, int kl, int pivot)",
  },
  {
    "code": {
      "code": "if (null?(v)) {
    var (r, ok) = udict_delete?(d, kl, k);
    return (r, ());
} else {
    return (udict_set_builder(d, kl, k, begin_cell().store_varint32(v)), ());
}",
      "kind": "generic",
    },
    "comment": null,
    "context": "stdlib",
    "depends": Set {},
    "flags": Set {
      "inline",
    },
    "name": "__tact_dict_set_uint_varint32",
    "signature": "(cell, ()) __tact_dict_set_uint_varint32(cell d, int kl, int k, int v)",
  },
  {
    "code": {
      "code": "if (null?(v)) {
    var (r, ok) = udict_delete?(d, kl, k);
    return (r, (ok));
} else {
    return udict_replace_builder?(d, kl, k, begin_cell().store_varint32(v));
}",
      "kind": "generic",
    },
    "comment": null,
    "context": "stdlib",
    "depends": Set {},
    "flags": Set {
      "inline",
    },
    "name": "__tact_dict_replace_uint_varint32",
    "signature": "(cell, (int)) __tact_dict_replace_uint_varint32(cell d, int kl, int k, int v)",
  },
  {
    "code": {
      "code": "var (old, ok) = null?(v) ? d~udict_delete_get?(kl, k) : d~udict_replaceget?(kl, k, begin_cell().store_varint32(v).end_cell().begin_parse());
if (ok) {
    return (d, old~load_varint32());
} else {
    return (d, null());
}",
      "kind": "generic",
    },
    "comment": null,
    "context": "stdlib",
    "depends": Set {},
    "flags": Set {
      "inline",
    },
    "name": "__tact_dict_replaceget_uint_varint32",
    "signature": "(cell, (int)) __tact_dict_replaceget_uint_varint32(cell d, int kl, int k, int v)",
  },
  {
    "code": {
      "code": "var (r, ok) = udict_get?(d, kl, k);
if (ok) {
    return r~load_varuint16();
} else {
    return null();
}",
      "kind": "generic",
    },
    "comment": null,
    "context": "stdlib",
    "depends": Set {},
    "flags": Set {
      "inline",
    },
    "name": "__tact_dict_get_uint_varuint16",
    "signature": "int __tact_dict_get_uint_varuint16(cell d, int kl, int k)",
  },
  {
    "code": {
      "code": "var (key, value, flag) = udict_get_min?(d, kl);
if (flag) {
    return (key, value~load_varuint16(), flag);
} else {
    return (null(), null(), flag);
}",
      "kind": "generic",
    },
    "comment": null,
    "context": "stdlib",
    "depends": Set {},
    "flags": Set {
      "inline",
    },
    "name": "__tact_dict_min_uint_varuint16",
    "signature": "(int, int, int) __tact_dict_min_uint_varuint16(cell d, int kl)",
  },
  {
    "code": {
      "code": "var (key, value, flag) = udict_get_next?(d, kl, pivot);
if (flag) {
    return (key, value~load_varuint16(), flag);
} else {
    return (null(), null(), flag);
}",
      "kind": "generic",
    },
    "comment": null,
    "context": "stdlib",
    "depends": Set {},
    "flags": Set {
      "inline",
    },
    "name": "__tact_dict_next_uint_varuint16",
    "signature": "(int, int, int) __tact_dict_next_uint_varuint16(cell d, int kl, int pivot)",
  },
  {
    "code": {
      "code": "if (null?(v)) {
    var (r, ok) = udict_delete?(d, kl, k);
    return (r, ());
} else {
    return (udict_set_builder(d, kl, k, begin_cell().store_varuint16(v)), ());
}",
      "kind": "generic",
    },
    "comment": null,
    "context": "stdlib",
    "depends": Set {},
    "flags": Set {
      "inline",
    },
    "name": "__tact_dict_set_uint_varuint16",
    "signature": "(cell, ()) __tact_dict_set_uint_varuint16(cell d, int kl, int k, int v)",
  },
  {
    "code": {
      "code": "if (null?(v)) {
    var (r, ok) = udict_delete?(d, kl, k);
    return (r, (ok));
} else {
    return udict_replace_builder?(d, kl, k, begin_cell().store_varuint16(v));
}",
      "kind": "generic",
    },
    "comment": null,
    "context": "stdlib",
    "depends": Set {},
    "flags": Set {
      "inline",
    },
    "name": "__tact_dict_replace_uint_varuint16",
    "signature": "(cell, (int)) __tact_dict_replace_uint_varuint16(cell d, int kl, int k, int v)",
  },
  {
    "code": {
      "code": "var (old, ok) = null?(v) ? d~udict_delete_get?(kl, k) : d~udict_replaceget?(kl, k, begin_cell().store_varuint16(v).end_cell().begin_parse());
if (ok) {
    return (d, old~load_varuint16());
} else {
    return (d, null());
}",
      "kind": "generic",
    },
    "comment": null,
    "context": "stdlib",
    "depends": Set {},
    "flags": Set {
      "inline",
    },
    "name": "__tact_dict_replaceget_uint_varuint16",
    "signature": "(cell, (int)) __tact_dict_replaceget_uint_varuint16(cell d, int kl, int k, int v)",
  },
  {
    "code": {
      "code": "var (r, ok) = udict_get?(d, kl, k);
if (ok) {
    return r~load_varuint32();
} else {
    return null();
}",
      "kind": "generic",
    },
    "comment": null,
    "context": "stdlib",
    "depends": Set {},
    "flags": Set {
      "inline",
    },
    "name": "__tact_dict_get_uint_varuint32",
    "signature": "int __tact_dict_get_uint_varuint32(cell d, int kl, int k)",
  },
  {
    "code": {
      "code": "var (key, value, flag) = udict_get_min?(d, kl);
if (flag) {
    return (key, value~load_varuint32(), flag);
} else {
    return (null(), null(), flag);
}",
      "kind": "generic",
    },
    "comment": null,
    "context": "stdlib",
    "depends": Set {},
    "flags": Set {
      "inline",
    },
    "name": "__tact_dict_min_uint_varuint32",
    "signature": "(int, int, int) __tact_dict_min_uint_varuint32(cell d, int kl)",
  },
  {
    "code": {
      "code": "var (key, value, flag) = udict_get_next?(d, kl, pivot);
if (flag) {
    return (key, value~load_varuint32(), flag);
} else {
    return (null(), null(), flag);
}",
      "kind": "generic",
    },
    "comment": null,
    "context": "stdlib",
    "depends": Set {},
    "flags": Set {
      "inline",
    },
    "name": "__tact_dict_next_uint_varuint32",
    "signature": "(int, int, int) __tact_dict_next_uint_varuint32(cell d, int kl, int pivot)",
  },
  {
    "code": {
      "code": "if (null?(v)) {
    var (r, ok) = udict_delete?(d, kl, k);
    return (r, ());
} else {
    return (udict_set_builder(d, kl, k, begin_cell().store_varuint32(v)), ());
}",
      "kind": "generic",
    },
    "comment": null,
    "context": "stdlib",
    "depends": Set {},
    "flags": Set {
      "inline",
    },
    "name": "__tact_dict_set_uint_varuint32",
    "signature": "(cell, ()) __tact_dict_set_uint_varuint32(cell d, int kl, int k, int v)",
  },
  {
    "code": {
      "code": "if (null?(v)) {
    var (r, ok) = udict_delete?(d, kl, k);
    return (r, (ok));
} else {
    return udict_replace_builder?(d, kl, k, begin_cell().store_varuint32(v));
}",
      "kind": "generic",
    },
    "comment": null,
    "context": "stdlib",
    "depends": Set {},
    "flags": Set {
      "inline",
    },
    "name": "__tact_dict_replace_uint_varuint32",
    "signature": "(cell, (int)) __tact_dict_replace_uint_varuint32(cell d, int kl, int k, int v)",
  },
  {
    "code": {
      "code": "var (old, ok) = null?(v) ? d~udict_delete_get?(kl, k) : d~udict_replaceget?(kl, k, begin_cell().store_varuint32(v).end_cell().begin_parse());
if (ok) {
    return (d, old~load_varuint32());
} else {
    return (d, null());
}",
      "kind": "generic",
    },
    "comment": null,
    "context": "stdlib",
    "depends": Set {},
    "flags": Set {
      "inline",
    },
    "name": "__tact_dict_replaceget_uint_varuint32",
    "signature": "(cell, (int)) __tact_dict_replaceget_uint_varuint32(cell d, int kl, int k, int v)",
  },
  {
    "code": {
      "code": "var (r, ok) = idict_get?(d, kl, k);
if (ok) {
    return r;
} else {
    return null();
}",
      "kind": "generic",
    },
    "comment": null,
    "context": "stdlib",
    "depends": Set {},
    "flags": Set {
      "inline",
    },
    "name": "__tact_dict_get_int_slice",
    "signature": "slice __tact_dict_get_int_slice(cell d, int kl, int k)",
  },
  {
    "code": {
      "code": "var (key, value, flag) = idict_get_min?(d, kl);
if (flag) {
    return (key, value, flag);
} else {
    return (null(), null(), flag);
}",
      "kind": "generic",
    },
    "comment": null,
    "context": "stdlib",
    "depends": Set {},
    "flags": Set {
      "inline",
    },
    "name": "__tact_dict_min_int_slice",
    "signature": "(int, slice, int) __tact_dict_min_int_slice(cell d, int kl)",
  },
  {
    "code": {
      "code": "var (key, value, flag) = idict_get_next?(d, kl, pivot);
if (flag) {
    return (key, value, flag);
} else {
    return (null(), null(), flag);
}",
      "kind": "generic",
    },
    "comment": null,
    "context": "stdlib",
    "depends": Set {},
    "flags": Set {
      "inline",
    },
    "name": "__tact_dict_next_int_slice",
    "signature": "(int, slice, int) __tact_dict_next_int_slice(cell d, int kl, int pivot)",
  },
  {
    "code": {
      "code": "if (null?(v)) {
    var (r, ok) = idict_delete?(d, kl, k);
    return (r, ());
} else {
    return (idict_set(d, kl, k, v), ());
}",
      "kind": "generic",
    },
    "comment": null,
    "context": "stdlib",
    "depends": Set {},
    "flags": Set {
      "inline",
    },
    "name": "__tact_dict_set_int_slice",
    "signature": "(cell, ()) __tact_dict_set_int_slice(cell d, int kl, int k, slice v)",
  },
  {
    "code": {
      "code": "if (null?(v)) {
    var (r, ok) = idict_delete?(d, kl, k);
    return (r, (ok));
} else {
    return idict_replace?(d, kl, k, v);
}",
      "kind": "generic",
    },
    "comment": null,
    "context": "stdlib",
    "depends": Set {},
    "flags": Set {
      "inline",
    },
    "name": "__tact_dict_replace_int_slice",
    "signature": "(cell, (int)) __tact_dict_replace_int_slice(cell d, int kl, int k, slice v)",
  },
  {
    "code": {
      "code": "var (old, ok) = null?(v) ? d~idict_delete_get?(kl, k) : d~idict_replaceget?(kl, k, v);
if (ok) {
    return (d, old);
} else {
    return (d, null());
}",
      "kind": "generic",
    },
    "comment": null,
    "context": "stdlib",
    "depends": Set {},
    "flags": Set {
      "inline",
    },
    "name": "__tact_dict_replaceget_int_slice",
    "signature": "(cell, (slice)) __tact_dict_replaceget_int_slice(cell d, int kl, int k, slice v)",
  },
  {
    "code": {
      "code": "var (r, ok) = idict_get?(d, kl, k);
if (ok) {
    return r~load_int(vl);
} else {
    return null();
}",
      "kind": "generic",
    },
    "comment": null,
    "context": "stdlib",
    "depends": Set {},
    "flags": Set {
      "inline",
    },
    "name": "__tact_dict_get_int_int",
    "signature": "int __tact_dict_get_int_int(cell d, int kl, int k, int vl)",
  },
  {
    "code": {
      "code": "var (key, value, flag) = idict_get_min?(d, kl);
if (flag) {
    return (key, value~load_int(vl), flag);
} else {
    return (null(), null(), flag);
}",
      "kind": "generic",
    },
    "comment": null,
    "context": "stdlib",
    "depends": Set {},
    "flags": Set {
      "inline",
    },
    "name": "__tact_dict_min_int_int",
    "signature": "(int, int, int) __tact_dict_min_int_int(cell d, int kl, int vl)",
  },
  {
    "code": {
      "code": "var (key, value, flag) = idict_get_next?(d, kl, pivot);
if (flag) {
    return (key, value~load_int(vl), flag);
} else {
    return (null(), null(), flag);
}",
      "kind": "generic",
    },
    "comment": null,
    "context": "stdlib",
    "depends": Set {},
    "flags": Set {
      "inline",
    },
    "name": "__tact_dict_next_int_int",
    "signature": "(int, int, int) __tact_dict_next_int_int(cell d, int kl, int pivot, int vl)",
  },
  {
    "code": {
      "code": "if (null?(v)) {
    var (r, ok) = idict_delete?(d, kl, k);
    return (r, ());
} else {
    return (idict_set_builder(d, kl, k, begin_cell().store_int(v, vl)), ());
}",
      "kind": "generic",
    },
    "comment": null,
    "context": "stdlib",
    "depends": Set {},
    "flags": Set {
      "inline",
    },
    "name": "__tact_dict_set_int_int",
    "signature": "(cell, ()) __tact_dict_set_int_int(cell d, int kl, int k, int v, int vl)",
  },
  {
    "code": {
      "code": "if (null?(v)) {
    var (r, ok) = idict_delete?(d, kl, k);
    return (r, (ok));
} else {
    return idict_replace_builder?(d, kl, k, begin_cell().store_int(v, vl));
}",
      "kind": "generic",
    },
    "comment": null,
    "context": "stdlib",
    "depends": Set {},
    "flags": Set {
      "inline",
    },
    "name": "__tact_dict_replace_int_int",
    "signature": "(cell, (int)) __tact_dict_replace_int_int(cell d, int kl, int k, int v, int vl)",
  },
  {
    "code": {
      "code": "var (old, ok) = null?(v) ? d~idict_delete_get?(kl, k) : d~idict_replaceget?(kl, k, begin_cell().store_int(v, vl).end_cell().begin_parse());
if (ok) {
    return (d, old~load_int(vl));
} else {
    return (d, null());
}",
      "kind": "generic",
    },
    "comment": null,
    "context": "stdlib",
    "depends": Set {},
    "flags": Set {
      "inline",
    },
    "name": "__tact_dict_replaceget_int_int",
    "signature": "(cell, (int)) __tact_dict_replaceget_int_int(cell d, int kl, int k, int v, int vl)",
  },
  {
    "code": {
      "code": "var (r, ok) = idict_get?(d, kl, k);
if (ok) {
    return r~load_uint(vl);
} else {
    return null();
}",
      "kind": "generic",
    },
    "comment": null,
    "context": "stdlib",
    "depends": Set {},
    "flags": Set {
      "inline",
    },
    "name": "__tact_dict_get_int_uint",
    "signature": "int __tact_dict_get_int_uint(cell d, int kl, int k, int vl)",
  },
  {
    "code": {
      "code": "var (key, value, flag) = idict_get_min?(d, kl);
if (flag) {
    return (key, value~load_uint(vl), flag);
} else {
    return (null(), null(), flag);
}",
      "kind": "generic",
    },
    "comment": null,
    "context": "stdlib",
    "depends": Set {},
    "flags": Set {
      "inline",
    },
    "name": "__tact_dict_min_int_uint",
    "signature": "(int, int, int) __tact_dict_min_int_uint(cell d, int kl, int vl)",
  },
  {
    "code": {
      "code": "var (key, value, flag) = idict_get_next?(d, kl, pivot);
if (flag) {
    return (key, value~load_uint(vl), flag);
} else {
    return (null(), null(), flag);
}",
      "kind": "generic",
    },
    "comment": null,
    "context": "stdlib",
    "depends": Set {},
    "flags": Set {
      "inline",
    },
    "name": "__tact_dict_next_int_uint",
    "signature": "(int, int, int) __tact_dict_next_int_uint(cell d, int kl, int pivot, int vl)",
  },
  {
    "code": {
      "code": "if (null?(v)) {
    var (r, ok) = idict_delete?(d, kl, k);
    return (r, ());
} else {
    return (idict_set_builder(d, kl, k, begin_cell().store_uint(v, vl)), ());
}",
      "kind": "generic",
    },
    "comment": null,
    "context": "stdlib",
    "depends": Set {},
    "flags": Set {
      "inline",
    },
    "name": "__tact_dict_set_int_uint",
    "signature": "(cell, ()) __tact_dict_set_int_uint(cell d, int kl, int k, int v, int vl)",
  },
  {
    "code": {
      "code": "if (null?(v)) {
    var (r, ok) = idict_delete?(d, kl, k);
    return (r, (ok));
} else {
    return idict_replace_builder?(d, kl, k, begin_cell().store_uint(v, vl));
}",
      "kind": "generic",
    },
    "comment": null,
    "context": "stdlib",
    "depends": Set {},
    "flags": Set {
      "inline",
    },
    "name": "__tact_dict_replace_int_uint",
    "signature": "(cell, (int)) __tact_dict_replace_int_uint(cell d, int kl, int k, int v, int vl)",
  },
  {
    "code": {
      "code": "var (old, ok) = null?(v) ? d~idict_delete_get?(kl, k) : d~idict_replaceget?(kl, k, begin_cell().store_uint(v, vl).end_cell().begin_parse());
if (ok) {
    return (d, old~load_uint(vl));
} else {
    return (d, null());
}",
      "kind": "generic",
    },
    "comment": null,
    "context": "stdlib",
    "depends": Set {},
    "flags": Set {
      "inline",
    },
    "name": "__tact_dict_replaceget_int_uint",
    "signature": "(cell, (int)) __tact_dict_replaceget_int_uint(cell d, int kl, int k, int v, int vl)",
  },
  {
    "code": {
      "code": "var (r, ok) = idict_get_ref?(d, kl, k);
if (ok) {
    return r;
} else {
    return null();
}",
      "kind": "generic",
    },
    "comment": null,
    "context": "stdlib",
    "depends": Set {},
    "flags": Set {
      "inline",
    },
    "name": "__tact_dict_get_int_cell",
    "signature": "cell __tact_dict_get_int_cell(cell d, int kl, int k)",
  },
  {
    "code": {
      "code": "var (key, value, flag) = idict_get_min_ref?(d, kl);
if (flag) {
    return (key, value, flag);
} else {
    return (null(), null(), flag);
}",
      "kind": "generic",
    },
    "comment": null,
    "context": "stdlib",
    "depends": Set {},
    "flags": Set {
      "inline",
    },
    "name": "__tact_dict_min_int_cell",
    "signature": "(int, cell, int) __tact_dict_min_int_cell(cell d, int kl)",
  },
  {
    "code": {
      "code": "var (key, value, flag) = idict_get_next?(d, kl, pivot);
if (flag) {
    return (key, value~load_ref(), flag);
} else {
    return (null(), null(), flag);
}",
      "kind": "generic",
    },
    "comment": null,
    "context": "stdlib",
    "depends": Set {},
    "flags": Set {
      "inline",
    },
    "name": "__tact_dict_next_int_cell",
    "signature": "(int, cell, int) __tact_dict_next_int_cell(cell d, int kl, int pivot)",
  },
  {
    "code": {
      "code": "if (null?(v)) {
    var (r, ok) = idict_delete?(d, kl, k);
    return (r, ());
} else {
    return (idict_set_ref(d, kl, k, v), ());
}",
      "kind": "generic",
    },
    "comment": null,
    "context": "stdlib",
    "depends": Set {},
    "flags": Set {
      "inline",
    },
    "name": "__tact_dict_set_int_cell",
    "signature": "(cell, ()) __tact_dict_set_int_cell(cell d, int kl, int k, cell v)",
  },
  {
    "code": {
      "code": "if (null?(v)) {
    var (r, ok) = idict_delete?(d, kl, k);
    return (r, (ok));
} else {
    return idict_replace_ref?(d, kl, k, v);
}",
      "kind": "generic",
    },
    "comment": null,
    "context": "stdlib",
    "depends": Set {},
    "flags": Set {
      "inline",
    },
    "name": "__tact_dict_replace_int_cell",
    "signature": "(cell, (int)) __tact_dict_replace_int_cell(cell d, int kl, int k, cell v)",
  },
  {
    "code": {
      "code": "var (old, ok) = null?(v) ? d~idict_delete_get_ref?(kl, k) : d~idict_replaceget_ref?(kl, k, v);
if (ok) {
    return (d, old);
} else {
    return (d, null());
}",
      "kind": "generic",
    },
    "comment": null,
    "context": "stdlib",
    "depends": Set {},
    "flags": Set {
      "inline",
    },
    "name": "__tact_dict_replaceget_int_cell",
    "signature": "(cell, (cell)) __tact_dict_replaceget_int_cell(cell d, int kl, int k, cell v)",
  },
  {
    "code": {
      "code": "var (r, ok) = idict_get?(d, kl, k);
if (ok) {
    return r~load_coins();
} else {
    return null();
}",
      "kind": "generic",
    },
    "comment": null,
    "context": "stdlib",
    "depends": Set {},
    "flags": Set {
      "inline",
    },
    "name": "__tact_dict_get_int_coins",
    "signature": "int __tact_dict_get_int_coins(cell d, int kl, int k)",
  },
  {
    "code": {
      "code": "var (key, value, flag) = idict_get_min?(d, kl);
if (flag) {
    return (key, value~load_coins(), flag);
} else {
    return (null(), null(), flag);
}",
      "kind": "generic",
    },
    "comment": null,
    "context": "stdlib",
    "depends": Set {},
    "flags": Set {
      "inline",
    },
    "name": "__tact_dict_min_int_coins",
    "signature": "(int, int, int) __tact_dict_min_int_coins(cell d, int kl)",
  },
  {
    "code": {
      "code": "var (key, value, flag) = idict_get_next?(d, kl, pivot);
if (flag) {
    return (key, value~load_coins(), flag);
} else {
    return (null(), null(), flag);
}",
      "kind": "generic",
    },
    "comment": null,
    "context": "stdlib",
    "depends": Set {},
    "flags": Set {
      "inline",
    },
    "name": "__tact_dict_next_int_coins",
    "signature": "(int, int, int) __tact_dict_next_int_coins(cell d, int kl, int pivot)",
  },
  {
    "code": {
      "code": "if (null?(v)) {
    var (r, ok) = idict_delete?(d, kl, k);
    return (r, ());
} else {
    return (idict_set_builder(d, kl, k, begin_cell().store_coins(v)), ());
}",
      "kind": "generic",
    },
    "comment": null,
    "context": "stdlib",
    "depends": Set {},
    "flags": Set {
      "inline",
    },
    "name": "__tact_dict_set_int_coins",
    "signature": "(cell, ()) __tact_dict_set_int_coins(cell d, int kl, int k, int v)",
  },
  {
    "code": {
      "code": "if (null?(v)) {
    var (r, ok) = idict_delete?(d, kl, k);
    return (r, (ok));
} else {
    return idict_replace_builder?(d, kl, k, begin_cell().store_coins(v));
}",
      "kind": "generic",
    },
    "comment": null,
    "context": "stdlib",
    "depends": Set {},
    "flags": Set {
      "inline",
    },
    "name": "__tact_dict_replace_int_coins",
    "signature": "(cell, (int)) __tact_dict_replace_int_coins(cell d, int kl, int k, int v)",
  },
  {
    "code": {
      "code": "var (old, ok) = null?(v) ? d~idict_delete_get?(kl, k) : d~idict_replaceget?(kl, k, begin_cell().store_coins(v).end_cell().begin_parse());
if (ok) {
    return (d, old~load_coins());
} else {
    return (d, null());
}",
      "kind": "generic",
    },
    "comment": null,
    "context": "stdlib",
    "depends": Set {},
    "flags": Set {
      "inline",
    },
    "name": "__tact_dict_replaceget_int_coins",
    "signature": "(cell, (int)) __tact_dict_replaceget_int_coins(cell d, int kl, int k, int v)",
  },
  {
    "code": {
      "code": "var (r, ok) = idict_get?(d, kl, k);
if (ok) {
    return r~load_varint16();
} else {
    return null();
}",
      "kind": "generic",
    },
    "comment": null,
    "context": "stdlib",
    "depends": Set {},
    "flags": Set {
      "inline",
    },
    "name": "__tact_dict_get_int_varint16",
    "signature": "int __tact_dict_get_int_varint16(cell d, int kl, int k)",
  },
  {
    "code": {
      "code": "var (key, value, flag) = idict_get_min?(d, kl);
if (flag) {
    return (key, value~load_varint16(), flag);
} else {
    return (null(), null(), flag);
}",
      "kind": "generic",
    },
    "comment": null,
    "context": "stdlib",
    "depends": Set {},
    "flags": Set {
      "inline",
    },
    "name": "__tact_dict_min_int_varint16",
    "signature": "(int, int, int) __tact_dict_min_int_varint16(cell d, int kl)",
  },
  {
    "code": {
      "code": "var (key, value, flag) = idict_get_next?(d, kl, pivot);
if (flag) {
    return (key, value~load_varint16(), flag);
} else {
    return (null(), null(), flag);
}",
      "kind": "generic",
    },
    "comment": null,
    "context": "stdlib",
    "depends": Set {},
    "flags": Set {
      "inline",
    },
    "name": "__tact_dict_next_int_varint16",
    "signature": "(int, int, int) __tact_dict_next_int_varint16(cell d, int kl, int pivot)",
  },
  {
    "code": {
      "code": "if (null?(v)) {
    var (r, ok) = idict_delete?(d, kl, k);
    return (r, ());
} else {
    return (idict_set_builder(d, kl, k, begin_cell().store_varint16(v)), ());
}",
      "kind": "generic",
    },
    "comment": null,
    "context": "stdlib",
    "depends": Set {},
    "flags": Set {
      "inline",
    },
    "name": "__tact_dict_set_int_varint16",
    "signature": "(cell, ()) __tact_dict_set_int_varint16(cell d, int kl, int k, int v)",
  },
  {
    "code": {
      "code": "if (null?(v)) {
    var (r, ok) = idict_delete?(d, kl, k);
    return (r, (ok));
} else {
    return idict_replace_builder?(d, kl, k, begin_cell().store_varint16(v));
}",
      "kind": "generic",
    },
    "comment": null,
    "context": "stdlib",
    "depends": Set {},
    "flags": Set {
      "inline",
    },
    "name": "__tact_dict_replace_int_varint16",
    "signature": "(cell, (int)) __tact_dict_replace_int_varint16(cell d, int kl, int k, int v)",
  },
  {
    "code": {
      "code": "var (old, ok) = null?(v) ? d~idict_delete_get?(kl, k) : d~idict_replaceget?(kl, k, begin_cell().store_varint16(v).end_cell().begin_parse());
if (ok) {
    return (d, old~load_varint16());
} else {
    return (d, null());
}",
      "kind": "generic",
    },
    "comment": null,
    "context": "stdlib",
    "depends": Set {},
    "flags": Set {
      "inline",
    },
    "name": "__tact_dict_replaceget_int_varint16",
    "signature": "(cell, (int)) __tact_dict_replaceget_int_varint16(cell d, int kl, int k, int v)",
  },
  {
    "code": {
      "code": "var (r, ok) = idict_get?(d, kl, k);
if (ok) {
    return r~load_varint32();
} else {
    return null();
}",
      "kind": "generic",
    },
    "comment": null,
    "context": "stdlib",
    "depends": Set {},
    "flags": Set {
      "inline",
    },
    "name": "__tact_dict_get_int_varint32",
    "signature": "int __tact_dict_get_int_varint32(cell d, int kl, int k)",
  },
  {
    "code": {
      "code": "var (key, value, flag) = idict_get_min?(d, kl);
if (flag) {
    return (key, value~load_varint32(), flag);
} else {
    return (null(), null(), flag);
}",
      "kind": "generic",
    },
    "comment": null,
    "context": "stdlib",
    "depends": Set {},
    "flags": Set {
      "inline",
    },
    "name": "__tact_dict_min_int_varint32",
    "signature": "(int, int, int) __tact_dict_min_int_varint32(cell d, int kl)",
  },
  {
    "code": {
      "code": "var (key, value, flag) = idict_get_next?(d, kl, pivot);
if (flag) {
    return (key, value~load_varint32(), flag);
} else {
    return (null(), null(), flag);
}",
      "kind": "generic",
    },
    "comment": null,
    "context": "stdlib",
    "depends": Set {},
    "flags": Set {
      "inline",
    },
    "name": "__tact_dict_next_int_varint32",
    "signature": "(int, int, int) __tact_dict_next_int_varint32(cell d, int kl, int pivot)",
  },
  {
    "code": {
      "code": "if (null?(v)) {
    var (r, ok) = idict_delete?(d, kl, k);
    return (r, ());
} else {
    return (idict_set_builder(d, kl, k, begin_cell().store_varint32(v)), ());
}",
      "kind": "generic",
    },
    "comment": null,
    "context": "stdlib",
    "depends": Set {},
    "flags": Set {
      "inline",
    },
    "name": "__tact_dict_set_int_varint32",
    "signature": "(cell, ()) __tact_dict_set_int_varint32(cell d, int kl, int k, int v)",
  },
  {
    "code": {
      "code": "if (null?(v)) {
    var (r, ok) = idict_delete?(d, kl, k);
    return (r, (ok));
} else {
    return idict_replace_builder?(d, kl, k, begin_cell().store_varint32(v));
}",
      "kind": "generic",
    },
    "comment": null,
    "context": "stdlib",
    "depends": Set {},
    "flags": Set {
      "inline",
    },
    "name": "__tact_dict_replace_int_varint32",
    "signature": "(cell, (int)) __tact_dict_replace_int_varint32(cell d, int kl, int k, int v)",
  },
  {
    "code": {
      "code": "var (old, ok) = null?(v) ? d~idict_delete_get?(kl, k) : d~idict_replaceget?(kl, k, begin_cell().store_varint32(v).end_cell().begin_parse());
if (ok) {
    return (d, old~load_varint32());
} else {
    return (d, null());
}",
      "kind": "generic",
    },
    "comment": null,
    "context": "stdlib",
    "depends": Set {},
    "flags": Set {
      "inline",
    },
    "name": "__tact_dict_replaceget_int_varint32",
    "signature": "(cell, (int)) __tact_dict_replaceget_int_varint32(cell d, int kl, int k, int v)",
  },
  {
    "code": {
      "code": "var (r, ok) = idict_get?(d, kl, k);
if (ok) {
    return r~load_varuint16();
} else {
    return null();
}",
      "kind": "generic",
    },
    "comment": null,
    "context": "stdlib",
    "depends": Set {},
    "flags": Set {
      "inline",
    },
    "name": "__tact_dict_get_int_varuint16",
    "signature": "int __tact_dict_get_int_varuint16(cell d, int kl, int k)",
  },
  {
    "code": {
      "code": "var (key, value, flag) = idict_get_min?(d, kl);
if (flag) {
    return (key, value~load_varuint16(), flag);
} else {
    return (null(), null(), flag);
}",
      "kind": "generic",
    },
    "comment": null,
    "context": "stdlib",
    "depends": Set {},
    "flags": Set {
      "inline",
    },
    "name": "__tact_dict_min_int_varuint16",
    "signature": "(int, int, int) __tact_dict_min_int_varuint16(cell d, int kl)",
  },
  {
    "code": {
      "code": "var (key, value, flag) = idict_get_next?(d, kl, pivot);
if (flag) {
    return (key, value~load_varuint16(), flag);
} else {
    return (null(), null(), flag);
}",
      "kind": "generic",
    },
    "comment": null,
    "context": "stdlib",
    "depends": Set {},
    "flags": Set {
      "inline",
    },
    "name": "__tact_dict_next_int_varuint16",
    "signature": "(int, int, int) __tact_dict_next_int_varuint16(cell d, int kl, int pivot)",
  },
  {
    "code": {
      "code": "if (null?(v)) {
    var (r, ok) = idict_delete?(d, kl, k);
    return (r, ());
} else {
    return (idict_set_builder(d, kl, k, begin_cell().store_varuint16(v)), ());
}",
      "kind": "generic",
    },
    "comment": null,
    "context": "stdlib",
    "depends": Set {},
    "flags": Set {
      "inline",
    },
    "name": "__tact_dict_set_int_varuint16",
    "signature": "(cell, ()) __tact_dict_set_int_varuint16(cell d, int kl, int k, int v)",
  },
  {
    "code": {
      "code": "if (null?(v)) {
    var (r, ok) = idict_delete?(d, kl, k);
    return (r, (ok));
} else {
    return idict_replace_builder?(d, kl, k, begin_cell().store_varuint16(v));
}",
      "kind": "generic",
    },
    "comment": null,
    "context": "stdlib",
    "depends": Set {},
    "flags": Set {
      "inline",
    },
    "name": "__tact_dict_replace_int_varuint16",
    "signature": "(cell, (int)) __tact_dict_replace_int_varuint16(cell d, int kl, int k, int v)",
  },
  {
    "code": {
      "code": "var (old, ok) = null?(v) ? d~idict_delete_get?(kl, k) : d~idict_replaceget?(kl, k, begin_cell().store_varuint16(v).end_cell().begin_parse());
if (ok) {
    return (d, old~load_varuint16());
} else {
    return (d, null());
}",
      "kind": "generic",
    },
    "comment": null,
    "context": "stdlib",
    "depends": Set {},
    "flags": Set {
      "inline",
    },
    "name": "__tact_dict_replaceget_int_varuint16",
    "signature": "(cell, (int)) __tact_dict_replaceget_int_varuint16(cell d, int kl, int k, int v)",
  },
  {
    "code": {
      "code": "var (r, ok) = idict_get?(d, kl, k);
if (ok) {
    return r~load_varuint32();
} else {
    return null();
}",
      "kind": "generic",
    },
    "comment": null,
    "context": "stdlib",
    "depends": Set {},
    "flags": Set {
      "inline",
    },
    "name": "__tact_dict_get_int_varuint32",
    "signature": "int __tact_dict_get_int_varuint32(cell d, int kl, int k)",
  },
  {
    "code": {
      "code": "var (key, value, flag) = idict_get_min?(d, kl);
if (flag) {
    return (key, value~load_varuint32(), flag);
} else {
    return (null(), null(), flag);
}",
      "kind": "generic",
    },
    "comment": null,
    "context": "stdlib",
    "depends": Set {},
    "flags": Set {
      "inline",
    },
    "name": "__tact_dict_min_int_varuint32",
    "signature": "(int, int, int) __tact_dict_min_int_varuint32(cell d, int kl)",
  },
  {
    "code": {
      "code": "var (key, value, flag) = idict_get_next?(d, kl, pivot);
if (flag) {
    return (key, value~load_varuint32(), flag);
} else {
    return (null(), null(), flag);
}",
      "kind": "generic",
    },
    "comment": null,
    "context": "stdlib",
    "depends": Set {},
    "flags": Set {
      "inline",
    },
    "name": "__tact_dict_next_int_varuint32",
    "signature": "(int, int, int) __tact_dict_next_int_varuint32(cell d, int kl, int pivot)",
  },
  {
    "code": {
      "code": "if (null?(v)) {
    var (r, ok) = idict_delete?(d, kl, k);
    return (r, ());
} else {
    return (idict_set_builder(d, kl, k, begin_cell().store_varuint32(v)), ());
}",
      "kind": "generic",
    },
    "comment": null,
    "context": "stdlib",
    "depends": Set {},
    "flags": Set {
      "inline",
    },
    "name": "__tact_dict_set_int_varuint32",
    "signature": "(cell, ()) __tact_dict_set_int_varuint32(cell d, int kl, int k, int v)",
  },
  {
    "code": {
      "code": "if (null?(v)) {
    var (r, ok) = idict_delete?(d, kl, k);
    return (r, (ok));
} else {
    return idict_replace_builder?(d, kl, k, begin_cell().store_varuint32(v));
}",
      "kind": "generic",
    },
    "comment": null,
    "context": "stdlib",
    "depends": Set {},
    "flags": Set {
      "inline",
    },
    "name": "__tact_dict_replace_int_varuint32",
    "signature": "(cell, (int)) __tact_dict_replace_int_varuint32(cell d, int kl, int k, int v)",
  },
  {
    "code": {
      "code": "var (old, ok) = null?(v) ? d~idict_delete_get?(kl, k) : d~idict_replaceget?(kl, k, begin_cell().store_varuint32(v).end_cell().begin_parse());
if (ok) {
    return (d, old~load_varuint32());
} else {
    return (d, null());
}",
      "kind": "generic",
    },
    "comment": null,
    "context": "stdlib",
    "depends": Set {},
    "flags": Set {
      "inline",
    },
    "name": "__tact_dict_replaceget_int_varuint32",
    "signature": "(cell, (int)) __tact_dict_replaceget_int_varuint32(cell d, int kl, int k, int v)",
  },
  {
    "code": {
      "code": "var (r, ok) = __tact_dict_get(d, kl, k);
return ok;",
      "kind": "generic",
    },
    "comment": null,
    "context": "stdlib",
    "depends": Set {
      "__tact_dict_get",
    },
    "flags": Set {
      "inline",
    },
    "name": "__tact_dict_exists_slice",
    "signature": "int __tact_dict_exists_slice(cell d, int kl, slice k)",
  },
  {
    "code": {
      "code": "var (r, ok) = udict_get?(d, kl, k);
return ok;",
      "kind": "generic",
    },
    "comment": null,
    "context": "stdlib",
    "depends": Set {},
    "flags": Set {
      "inline",
    },
    "name": "__tact_dict_exists_uint",
    "signature": "int __tact_dict_exists_uint(cell d, int kl, int k)",
  },
  {
    "code": {
      "code": "var (r, ok) = idict_get?(d, kl, k);
return ok;",
      "kind": "generic",
    },
    "comment": null,
    "context": "stdlib",
    "depends": Set {},
    "flags": Set {
      "inline",
    },
    "name": "__tact_dict_exists_int",
    "signature": "int __tact_dict_exists_int(cell d, int kl, int k)",
  },
  {
    "code": {
      "code": "var (v'a, v'b, v'c, v'd, v'e, v'f, v'g) = v;
build_0 = build_0.store_int(v'a, 257);
build_0 = build_0.store_int(v'b, 257);
build_0 = ~ null?(v'c) ? build_0.store_int(true, 1).store_int(v'c, 257) : build_0.store_int(false, 1);
build_0 = build_0.store_int(v'd, 1);
build_0 = ~ null?(v'e) ? build_0.store_int(true, 1).store_int(v'e, 1) : build_0.store_int(false, 1);
var build_1 = begin_cell();
build_1 = build_1.store_int(v'f, 257);
build_1 = build_1.store_int(v'g, 257);
build_0 = store_ref(build_0, build_1.end_cell());
return build_0;",
      "kind": "generic",
    },
    "comment": null,
    "context": "type:A",
    "depends": Set {},
    "flags": Set {},
    "name": "$A$_store",
    "signature": "builder $A$_store(builder build_0, (int, int, int, int, int, int, int) v)",
  },
  {
    "code": {
      "code": "return $A$_store(begin_cell(), v).end_cell();",
      "kind": "generic",
    },
    "comment": null,
    "context": "type:A",
    "depends": Set {
      "$A$_store",
    },
    "flags": Set {
      "inline",
    },
    "name": "$A$_store_cell",
    "signature": "cell $A$_store_cell((int, int, int, int, int, int, int) v)",
  },
  {
    "code": {
      "code": "var (v'a, v'b, v'c, v'd, v'e, v'f, v'g) = v;
return v'a;",
      "kind": "generic",
    },
    "comment": null,
    "context": "type:A",
    "depends": Set {},
    "flags": Set {
      "inline",
    },
    "name": "$A$_get_a",
    "signature": "_ $A$_get_a((int, int, int, int, int, int, int) v)",
  },
  {
    "code": {
      "code": "var (v'a, v'b, v'c, v'd, v'e, v'f, v'g) = v;
return v'b;",
      "kind": "generic",
    },
    "comment": null,
    "context": "type:A",
    "depends": Set {},
    "flags": Set {
      "inline",
    },
    "name": "$A$_get_b",
    "signature": "_ $A$_get_b((int, int, int, int, int, int, int) v)",
  },
  {
    "code": {
      "code": "var (v'a, v'b, v'c, v'd, v'e, v'f, v'g) = v;
return v'c;",
      "kind": "generic",
    },
    "comment": null,
    "context": "type:A",
    "depends": Set {},
    "flags": Set {
      "inline",
    },
    "name": "$A$_get_c",
    "signature": "_ $A$_get_c((int, int, int, int, int, int, int) v)",
  },
  {
    "code": {
      "code": "var (v'a, v'b, v'c, v'd, v'e, v'f, v'g) = v;
return v'd;",
      "kind": "generic",
    },
    "comment": null,
    "context": "type:A",
    "depends": Set {},
    "flags": Set {
      "inline",
    },
    "name": "$A$_get_d",
    "signature": "_ $A$_get_d((int, int, int, int, int, int, int) v)",
  },
  {
    "code": {
      "code": "var (v'a, v'b, v'c, v'd, v'e, v'f, v'g) = v;
return v'e;",
      "kind": "generic",
    },
    "comment": null,
    "context": "type:A",
    "depends": Set {},
    "flags": Set {
      "inline",
    },
    "name": "$A$_get_e",
    "signature": "_ $A$_get_e((int, int, int, int, int, int, int) v)",
  },
  {
    "code": {
      "code": "var (v'a, v'b, v'c, v'd, v'e, v'f, v'g) = v;
return v'f;",
      "kind": "generic",
    },
    "comment": null,
    "context": "type:A",
    "depends": Set {},
    "flags": Set {
      "inline",
    },
    "name": "$A$_get_f",
    "signature": "_ $A$_get_f((int, int, int, int, int, int, int) v)",
  },
  {
    "code": {
      "code": "var (v'a, v'b, v'c, v'd, v'e, v'f, v'g) = v;
return v'g;",
      "kind": "generic",
    },
    "comment": null,
    "context": "type:A",
    "depends": Set {},
    "flags": Set {
      "inline",
    },
    "name": "$A$_get_g",
    "signature": "_ $A$_get_g((int, int, int, int, int, int, int) v)",
  },
  {
    "code": {
      "code": "NOP",
      "kind": "asm",
      "shuffle": "",
      "singleLine": true,
    },
    "comment": null,
    "context": "type:A",
    "depends": Set {},
    "flags": Set {},
    "name": "$A$_tensor_cast",
    "signature": "((int, int, int, int, int, int, int)) $A$_tensor_cast((int, int, int, int, int, int, int) v)",
  },
  {
    "code": {
      "code": "var (int vvv'a, int vvv'b, int vvv'c, int vvv'd, int vvv'e, int vvv'f, int vvv'g) = __tact_tuple_destroy_7(v);
return (vvv'a, vvv'b, vvv'c, vvv'd, vvv'e, vvv'f, vvv'g);",
      "kind": "generic",
    },
    "comment": null,
    "context": "type:A",
    "depends": Set {
      "__tact_tuple_destroy_7",
    },
    "flags": Set {
      "inline",
    },
    "name": "$A$_not_null",
    "signature": "((int, int, int, int, int, int, int)) $A$_not_null(tuple v)",
  },
  {
    "code": {
      "code": "var (v'a, v'b, v'c, v'd, v'e, v'f, v'g) = v;
return __tact_tuple_create_7(v'a, v'b, v'c, v'd, v'e, v'f, v'g);",
      "kind": "generic",
    },
    "comment": null,
    "context": "type:A",
    "depends": Set {
      "__tact_tuple_create_7",
    },
    "flags": Set {
      "inline",
    },
    "name": "$A$_as_optional",
    "signature": "tuple $A$_as_optional((int, int, int, int, int, int, int) v)",
  },
  {
    "code": {
      "code": "var (v'a, v'b, v'c, v'd, v'e, v'f, v'g) = v;
return __tact_tuple_create_7(v'a, v'b, v'c, v'd, v'e, v'f, v'g);",
      "kind": "generic",
    },
    "comment": null,
    "context": "type:A",
    "depends": Set {
      "__tact_tuple_create_7",
    },
    "flags": Set {
      "inline",
    },
    "name": "$A$_to_tuple",
    "signature": "tuple $A$_to_tuple(((int, int, int, int, int, int, int)) v)",
  },
  {
    "code": {
      "code": "if (null?(v)) { return null(); } 
return $A$_to_tuple($A$_not_null(v)); ",
      "kind": "generic",
    },
    "comment": null,
    "context": "type:A",
    "depends": Set {
      "$A$_to_tuple",
      "$A$_not_null",
    },
    "flags": Set {
      "inline",
    },
    "name": "$A$_to_opt_tuple",
    "signature": "tuple $A$_to_opt_tuple(tuple v)",
  },
  {
    "code": {
      "code": "var (int v'a, int v'b, int v'c, int v'd, int v'e, int v'f, int v'g) = __tact_tuple_destroy_7(v);
return (v'a, v'b, v'c, v'd, v'e, v'f, v'g);",
      "kind": "generic",
    },
    "comment": null,
    "context": "type:A",
    "depends": Set {
      "__tact_tuple_destroy_7",
    },
    "flags": Set {
      "inline",
    },
    "name": "$A$_from_tuple",
    "signature": "(int, int, int, int, int, int, int) $A$_from_tuple(tuple v)",
  },
  {
    "code": {
      "code": "if (null?(v)) { return null(); } 
return $A$_as_optional($A$_from_tuple(v));",
      "kind": "generic",
    },
    "comment": null,
    "context": "type:A",
    "depends": Set {
      "$A$_as_optional",
      "$A$_from_tuple",
    },
    "flags": Set {
      "inline",
    },
    "name": "$A$_from_opt_tuple",
    "signature": "tuple $A$_from_opt_tuple(tuple v)",
  },
  {
    "code": {
      "code": "var (v'a, v'b, v'c, v'd, v'e, v'f, v'g) = v; 
return (v'a, v'b, v'c, v'd, v'e, v'f, v'g);",
      "kind": "generic",
    },
    "comment": null,
    "context": "type:A",
    "depends": Set {},
    "flags": Set {
      "inline",
    },
    "name": "$A$_to_external",
    "signature": "(int, int, int, int, int, int, int) $A$_to_external(((int, int, int, int, int, int, int)) v)",
  },
  {
    "code": {
      "code": "var loaded = $A$_to_opt_tuple(v);
if (null?(loaded)) {
    return null();
} else {
    return (loaded);
}",
      "kind": "generic",
    },
    "comment": null,
    "context": "type:A",
    "depends": Set {
      "$A$_to_opt_tuple",
    },
    "flags": Set {
      "inline",
    },
    "name": "$A$_to_opt_external",
    "signature": "tuple $A$_to_opt_external(tuple v)",
  },
  {
    "code": {
      "code": "var (v'a, v'b, v'c, v'd, v'e, v'f, v'g) = v;
return v'a;",
      "kind": "generic",
    },
    "comment": null,
    "context": "type:B",
    "depends": Set {},
    "flags": Set {
      "inline",
    },
    "name": "$B$_get_a",
    "signature": "_ $B$_get_a((int, int, int, int, int, int, int) v)",
  },
  {
    "code": {
      "code": "var (v'a, v'b, v'c, v'd, v'e, v'f, v'g) = v;
return v'b;",
      "kind": "generic",
    },
    "comment": null,
    "context": "type:B",
    "depends": Set {},
    "flags": Set {
      "inline",
    },
    "name": "$B$_get_b",
    "signature": "_ $B$_get_b((int, int, int, int, int, int, int) v)",
  },
  {
    "code": {
      "code": "var (v'a, v'b, v'c, v'd, v'e, v'f, v'g) = v;
return v'c;",
      "kind": "generic",
    },
    "comment": null,
    "context": "type:B",
    "depends": Set {},
    "flags": Set {
      "inline",
    },
    "name": "$B$_get_c",
    "signature": "_ $B$_get_c((int, int, int, int, int, int, int) v)",
  },
  {
    "code": {
      "code": "var (v'a, v'b, v'c, v'd, v'e, v'f, v'g) = v;
return v'd;",
      "kind": "generic",
    },
    "comment": null,
    "context": "type:B",
    "depends": Set {},
    "flags": Set {
      "inline",
    },
    "name": "$B$_get_d",
    "signature": "_ $B$_get_d((int, int, int, int, int, int, int) v)",
  },
  {
    "code": {
      "code": "var (v'a, v'b, v'c, v'd, v'e, v'f, v'g) = v;
return v'e;",
      "kind": "generic",
    },
    "comment": null,
    "context": "type:B",
    "depends": Set {},
    "flags": Set {
      "inline",
    },
    "name": "$B$_get_e",
    "signature": "_ $B$_get_e((int, int, int, int, int, int, int) v)",
  },
  {
    "code": {
      "code": "var (v'a, v'b, v'c, v'd, v'e, v'f, v'g) = v;
return v'f;",
      "kind": "generic",
    },
    "comment": null,
    "context": "type:B",
    "depends": Set {},
    "flags": Set {
      "inline",
    },
    "name": "$B$_get_f",
    "signature": "_ $B$_get_f((int, int, int, int, int, int, int) v)",
  },
  {
    "code": {
      "code": "var (v'a, v'b, v'c, v'd, v'e, v'f, v'g) = v;
return v'g;",
      "kind": "generic",
    },
    "comment": null,
    "context": "type:B",
    "depends": Set {},
    "flags": Set {
      "inline",
    },
    "name": "$B$_get_g",
    "signature": "_ $B$_get_g((int, int, int, int, int, int, int) v)",
  },
  {
    "code": {
      "code": "NOP",
      "kind": "asm",
      "shuffle": "",
      "singleLine": true,
    },
    "comment": null,
    "context": "type:B",
    "depends": Set {},
    "flags": Set {},
    "name": "$B$_tensor_cast",
    "signature": "((int, int, int, int, int, int, int)) $B$_tensor_cast((int, int, int, int, int, int, int) v)",
  },
  {
    "code": {
      "code": "var (int vvv'a, int vvv'b, int vvv'c, int vvv'd, int vvv'e, int vvv'f, int vvv'g) = __tact_tuple_destroy_7(v);
return (vvv'a, vvv'b, vvv'c, vvv'd, vvv'e, vvv'f, vvv'g);",
      "kind": "generic",
    },
    "comment": null,
    "context": "type:B",
    "depends": Set {
      "__tact_tuple_destroy_7",
    },
    "flags": Set {
      "inline",
    },
    "name": "$B$_not_null",
    "signature": "((int, int, int, int, int, int, int)) $B$_not_null(tuple v)",
  },
  {
    "code": {
      "code": "var (v'a, v'b, v'c, v'd, v'e, v'f, v'g) = v;
return __tact_tuple_create_7(v'a, v'b, v'c, v'd, v'e, v'f, v'g);",
      "kind": "generic",
    },
    "comment": null,
    "context": "type:B",
    "depends": Set {
      "__tact_tuple_create_7",
    },
    "flags": Set {
      "inline",
    },
    "name": "$B$_as_optional",
    "signature": "tuple $B$_as_optional((int, int, int, int, int, int, int) v)",
  },
  {
    "code": {
      "code": "var (v'a, v'b, v'c, v'd, v'e, v'f, v'g) = v;
return __tact_tuple_create_7(v'a, v'b, v'c, v'd, v'e, v'f, v'g);",
      "kind": "generic",
    },
    "comment": null,
    "context": "type:B",
    "depends": Set {
      "__tact_tuple_create_7",
    },
    "flags": Set {
      "inline",
    },
    "name": "$B$_to_tuple",
    "signature": "tuple $B$_to_tuple(((int, int, int, int, int, int, int)) v)",
  },
  {
    "code": {
      "code": "if (null?(v)) { return null(); } 
return $B$_to_tuple($B$_not_null(v)); ",
      "kind": "generic",
    },
    "comment": null,
    "context": "type:B",
    "depends": Set {
      "$B$_to_tuple",
      "$B$_not_null",
    },
    "flags": Set {
      "inline",
    },
    "name": "$B$_to_opt_tuple",
    "signature": "tuple $B$_to_opt_tuple(tuple v)",
  },
  {
    "code": {
      "code": "var (int v'a, int v'b, int v'c, int v'd, int v'e, int v'f, int v'g) = __tact_tuple_destroy_7(v);
return (v'a, v'b, v'c, v'd, v'e, v'f, v'g);",
      "kind": "generic",
    },
    "comment": null,
    "context": "type:B",
    "depends": Set {
      "__tact_tuple_destroy_7",
    },
    "flags": Set {
      "inline",
    },
    "name": "$B$_from_tuple",
    "signature": "(int, int, int, int, int, int, int) $B$_from_tuple(tuple v)",
  },
  {
    "code": {
      "code": "if (null?(v)) { return null(); } 
return $B$_as_optional($B$_from_tuple(v));",
      "kind": "generic",
    },
    "comment": null,
    "context": "type:B",
    "depends": Set {
      "$B$_as_optional",
      "$B$_from_tuple",
    },
    "flags": Set {
      "inline",
    },
    "name": "$B$_from_opt_tuple",
    "signature": "tuple $B$_from_opt_tuple(tuple v)",
  },
  {
    "code": {
      "code": "var (v'a, v'b, v'c, v'd, v'e, v'f, v'g) = v; 
return (v'a, v'b, v'c, v'd, v'e, v'f, v'g);",
      "kind": "generic",
    },
    "comment": null,
    "context": "type:B",
    "depends": Set {},
    "flags": Set {
      "inline",
    },
    "name": "$B$_to_external",
    "signature": "(int, int, int, int, int, int, int) $B$_to_external(((int, int, int, int, int, int, int)) v)",
  },
  {
    "code": {
      "code": "var loaded = $B$_to_opt_tuple(v);
if (null?(loaded)) {
    return null();
} else {
    return (loaded);
}",
      "kind": "generic",
    },
    "comment": null,
    "context": "type:B",
    "depends": Set {
      "$B$_to_opt_tuple",
    },
    "flags": Set {
      "inline",
    },
    "name": "$B$_to_opt_external",
    "signature": "tuple $B$_to_opt_external(tuple v)",
  },
  {
    "code": {
      "code": "var (v'a, v'b, v'c, v'd, v'e, v'f, v'g, v'h) = v;
return v'a;",
      "kind": "generic",
    },
    "comment": null,
    "context": "type:C",
    "depends": Set {},
    "flags": Set {
      "inline",
    },
    "name": "$C$_get_a",
    "signature": "_ $C$_get_a((cell, cell, slice, slice, int, int, int, slice) v)",
  },
  {
    "code": {
      "code": "var (v'a, v'b, v'c, v'd, v'e, v'f, v'g, v'h) = v;
return v'b;",
      "kind": "generic",
    },
    "comment": null,
    "context": "type:C",
    "depends": Set {},
    "flags": Set {
      "inline",
    },
    "name": "$C$_get_b",
    "signature": "_ $C$_get_b((cell, cell, slice, slice, int, int, int, slice) v)",
  },
  {
    "code": {
      "code": "var (v'a, v'b, v'c, v'd, v'e, v'f, v'g, v'h) = v;
return v'c;",
      "kind": "generic",
    },
    "comment": null,
    "context": "type:C",
    "depends": Set {},
    "flags": Set {
      "inline",
    },
    "name": "$C$_get_c",
    "signature": "_ $C$_get_c((cell, cell, slice, slice, int, int, int, slice) v)",
  },
  {
    "code": {
      "code": "var (v'a, v'b, v'c, v'd, v'e, v'f, v'g, v'h) = v;
return v'd;",
      "kind": "generic",
    },
    "comment": null,
    "context": "type:C",
    "depends": Set {},
    "flags": Set {
      "inline",
    },
    "name": "$C$_get_d",
    "signature": "_ $C$_get_d((cell, cell, slice, slice, int, int, int, slice) v)",
  },
  {
    "code": {
      "code": "var (v'a, v'b, v'c, v'd, v'e, v'f, v'g, v'h) = v;
return v'e;",
      "kind": "generic",
    },
    "comment": null,
    "context": "type:C",
    "depends": Set {},
    "flags": Set {
      "inline",
    },
    "name": "$C$_get_e",
    "signature": "_ $C$_get_e((cell, cell, slice, slice, int, int, int, slice) v)",
  },
  {
    "code": {
      "code": "var (v'a, v'b, v'c, v'd, v'e, v'f, v'g, v'h) = v;
return v'f;",
      "kind": "generic",
    },
    "comment": null,
    "context": "type:C",
    "depends": Set {},
    "flags": Set {
      "inline",
    },
    "name": "$C$_get_f",
    "signature": "_ $C$_get_f((cell, cell, slice, slice, int, int, int, slice) v)",
  },
  {
    "code": {
      "code": "var (v'a, v'b, v'c, v'd, v'e, v'f, v'g, v'h) = v;
return v'g;",
      "kind": "generic",
    },
    "comment": null,
    "context": "type:C",
    "depends": Set {},
    "flags": Set {
      "inline",
    },
    "name": "$C$_get_g",
    "signature": "_ $C$_get_g((cell, cell, slice, slice, int, int, int, slice) v)",
  },
  {
    "code": {
      "code": "var (v'a, v'b, v'c, v'd, v'e, v'f, v'g, v'h) = v;
return v'h;",
      "kind": "generic",
    },
    "comment": null,
    "context": "type:C",
    "depends": Set {},
    "flags": Set {
      "inline",
    },
    "name": "$C$_get_h",
    "signature": "_ $C$_get_h((cell, cell, slice, slice, int, int, int, slice) v)",
  },
  {
    "code": {
      "code": "NOP",
      "kind": "asm",
      "shuffle": "",
      "singleLine": true,
    },
    "comment": null,
    "context": "type:C",
    "depends": Set {},
    "flags": Set {},
    "name": "$C$_tensor_cast",
    "signature": "((cell, cell, slice, slice, int, int, int, slice)) $C$_tensor_cast((cell, cell, slice, slice, int, int, int, slice) v)",
  },
  {
    "code": {
      "code": "var (cell vvv'a, cell vvv'b, slice vvv'c, slice vvv'd, int vvv'e, int vvv'f, int vvv'g, slice vvv'h) = __tact_tuple_destroy_8(v);
return (vvv'a, vvv'b, vvv'c, vvv'd, vvv'e, vvv'f, vvv'g, vvv'h);",
      "kind": "generic",
    },
    "comment": null,
    "context": "type:C",
    "depends": Set {
      "__tact_tuple_destroy_8",
    },
    "flags": Set {
      "inline",
    },
    "name": "$C$_not_null",
    "signature": "((cell, cell, slice, slice, int, int, int, slice)) $C$_not_null(tuple v)",
  },
  {
    "code": {
      "code": "var (v'a, v'b, v'c, v'd, v'e, v'f, v'g, v'h) = v;
return __tact_tuple_create_8(v'a, v'b, v'c, v'd, v'e, v'f, v'g, v'h);",
      "kind": "generic",
    },
    "comment": null,
    "context": "type:C",
    "depends": Set {
      "__tact_tuple_create_8",
    },
    "flags": Set {
      "inline",
    },
    "name": "$C$_as_optional",
    "signature": "tuple $C$_as_optional((cell, cell, slice, slice, int, int, int, slice) v)",
  },
  {
    "code": {
      "code": "var (v'a, v'b, v'c, v'd, v'e, v'f, v'g, v'h) = v;
return __tact_tuple_create_8(v'a, v'b, v'c, v'd, v'e, v'f, v'g, v'h);",
      "kind": "generic",
    },
    "comment": null,
    "context": "type:C",
    "depends": Set {
      "__tact_tuple_create_8",
    },
    "flags": Set {
      "inline",
    },
    "name": "$C$_to_tuple",
    "signature": "tuple $C$_to_tuple(((cell, cell, slice, slice, int, int, int, slice)) v)",
  },
  {
    "code": {
      "code": "if (null?(v)) { return null(); } 
return $C$_to_tuple($C$_not_null(v)); ",
      "kind": "generic",
    },
    "comment": null,
    "context": "type:C",
    "depends": Set {
      "$C$_to_tuple",
      "$C$_not_null",
    },
    "flags": Set {
      "inline",
    },
    "name": "$C$_to_opt_tuple",
    "signature": "tuple $C$_to_opt_tuple(tuple v)",
  },
  {
    "code": {
      "code": "var (cell v'a, cell v'b, slice v'c, slice v'd, int v'e, int v'f, int v'g, slice v'h) = __tact_tuple_destroy_8(v);
return (v'a, v'b, v'c, v'd, v'e, v'f, v'g, v'h);",
      "kind": "generic",
    },
    "comment": null,
    "context": "type:C",
    "depends": Set {
      "__tact_tuple_destroy_8",
    },
    "flags": Set {
      "inline",
    },
    "name": "$C$_from_tuple",
    "signature": "(cell, cell, slice, slice, int, int, int, slice) $C$_from_tuple(tuple v)",
  },
  {
    "code": {
      "code": "if (null?(v)) { return null(); } 
return $C$_as_optional($C$_from_tuple(v));",
      "kind": "generic",
    },
    "comment": null,
    "context": "type:C",
    "depends": Set {
      "$C$_as_optional",
      "$C$_from_tuple",
    },
    "flags": Set {
      "inline",
    },
    "name": "$C$_from_opt_tuple",
    "signature": "tuple $C$_from_opt_tuple(tuple v)",
  },
  {
    "code": {
      "code": "var (v'a, v'b, v'c, v'd, v'e, v'f, v'g, v'h) = v; 
return (v'a, v'b, v'c, v'd, v'e, v'f, v'g, v'h);",
      "kind": "generic",
    },
    "comment": null,
    "context": "type:C",
    "depends": Set {},
    "flags": Set {
      "inline",
    },
    "name": "$C$_to_external",
    "signature": "(cell, cell, slice, slice, int, int, int, slice) $C$_to_external(((cell, cell, slice, slice, int, int, int, slice)) v)",
  },
  {
    "code": {
      "code": "var loaded = $C$_to_opt_tuple(v);
if (null?(loaded)) {
    return null();
} else {
    return (loaded);
}",
      "kind": "generic",
    },
    "comment": null,
    "context": "type:C",
    "depends": Set {
      "$C$_to_opt_tuple",
    },
    "flags": Set {
      "inline",
    },
    "name": "$C$_to_opt_external",
    "signature": "tuple $C$_to_opt_external(tuple v)",
  },
  {
    "code": {
      "code": "var v'a = sc_0~load_int(257);
var v'b = sc_0~load_int(257);
var v'c = sc_0~load_int(1) ? sc_0~load_int(257) : null();
var v'd = sc_0~load_int(1);
var v'e = sc_0~load_int(1) ? sc_0~load_int(1) : null();
slice sc_1 = sc_0~load_ref().begin_parse();
var v'f = sc_1~load_int(257);
var v'g = sc_1~load_int(257);
return (sc_0, (v'a, v'b, v'c, v'd, v'e, v'f, v'g));",
      "kind": "generic",
    },
    "comment": null,
    "context": "type:A",
    "depends": Set {},
    "flags": Set {},
    "name": "$A$_load",
    "signature": "(slice, ((int, int, int, int, int, int, int))) $A$_load(slice sc_0)",
  },
  {
    "code": {
      "code": "var r = sc_0~$A$_load();
sc_0.end_parse();
return r;",
      "kind": "generic",
    },
    "comment": null,
    "context": "type:A",
    "depends": Set {
      "$A$_load",
    },
    "flags": Set {},
    "name": "$A$_load_not_mut",
    "signature": "((int, int, int, int, int, int, int)) $A$_load_not_mut(slice sc_0)",
  },
]
`;

exports[`writeSerialization should write serializer for B 1`] = `
[
  {
    "code": {
      "kind": "skip",
    },
    "comment": null,
    "context": "stdlib",
    "depends": Set {},
    "flags": Set {},
    "name": "__tact_set",
    "signature": "<unknown>",
  },
  {
    "code": {
      "kind": "skip",
    },
    "comment": null,
    "context": "stdlib",
    "depends": Set {},
    "flags": Set {},
    "name": "__tact_nop",
    "signature": "<unknown>",
  },
  {
    "code": {
      "kind": "skip",
    },
    "comment": null,
    "context": "stdlib",
    "depends": Set {},
    "flags": Set {},
    "name": "__tact_str_to_slice",
    "signature": "<unknown>",
  },
  {
    "code": {
      "kind": "skip",
    },
    "comment": null,
    "context": "stdlib",
    "depends": Set {},
    "flags": Set {},
    "name": "__tact_slice_to_str",
    "signature": "<unknown>",
  },
  {
    "code": {
      "code": "if (cs.preload_uint(2) != 0) {
    slice raw = cs~load_msg_addr();
    return (cs, raw);
} else {
    cs~skip_bits(2);
    return (cs, null());
}",
      "kind": "generic",
    },
    "comment": null,
    "context": "stdlib",
    "depends": Set {},
    "flags": Set {
      "inline",
    },
    "name": "__tact_load_address_opt",
    "signature": "(slice, slice) __tact_load_address_opt(slice cs)",
  },
  {
    "code": {
      "code": "if (null?(address)) {
    b = b.store_uint(0, 2);
    return b;
} else {
    return b.store_slice(address);
}",
      "kind": "generic",
    },
    "comment": null,
    "context": "stdlib",
    "depends": Set {},
    "flags": Set {
      "inline",
    },
    "name": "__tact_store_address_opt",
    "signature": "builder __tact_store_address_opt(builder b, slice address)",
  },
  {
    "code": {
      "code": "throw_if(128, null?(x)); return x;",
      "kind": "generic",
    },
    "comment": null,
    "context": "stdlib",
    "depends": Set {},
    "flags": Set {
      "impure",
      "inline",
    },
    "name": "__tact_not_null",
    "signature": "forall X -> X __tact_not_null(X x)",
  },
  {
    "code": {
      "code": "DICTDEL",
      "kind": "asm",
      "shuffle": "(index dict key_len)",
      "singleLine": false,
    },
    "comment": null,
    "context": "stdlib",
    "depends": Set {},
    "flags": Set {},
    "name": "__tact_dict_delete",
    "signature": "(cell, int) __tact_dict_delete(cell dict, int key_len, slice index)",
  },
  {
    "code": {
      "code": "DICTIDEL",
      "kind": "asm",
      "shuffle": "(index dict key_len)",
      "singleLine": false,
    },
    "comment": null,
    "context": "stdlib",
    "depends": Set {},
    "flags": Set {},
    "name": "__tact_dict_delete_int",
    "signature": "(cell, int) __tact_dict_delete_int(cell dict, int key_len, int index)",
  },
  {
    "code": {
      "code": "DICTUDEL",
      "kind": "asm",
      "shuffle": "(index dict key_len)",
      "singleLine": false,
    },
    "comment": null,
    "context": "stdlib",
    "depends": Set {},
    "flags": Set {},
    "name": "__tact_dict_delete_uint",
    "signature": "(cell, int) __tact_dict_delete_uint(cell dict, int key_len, int index)",
  },
  {
    "code": {
      "code": "DICTSETREF",
      "kind": "asm",
      "shuffle": "(value index dict key_len)",
      "singleLine": false,
    },
    "comment": null,
    "context": "stdlib",
    "depends": Set {},
    "flags": Set {},
    "name": "__tact_dict_set_ref",
    "signature": "((cell), ()) __tact_dict_set_ref(cell dict, int key_len, slice index, cell value)",
  },
  {
    "code": {
      "code": "DICTREPLACEREF",
      "kind": "asm",
      "shuffle": "(value index dict key_len)",
      "singleLine": false,
    },
    "comment": null,
    "context": "stdlib",
    "depends": Set {},
    "flags": Set {},
    "name": "__tact_dict_replace_ref",
    "signature": "((cell), (int)) __tact_dict_replace_ref(cell dict, int key_len, slice index, cell value)",
  },
  {
    "code": {
      "code": "DICTREPLACEGETREF NULLSWAPIFNOT",
      "kind": "asm",
      "shuffle": "(value index dict key_len)",
      "singleLine": false,
    },
    "comment": null,
    "context": "stdlib",
    "depends": Set {},
    "flags": Set {},
    "name": "__tact_dict_replaceget_ref",
    "signature": "((cell), (cell, int)) __tact_dict_replaceget_ref(cell dict, int key_len, slice index, cell value)",
  },
  {
    "code": {
      "code": "DICTGET NULLSWAPIFNOT",
      "kind": "asm",
      "shuffle": "(index dict key_len)",
      "singleLine": false,
    },
    "comment": null,
    "context": "stdlib",
    "depends": Set {},
    "flags": Set {},
    "name": "__tact_dict_get",
    "signature": "(slice, int) __tact_dict_get(cell dict, int key_len, slice index)",
  },
  {
    "code": {
      "code": "DICTDELGET NULLSWAPIFNOT",
      "kind": "asm",
      "shuffle": "(index dict key_len)",
      "singleLine": false,
    },
    "comment": null,
    "context": "stdlib",
    "depends": Set {},
    "flags": Set {},
    "name": "__tact_dict_delete_get",
    "signature": "(cell, (slice, int)) __tact_dict_delete_get(cell dict, int key_len, slice index)",
  },
  {
    "code": {
      "code": "DICTDELGETREF NULLSWAPIFNOT",
      "kind": "asm",
      "shuffle": "(index dict key_len)",
      "singleLine": false,
    },
    "comment": null,
    "context": "stdlib",
    "depends": Set {},
    "flags": Set {},
    "name": "__tact_dict_delete_get_ref",
    "signature": "(cell, (cell, int)) __tact_dict_delete_get_ref(cell dict, int key_len, slice index)",
  },
  {
    "code": {
      "code": "DICTGETREF NULLSWAPIFNOT",
      "kind": "asm",
      "shuffle": "(index dict key_len)",
      "singleLine": false,
    },
    "comment": null,
    "context": "stdlib",
    "depends": Set {},
    "flags": Set {},
    "name": "__tact_dict_get_ref",
    "signature": "(cell, int) __tact_dict_get_ref(cell dict, int key_len, slice index)",
  },
  {
    "code": {
      "code": "DICTMIN  NULLSWAPIFNOT2",
      "kind": "asm",
      "shuffle": "(dict key_len -> 1 0 2)",
      "singleLine": false,
    },
    "comment": null,
    "context": "stdlib",
    "depends": Set {},
    "flags": Set {},
    "name": "__tact_dict_min",
    "signature": "(slice, slice, int) __tact_dict_min(cell dict, int key_len)",
  },
  {
    "code": {
      "code": "DICTMINREF NULLSWAPIFNOT2",
      "kind": "asm",
      "shuffle": "(dict key_len -> 1 0 2)",
      "singleLine": false,
    },
    "comment": null,
    "context": "stdlib",
    "depends": Set {},
    "flags": Set {},
    "name": "__tact_dict_min_ref",
    "signature": "(slice, cell, int) __tact_dict_min_ref(cell dict, int key_len)",
  },
  {
    "code": {
      "code": "DICTGETNEXT NULLSWAPIFNOT2",
      "kind": "asm",
      "shuffle": "(pivot dict key_len -> 1 0 2)",
      "singleLine": false,
    },
    "comment": null,
    "context": "stdlib",
    "depends": Set {},
    "flags": Set {},
    "name": "__tact_dict_next",
    "signature": "(slice, slice, int) __tact_dict_next(cell dict, int key_len, slice pivot)",
  },
  {
    "code": {
      "code": "var (key, value, flag) = __tact_dict_next(dict, key_len, pivot);
if (flag) {
    return (key, value~load_ref(), flag);
} else {
    return (null(), null(), flag);
}",
      "kind": "generic",
    },
    "comment": null,
    "context": "stdlib",
    "depends": Set {
      "__tact_dict_next",
    },
    "flags": Set {},
    "name": "__tact_dict_next_ref",
    "signature": "(slice, cell, int) __tact_dict_next_ref(cell dict, int key_len, slice pivot)",
  },
  {
    "code": {
      "code": "STRDUMP DROP STRDUMP DROP s0 DUMP DROP",
      "kind": "asm",
      "shuffle": "",
      "singleLine": false,
    },
    "comment": null,
    "context": "stdlib",
    "depends": Set {},
    "flags": Set {
      "impure",
    },
    "name": "__tact_debug",
    "signature": "forall X -> () __tact_debug(X value, slice debug_print_1, slice debug_print_2)",
  },
  {
    "code": {
      "code": "STRDUMP DROP STRDUMP DROP STRDUMP DROP",
      "kind": "asm",
      "shuffle": "",
      "singleLine": false,
    },
    "comment": null,
    "context": "stdlib",
    "depends": Set {},
    "flags": Set {
      "impure",
    },
    "name": "__tact_debug_str",
    "signature": "() __tact_debug_str(slice value, slice debug_print_1, slice debug_print_2)",
  },
  {
    "code": {
      "code": "if (value) {
    __tact_debug_str("true", debug_print_1, debug_print_2);
} else {
    __tact_debug_str("false", debug_print_1, debug_print_2);
}",
      "kind": "generic",
    },
    "comment": null,
    "context": "stdlib",
    "depends": Set {
      "__tact_debug_str",
    },
    "flags": Set {
      "impure",
    },
    "name": "__tact_debug_bool",
    "signature": "() __tact_debug_bool(int value, slice debug_print_1, slice debug_print_2)",
  },
  {
    "code": {
      "code": "SDSUBSTR",
      "kind": "asm",
      "shuffle": "",
      "singleLine": false,
    },
    "comment": null,
    "context": "stdlib",
    "depends": Set {},
    "flags": Set {
      "inline",
    },
    "name": "__tact_preload_offset",
    "signature": "(slice) __tact_preload_offset(slice s, int offset, int bits)",
  },
  {
    "code": {
      "code": "slice new_data = begin_cell()
    .store_slice(data)
    .store_slice("0000"s)
.end_cell().begin_parse();
int reg = 0;
while (~ new_data.slice_data_empty?()) {
    int byte = new_data~load_uint(8);
    int mask = 0x80;
    while (mask > 0) {
        reg <<= 1;
        if (byte & mask) {
            reg += 1;
        }
        mask >>= 1;
        if (reg > 0xffff) {
            reg &= 0xffff;
            reg ^= 0x1021;
        }
    }
}
(int q, int r) = divmod(reg, 256);
return begin_cell()
    .store_uint(q, 8)
    .store_uint(r, 8)
.end_cell().begin_parse();",
      "kind": "generic",
    },
    "comment": null,
    "context": "stdlib",
    "depends": Set {},
    "flags": Set {
      "inline_ref",
    },
    "name": "__tact_crc16",
    "signature": "(slice) __tact_crc16(slice data)",
  },
  {
    "code": {
      "code": "slice chars = "4142434445464748494A4B4C4D4E4F505152535455565758595A6162636465666768696A6B6C6D6E6F707172737475767778797A303132333435363738392D5F"s;
builder res = begin_cell();

while (data.slice_bits() >= 24) {
    (int bs1, int bs2, int bs3) = (data~load_uint(8), data~load_uint(8), data~load_uint(8));

    int n = (bs1 << 16) | (bs2 << 8) | bs3;

    res = res
        .store_slice(__tact_preload_offset(chars, ((n >> 18) & 63) * 8, 8))
        .store_slice(__tact_preload_offset(chars, ((n >> 12) & 63) * 8, 8))
        .store_slice(__tact_preload_offset(chars, ((n >>  6) & 63) * 8, 8))
        .store_slice(__tact_preload_offset(chars, ((n      ) & 63) * 8, 8));
}

return res.end_cell().begin_parse();",
      "kind": "generic",
    },
    "comment": null,
    "context": "stdlib",
    "depends": Set {
      "__tact_preload_offset",
    },
    "flags": Set {},
    "name": "__tact_base64_encode",
    "signature": "(slice) __tact_base64_encode(slice data)",
  },
  {
    "code": {
      "code": "(int wc, int hash) = address.parse_std_addr();

slice user_friendly_address = begin_cell()
    .store_slice("11"s)
    .store_uint((wc + 0x100) % 0x100, 8)
    .store_uint(hash, 256)
.end_cell().begin_parse();

slice checksum = __tact_crc16(user_friendly_address);
slice user_friendly_address_with_checksum = begin_cell()
    .store_slice(user_friendly_address)
    .store_slice(checksum)
.end_cell().begin_parse();

return __tact_base64_encode(user_friendly_address_with_checksum);",
      "kind": "generic",
    },
    "comment": null,
    "context": "stdlib",
    "depends": Set {
      "__tact_crc16",
      "__tact_base64_encode",
    },
    "flags": Set {},
    "name": "__tact_address_to_user_friendly",
    "signature": "(slice) __tact_address_to_user_friendly(slice address)",
  },
  {
    "code": {
      "code": "__tact_debug_str(__tact_address_to_user_friendly(address), debug_print_1, debug_print_2);",
      "kind": "generic",
    },
    "comment": null,
    "context": "stdlib",
    "depends": Set {
      "__tact_debug_str",
      "__tact_address_to_user_friendly",
    },
    "flags": Set {
      "impure",
    },
    "name": "__tact_debug_address",
    "signature": "() __tact_debug_address(slice address, slice debug_print_1, slice debug_print_2)",
  },
  {
    "code": {
      "code": "STRDUMP DROP STRDUMP DROP DUMPSTK",
      "kind": "asm",
      "shuffle": "",
      "singleLine": false,
    },
    "comment": null,
    "context": "stdlib",
    "depends": Set {},
    "flags": Set {
      "impure",
    },
    "name": "__tact_debug_stack",
    "signature": "() __tact_debug_stack(slice debug_print_1, slice debug_print_2)",
  },
  {
    "code": {
      "code": "return __tact_context;",
      "kind": "generic",
    },
    "comment": null,
    "context": "stdlib",
    "depends": Set {},
    "flags": Set {
      "inline",
    },
    "name": "__tact_context_get",
    "signature": "(int, slice, int, slice) __tact_context_get()",
  },
  {
    "code": {
      "code": "return __tact_context_sender;",
      "kind": "generic",
    },
    "comment": null,
    "context": "stdlib",
    "depends": Set {},
    "flags": Set {
      "inline",
    },
    "name": "__tact_context_get_sender",
    "signature": "slice __tact_context_get_sender()",
  },
  {
    "code": {
      "code": "if (null?(__tact_randomized)) {
    randomize_lt();
    __tact_randomized = true;
}",
      "kind": "generic",
    },
    "comment": null,
    "context": "stdlib",
    "depends": Set {},
    "flags": Set {
      "impure",
      "inline",
    },
    "name": "__tact_prepare_random",
    "signature": "() __tact_prepare_random()",
  },
  {
    "code": {
<<<<<<< HEAD
      "code": "NOP",
      "kind": "asm",
      "shuffle": "",
      "singleLine": true,
    },
    "comment": null,
    "context": "stdlib",
    "depends": Set {},
    "flags": Set {},
    "name": "__tact_to_tuple",
    "signature": "forall X -> tuple __tact_to_tuple(X x)",
  },
  {
    "code": {
      "code": "NOP",
      "kind": "asm",
      "shuffle": "",
      "singleLine": true,
    },
    "comment": null,
    "context": "stdlib",
    "depends": Set {},
    "flags": Set {},
    "name": "__tact_from_tuple",
    "signature": "forall X -> X __tact_from_tuple(tuple x)",
  },
  {
    "code": {
      "code": "return equal_slices_bits(a, b);",
      "kind": "generic",
    },
    "comment": null,
    "context": "stdlib",
    "depends": Set {},
    "flags": Set {
      "inline",
    },
    "name": "__tact_slice_eq_bits",
    "signature": "int __tact_slice_eq_bits(slice a, slice b)",
  },
  {
    "code": {
=======
>>>>>>> 76d02950
      "code": "return (null?(a)) ? (false) : (equal_slices_bits(a, b));",
      "kind": "generic",
    },
    "comment": null,
    "context": "stdlib",
    "depends": Set {},
    "flags": Set {
      "inline",
    },
    "name": "__tact_slice_eq_bits_nullable_one",
    "signature": "int __tact_slice_eq_bits_nullable_one(slice a, slice b)",
  },
  {
    "code": {
      "code": "var a_is_null = null?(a);
var b_is_null = null?(b);
return ( a_is_null & b_is_null ) ? ( true ) : ( ( ( ~ a_is_null ) & ( ~ b_is_null ) ) ? ( equal_slices_bits(a, b) ) : ( false ) );",
      "kind": "generic",
    },
    "comment": null,
    "context": "stdlib",
    "depends": Set {},
    "flags": Set {
      "inline",
    },
    "name": "__tact_slice_eq_bits_nullable",
    "signature": "int __tact_slice_eq_bits_nullable(slice a, slice b)",
  },
  {
    "code": {
      "code": "(slice key, slice value, int flag) = __tact_dict_min(a, kl);
while (flag) {
    (slice value_b, int flag_b) = b~__tact_dict_delete_get(kl, key);
    ifnot (flag_b) {
        return 0;
    }
    ifnot (value.slice_hash() == value_b.slice_hash()) {
        return 0;
    }
    (key, value, flag) = __tact_dict_next(a, kl, key);
}
return null?(b);",
      "kind": "generic",
    },
    "comment": null,
    "context": "stdlib",
    "depends": Set {
      "__tact_dict_min",
      "__tact_dict_delete_get",
      "__tact_dict_next",
    },
    "flags": Set {
      "inline",
    },
    "name": "__tact_dict_eq",
    "signature": "int __tact_dict_eq(cell a, cell b, int kl)",
  },
  {
    "code": {
      "code": "return (null?(a)) ? (false) : (a == b);",
      "kind": "generic",
    },
    "comment": null,
    "context": "stdlib",
    "depends": Set {},
    "flags": Set {
      "inline",
    },
    "name": "__tact_int_eq_nullable_one",
    "signature": "int __tact_int_eq_nullable_one(int a, int b)",
  },
  {
    "code": {
      "code": "return (null?(a)) ? (true) : (a != b);",
      "kind": "generic",
    },
    "comment": null,
    "context": "stdlib",
    "depends": Set {},
    "flags": Set {
      "inline",
    },
    "name": "__tact_int_neq_nullable_one",
    "signature": "int __tact_int_neq_nullable_one(int a, int b)",
  },
  {
    "code": {
      "code": "var a_is_null = null?(a);
var b_is_null = null?(b);
return ( a_is_null & b_is_null ) ? ( true ) : ( ( ( ~ a_is_null ) & ( ~ b_is_null ) ) ? ( a == b ) : ( false ) );",
      "kind": "generic",
    },
    "comment": null,
    "context": "stdlib",
    "depends": Set {},
    "flags": Set {
      "inline",
    },
    "name": "__tact_int_eq_nullable",
    "signature": "int __tact_int_eq_nullable(int a, int b)",
  },
  {
    "code": {
      "code": "var a_is_null = null?(a);
var b_is_null = null?(b);
return ( a_is_null & b_is_null ) ? ( false ) : ( ( ( ~ a_is_null ) & ( ~ b_is_null ) ) ? ( a != b ) : ( true ) );",
      "kind": "generic",
    },
    "comment": null,
    "context": "stdlib",
    "depends": Set {},
    "flags": Set {
      "inline",
    },
    "name": "__tact_int_neq_nullable",
    "signature": "int __tact_int_neq_nullable(int a, int b)",
  },
  {
    "code": {
      "code": "return (a.cell_hash() ==  b.cell_hash());",
      "kind": "generic",
    },
    "comment": null,
    "context": "stdlib",
    "depends": Set {},
    "flags": Set {
      "inline",
    },
    "name": "__tact_cell_eq",
    "signature": "int __tact_cell_eq(cell a, cell b)",
  },
  {
    "code": {
      "code": "return (a.cell_hash() !=  b.cell_hash());",
      "kind": "generic",
    },
    "comment": null,
    "context": "stdlib",
    "depends": Set {},
    "flags": Set {
      "inline",
    },
    "name": "__tact_cell_neq",
    "signature": "int __tact_cell_neq(cell a, cell b)",
  },
  {
    "code": {
      "code": "return (null?(a)) ? (false) : (a.cell_hash() == b.cell_hash());",
      "kind": "generic",
    },
    "comment": null,
    "context": "stdlib",
    "depends": Set {},
    "flags": Set {
      "inline",
    },
    "name": "__tact_cell_eq_nullable_one",
    "signature": "int __tact_cell_eq_nullable_one(cell a, cell b)",
  },
  {
    "code": {
      "code": "return (null?(a)) ? (true) : (a.cell_hash() != b.cell_hash());",
      "kind": "generic",
    },
    "comment": null,
    "context": "stdlib",
    "depends": Set {},
    "flags": Set {
      "inline",
    },
    "name": "__tact_cell_neq_nullable_one",
    "signature": "int __tact_cell_neq_nullable_one(cell a, cell b)",
  },
  {
    "code": {
      "code": "var a_is_null = null?(a);
var b_is_null = null?(b);
return ( a_is_null & b_is_null ) ? ( true ) : ( ( ( ~ a_is_null ) & ( ~ b_is_null ) ) ? ( a.cell_hash() == b.cell_hash() ) : ( false ) );",
      "kind": "generic",
    },
    "comment": null,
    "context": "stdlib",
    "depends": Set {},
    "flags": Set {
      "inline",
    },
    "name": "__tact_cell_eq_nullable",
    "signature": "int __tact_cell_eq_nullable(cell a, cell b)",
  },
  {
    "code": {
      "code": "var a_is_null = null?(a);
var b_is_null = null?(b);
return ( a_is_null & b_is_null ) ? ( false ) : ( ( ( ~ a_is_null ) & ( ~ b_is_null ) ) ? ( a.cell_hash() != b.cell_hash() ) : ( true ) );",
      "kind": "generic",
    },
    "comment": null,
    "context": "stdlib",
    "depends": Set {},
    "flags": Set {
      "inline",
    },
    "name": "__tact_cell_neq_nullable",
    "signature": "int __tact_cell_neq_nullable(cell a, cell b)",
  },
  {
    "code": {
      "code": "return (a.slice_hash() ==  b.slice_hash());",
      "kind": "generic",
    },
    "comment": null,
    "context": "stdlib",
    "depends": Set {},
    "flags": Set {
      "inline",
    },
    "name": "__tact_slice_eq",
    "signature": "int __tact_slice_eq(slice a, slice b)",
  },
  {
    "code": {
      "code": "return (a.slice_hash() !=  b.slice_hash());",
      "kind": "generic",
    },
    "comment": null,
    "context": "stdlib",
    "depends": Set {},
    "flags": Set {
      "inline",
    },
    "name": "__tact_slice_neq",
    "signature": "int __tact_slice_neq(slice a, slice b)",
  },
  {
    "code": {
      "code": "return (null?(a)) ? (false) : (a.slice_hash() == b.slice_hash());",
      "kind": "generic",
    },
    "comment": null,
    "context": "stdlib",
    "depends": Set {},
    "flags": Set {
      "inline",
    },
    "name": "__tact_slice_eq_nullable_one",
    "signature": "int __tact_slice_eq_nullable_one(slice a, slice b)",
  },
  {
    "code": {
      "code": "return (null?(a)) ? (true) : (a.slice_hash() != b.slice_hash());",
      "kind": "generic",
    },
    "comment": null,
    "context": "stdlib",
    "depends": Set {},
    "flags": Set {
      "inline",
    },
    "name": "__tact_slice_neq_nullable_one",
    "signature": "int __tact_slice_neq_nullable_one(slice a, slice b)",
  },
  {
    "code": {
      "code": "var a_is_null = null?(a);
var b_is_null = null?(b);
return ( a_is_null & b_is_null ) ? ( true ) : ( ( ( ~ a_is_null ) & ( ~ b_is_null ) ) ? ( a.slice_hash() == b.slice_hash() ) : ( false ) );",
      "kind": "generic",
    },
    "comment": null,
    "context": "stdlib",
    "depends": Set {},
    "flags": Set {
      "inline",
    },
    "name": "__tact_slice_eq_nullable",
    "signature": "int __tact_slice_eq_nullable(slice a, slice b)",
  },
  {
    "code": {
      "code": "var a_is_null = null?(a);
var b_is_null = null?(b);
return ( a_is_null & b_is_null ) ? ( false ) : ( ( ( ~ a_is_null ) & ( ~ b_is_null ) ) ? ( a.slice_hash() != b.slice_hash() ) : ( true ) );",
      "kind": "generic",
    },
    "comment": null,
    "context": "stdlib",
    "depends": Set {},
    "flags": Set {
      "inline",
    },
    "name": "__tact_slice_neq_nullable",
    "signature": "int __tact_slice_neq_nullable(slice a, slice b)",
  },
  {
    "code": {
      "code": "return udict_set_ref(dict, 16, id, code);",
      "kind": "generic",
    },
    "comment": null,
    "context": "stdlib",
    "depends": Set {},
    "flags": Set {
      "inline",
    },
    "name": "__tact_dict_set_code",
    "signature": "cell __tact_dict_set_code(cell dict, int id, cell code)",
  },
  {
    "code": {
      "code": "var (data, ok) = udict_get_ref?(dict, 16, id);
throw_unless(135, ok);
return data;",
      "kind": "generic",
    },
    "comment": null,
    "context": "stdlib",
    "depends": Set {},
    "flags": Set {
      "inline",
    },
    "name": "__tact_dict_get_code",
    "signature": "cell __tact_dict_get_code(cell dict, int id)",
  },
  {
    "code": {
      "code": "NIL",
      "kind": "asm",
      "shuffle": "",
      "singleLine": false,
    },
    "comment": null,
    "context": "stdlib",
    "depends": Set {},
    "flags": Set {},
    "name": "__tact_tuple_create_0",
    "signature": "tuple __tact_tuple_create_0()",
  },
  {
    "code": {
      "code": "return ();",
      "kind": "generic",
    },
    "comment": null,
    "context": "stdlib",
    "depends": Set {},
    "flags": Set {
      "inline",
    },
    "name": "__tact_tuple_destroy_0",
    "signature": "() __tact_tuple_destroy_0()",
  },
  {
    "code": {
      "code": "1 TUPLE",
      "kind": "asm",
      "shuffle": "",
      "singleLine": false,
    },
    "comment": null,
    "context": "stdlib",
    "depends": Set {},
    "flags": Set {},
    "name": "__tact_tuple_create_1",
    "signature": "forall X0 -> tuple __tact_tuple_create_1((X0) v)",
  },
  {
    "code": {
      "code": "1 UNTUPLE",
      "kind": "asm",
      "shuffle": "",
      "singleLine": false,
    },
    "comment": null,
    "context": "stdlib",
    "depends": Set {},
    "flags": Set {},
    "name": "__tact_tuple_destroy_1",
    "signature": "forall X0 -> (X0) __tact_tuple_destroy_1(tuple v)",
  },
  {
    "code": {
      "code": "2 TUPLE",
      "kind": "asm",
      "shuffle": "",
      "singleLine": false,
    },
    "comment": null,
    "context": "stdlib",
    "depends": Set {},
    "flags": Set {},
    "name": "__tact_tuple_create_2",
    "signature": "forall X0, X1 -> tuple __tact_tuple_create_2((X0, X1) v)",
  },
  {
    "code": {
      "code": "2 UNTUPLE",
      "kind": "asm",
      "shuffle": "",
      "singleLine": false,
    },
    "comment": null,
    "context": "stdlib",
    "depends": Set {},
    "flags": Set {},
    "name": "__tact_tuple_destroy_2",
    "signature": "forall X0, X1 -> (X0, X1) __tact_tuple_destroy_2(tuple v)",
  },
  {
    "code": {
      "code": "3 TUPLE",
      "kind": "asm",
      "shuffle": "",
      "singleLine": false,
    },
    "comment": null,
    "context": "stdlib",
    "depends": Set {},
    "flags": Set {},
    "name": "__tact_tuple_create_3",
    "signature": "forall X0, X1, X2 -> tuple __tact_tuple_create_3((X0, X1, X2) v)",
  },
  {
    "code": {
      "code": "3 UNTUPLE",
      "kind": "asm",
      "shuffle": "",
      "singleLine": false,
    },
    "comment": null,
    "context": "stdlib",
    "depends": Set {},
    "flags": Set {},
    "name": "__tact_tuple_destroy_3",
    "signature": "forall X0, X1, X2 -> (X0, X1, X2) __tact_tuple_destroy_3(tuple v)",
  },
  {
    "code": {
      "code": "4 TUPLE",
      "kind": "asm",
      "shuffle": "",
      "singleLine": false,
    },
    "comment": null,
    "context": "stdlib",
    "depends": Set {},
    "flags": Set {},
    "name": "__tact_tuple_create_4",
    "signature": "forall X0, X1, X2, X3 -> tuple __tact_tuple_create_4((X0, X1, X2, X3) v)",
  },
  {
    "code": {
      "code": "4 UNTUPLE",
      "kind": "asm",
      "shuffle": "",
      "singleLine": false,
    },
    "comment": null,
    "context": "stdlib",
    "depends": Set {},
    "flags": Set {},
    "name": "__tact_tuple_destroy_4",
    "signature": "forall X0, X1, X2, X3 -> (X0, X1, X2, X3) __tact_tuple_destroy_4(tuple v)",
  },
  {
    "code": {
      "code": "5 TUPLE",
      "kind": "asm",
      "shuffle": "",
      "singleLine": false,
    },
    "comment": null,
    "context": "stdlib",
    "depends": Set {},
    "flags": Set {},
    "name": "__tact_tuple_create_5",
    "signature": "forall X0, X1, X2, X3, X4 -> tuple __tact_tuple_create_5((X0, X1, X2, X3, X4) v)",
  },
  {
    "code": {
      "code": "5 UNTUPLE",
      "kind": "asm",
      "shuffle": "",
      "singleLine": false,
    },
    "comment": null,
    "context": "stdlib",
    "depends": Set {},
    "flags": Set {},
    "name": "__tact_tuple_destroy_5",
    "signature": "forall X0, X1, X2, X3, X4 -> (X0, X1, X2, X3, X4) __tact_tuple_destroy_5(tuple v)",
  },
  {
    "code": {
      "code": "6 TUPLE",
      "kind": "asm",
      "shuffle": "",
      "singleLine": false,
    },
    "comment": null,
    "context": "stdlib",
    "depends": Set {},
    "flags": Set {},
    "name": "__tact_tuple_create_6",
    "signature": "forall X0, X1, X2, X3, X4, X5 -> tuple __tact_tuple_create_6((X0, X1, X2, X3, X4, X5) v)",
  },
  {
    "code": {
      "code": "6 UNTUPLE",
      "kind": "asm",
      "shuffle": "",
      "singleLine": false,
    },
    "comment": null,
    "context": "stdlib",
    "depends": Set {},
    "flags": Set {},
    "name": "__tact_tuple_destroy_6",
    "signature": "forall X0, X1, X2, X3, X4, X5 -> (X0, X1, X2, X3, X4, X5) __tact_tuple_destroy_6(tuple v)",
  },
  {
    "code": {
      "code": "7 TUPLE",
      "kind": "asm",
      "shuffle": "",
      "singleLine": false,
    },
    "comment": null,
    "context": "stdlib",
    "depends": Set {},
    "flags": Set {},
    "name": "__tact_tuple_create_7",
    "signature": "forall X0, X1, X2, X3, X4, X5, X6 -> tuple __tact_tuple_create_7((X0, X1, X2, X3, X4, X5, X6) v)",
  },
  {
    "code": {
      "code": "7 UNTUPLE",
      "kind": "asm",
      "shuffle": "",
      "singleLine": false,
    },
    "comment": null,
    "context": "stdlib",
    "depends": Set {},
    "flags": Set {},
    "name": "__tact_tuple_destroy_7",
    "signature": "forall X0, X1, X2, X3, X4, X5, X6 -> (X0, X1, X2, X3, X4, X5, X6) __tact_tuple_destroy_7(tuple v)",
  },
  {
    "code": {
      "code": "8 TUPLE",
      "kind": "asm",
      "shuffle": "",
      "singleLine": false,
    },
    "comment": null,
    "context": "stdlib",
    "depends": Set {},
    "flags": Set {},
    "name": "__tact_tuple_create_8",
    "signature": "forall X0, X1, X2, X3, X4, X5, X6, X7 -> tuple __tact_tuple_create_8((X0, X1, X2, X3, X4, X5, X6, X7) v)",
  },
  {
    "code": {
      "code": "8 UNTUPLE",
      "kind": "asm",
      "shuffle": "",
      "singleLine": false,
    },
    "comment": null,
    "context": "stdlib",
    "depends": Set {},
    "flags": Set {},
    "name": "__tact_tuple_destroy_8",
    "signature": "forall X0, X1, X2, X3, X4, X5, X6, X7 -> (X0, X1, X2, X3, X4, X5, X6, X7) __tact_tuple_destroy_8(tuple v)",
  },
  {
    "code": {
      "code": "9 TUPLE",
      "kind": "asm",
      "shuffle": "",
      "singleLine": false,
    },
    "comment": null,
    "context": "stdlib",
    "depends": Set {},
    "flags": Set {},
    "name": "__tact_tuple_create_9",
    "signature": "forall X0, X1, X2, X3, X4, X5, X6, X7, X8 -> tuple __tact_tuple_create_9((X0, X1, X2, X3, X4, X5, X6, X7, X8) v)",
  },
  {
    "code": {
      "code": "9 UNTUPLE",
      "kind": "asm",
      "shuffle": "",
      "singleLine": false,
    },
    "comment": null,
    "context": "stdlib",
    "depends": Set {},
    "flags": Set {},
    "name": "__tact_tuple_destroy_9",
    "signature": "forall X0, X1, X2, X3, X4, X5, X6, X7, X8 -> (X0, X1, X2, X3, X4, X5, X6, X7, X8) __tact_tuple_destroy_9(tuple v)",
  },
  {
    "code": {
      "code": "10 TUPLE",
      "kind": "asm",
      "shuffle": "",
      "singleLine": false,
    },
    "comment": null,
    "context": "stdlib",
    "depends": Set {},
    "flags": Set {},
    "name": "__tact_tuple_create_10",
    "signature": "forall X0, X1, X2, X3, X4, X5, X6, X7, X8, X9 -> tuple __tact_tuple_create_10((X0, X1, X2, X3, X4, X5, X6, X7, X8, X9) v)",
  },
  {
    "code": {
      "code": "10 UNTUPLE",
      "kind": "asm",
      "shuffle": "",
      "singleLine": false,
    },
    "comment": null,
    "context": "stdlib",
    "depends": Set {},
    "flags": Set {},
    "name": "__tact_tuple_destroy_10",
    "signature": "forall X0, X1, X2, X3, X4, X5, X6, X7, X8, X9 -> (X0, X1, X2, X3, X4, X5, X6, X7, X8, X9) __tact_tuple_destroy_10(tuple v)",
  },
  {
    "code": {
      "code": "11 TUPLE",
      "kind": "asm",
      "shuffle": "",
      "singleLine": false,
    },
    "comment": null,
    "context": "stdlib",
    "depends": Set {},
    "flags": Set {},
    "name": "__tact_tuple_create_11",
    "signature": "forall X0, X1, X2, X3, X4, X5, X6, X7, X8, X9, X10 -> tuple __tact_tuple_create_11((X0, X1, X2, X3, X4, X5, X6, X7, X8, X9, X10) v)",
  },
  {
    "code": {
      "code": "11 UNTUPLE",
      "kind": "asm",
      "shuffle": "",
      "singleLine": false,
    },
    "comment": null,
    "context": "stdlib",
    "depends": Set {},
    "flags": Set {},
    "name": "__tact_tuple_destroy_11",
    "signature": "forall X0, X1, X2, X3, X4, X5, X6, X7, X8, X9, X10 -> (X0, X1, X2, X3, X4, X5, X6, X7, X8, X9, X10) __tact_tuple_destroy_11(tuple v)",
  },
  {
    "code": {
      "code": "12 TUPLE",
      "kind": "asm",
      "shuffle": "",
      "singleLine": false,
    },
    "comment": null,
    "context": "stdlib",
    "depends": Set {},
    "flags": Set {},
    "name": "__tact_tuple_create_12",
    "signature": "forall X0, X1, X2, X3, X4, X5, X6, X7, X8, X9, X10, X11 -> tuple __tact_tuple_create_12((X0, X1, X2, X3, X4, X5, X6, X7, X8, X9, X10, X11) v)",
  },
  {
    "code": {
      "code": "12 UNTUPLE",
      "kind": "asm",
      "shuffle": "",
      "singleLine": false,
    },
    "comment": null,
    "context": "stdlib",
    "depends": Set {},
    "flags": Set {},
    "name": "__tact_tuple_destroy_12",
    "signature": "forall X0, X1, X2, X3, X4, X5, X6, X7, X8, X9, X10, X11 -> (X0, X1, X2, X3, X4, X5, X6, X7, X8, X9, X10, X11) __tact_tuple_destroy_12(tuple v)",
  },
  {
    "code": {
      "code": "13 TUPLE",
      "kind": "asm",
      "shuffle": "",
      "singleLine": false,
    },
    "comment": null,
    "context": "stdlib",
    "depends": Set {},
    "flags": Set {},
    "name": "__tact_tuple_create_13",
    "signature": "forall X0, X1, X2, X3, X4, X5, X6, X7, X8, X9, X10, X11, X12 -> tuple __tact_tuple_create_13((X0, X1, X2, X3, X4, X5, X6, X7, X8, X9, X10, X11, X12) v)",
  },
  {
    "code": {
      "code": "13 UNTUPLE",
      "kind": "asm",
      "shuffle": "",
      "singleLine": false,
    },
    "comment": null,
    "context": "stdlib",
    "depends": Set {},
    "flags": Set {},
    "name": "__tact_tuple_destroy_13",
    "signature": "forall X0, X1, X2, X3, X4, X5, X6, X7, X8, X9, X10, X11, X12 -> (X0, X1, X2, X3, X4, X5, X6, X7, X8, X9, X10, X11, X12) __tact_tuple_destroy_13(tuple v)",
  },
  {
    "code": {
      "code": "14 TUPLE",
      "kind": "asm",
      "shuffle": "",
      "singleLine": false,
    },
    "comment": null,
    "context": "stdlib",
    "depends": Set {},
    "flags": Set {},
    "name": "__tact_tuple_create_14",
    "signature": "forall X0, X1, X2, X3, X4, X5, X6, X7, X8, X9, X10, X11, X12, X13 -> tuple __tact_tuple_create_14((X0, X1, X2, X3, X4, X5, X6, X7, X8, X9, X10, X11, X12, X13) v)",
  },
  {
    "code": {
      "code": "14 UNTUPLE",
      "kind": "asm",
      "shuffle": "",
      "singleLine": false,
    },
    "comment": null,
    "context": "stdlib",
    "depends": Set {},
    "flags": Set {},
    "name": "__tact_tuple_destroy_14",
    "signature": "forall X0, X1, X2, X3, X4, X5, X6, X7, X8, X9, X10, X11, X12, X13 -> (X0, X1, X2, X3, X4, X5, X6, X7, X8, X9, X10, X11, X12, X13) __tact_tuple_destroy_14(tuple v)",
  },
  {
    "code": {
      "code": "15 TUPLE",
      "kind": "asm",
      "shuffle": "",
      "singleLine": false,
    },
    "comment": null,
    "context": "stdlib",
    "depends": Set {},
    "flags": Set {},
    "name": "__tact_tuple_create_15",
    "signature": "forall X0, X1, X2, X3, X4, X5, X6, X7, X8, X9, X10, X11, X12, X13, X14 -> tuple __tact_tuple_create_15((X0, X1, X2, X3, X4, X5, X6, X7, X8, X9, X10, X11, X12, X13, X14) v)",
  },
  {
    "code": {
      "code": "15 UNTUPLE",
      "kind": "asm",
      "shuffle": "",
      "singleLine": false,
    },
    "comment": null,
    "context": "stdlib",
    "depends": Set {},
    "flags": Set {},
    "name": "__tact_tuple_destroy_15",
    "signature": "forall X0, X1, X2, X3, X4, X5, X6, X7, X8, X9, X10, X11, X12, X13, X14 -> (X0, X1, X2, X3, X4, X5, X6, X7, X8, X9, X10, X11, X12, X13, X14) __tact_tuple_destroy_15(tuple v)",
  },
  {
    "code": {
      "code": "return tpush(tpush(empty_tuple(), b), null());",
      "kind": "generic",
    },
    "comment": null,
    "context": "stdlib",
    "depends": Set {},
    "flags": Set {
      "inline",
    },
    "name": "__tact_string_builder_start",
    "signature": "tuple __tact_string_builder_start(builder b)",
  },
  {
    "code": {
      "code": "return __tact_string_builder_start(begin_cell().store_uint(0, 32));",
      "kind": "generic",
    },
    "comment": null,
    "context": "stdlib",
    "depends": Set {
      "__tact_string_builder_start",
    },
    "flags": Set {
      "inline",
    },
    "name": "__tact_string_builder_start_comment",
    "signature": "tuple __tact_string_builder_start_comment()",
  },
  {
    "code": {
      "code": "return __tact_string_builder_start(begin_cell().store_uint(0, 8));",
      "kind": "generic",
    },
    "comment": null,
    "context": "stdlib",
    "depends": Set {
      "__tact_string_builder_start",
    },
    "flags": Set {
      "inline",
    },
    "name": "__tact_string_builder_start_tail_string",
    "signature": "tuple __tact_string_builder_start_tail_string()",
  },
  {
    "code": {
      "code": "return __tact_string_builder_start(begin_cell());",
      "kind": "generic",
    },
    "comment": null,
    "context": "stdlib",
    "depends": Set {
      "__tact_string_builder_start",
    },
    "flags": Set {
      "inline",
    },
    "name": "__tact_string_builder_start_string",
    "signature": "tuple __tact_string_builder_start_string()",
  },
  {
    "code": {
      "code": "(builder b, tuple tail) = uncons(builders);
cell c = b.end_cell();
while(~ null?(tail)) {
    (b, tail) = uncons(tail);
    c = b.store_ref(c).end_cell();
}
return c;",
      "kind": "generic",
    },
    "comment": null,
    "context": "stdlib",
    "depends": Set {},
    "flags": Set {
      "inline",
    },
    "name": "__tact_string_builder_end",
    "signature": "cell __tact_string_builder_end(tuple builders)",
  },
  {
    "code": {
      "code": "return __tact_string_builder_end(builders).begin_parse();",
      "kind": "generic",
    },
    "comment": null,
    "context": "stdlib",
    "depends": Set {
      "__tact_string_builder_end",
    },
    "flags": Set {
      "inline",
    },
    "name": "__tact_string_builder_end_slice",
    "signature": "slice __tact_string_builder_end_slice(tuple builders)",
  },
  {
    "code": {
      "code": "int sliceRefs = slice_refs(sc);
int sliceBits = slice_bits(sc);

while((sliceBits > 0) | (sliceRefs > 0)) {

    ;; Load the current builder
    (builder b, tuple tail) = uncons(builders);
    int remBytes = 127 - (builder_bits(b) / 8);
    int exBytes = sliceBits / 8;

    ;; Append bits
    int amount = min(remBytes, exBytes);
    if (amount > 0) {
        slice read = sc~load_bits(amount * 8);
        b = b.store_slice(read);
    }

    ;; Update builders
    builders = cons(b, tail);

    ;; Check if we need to add a new cell and continue
    if (exBytes - amount > 0) {
        var bb = begin_cell();
        builders = cons(bb, builders);
        sliceBits = (exBytes - amount) * 8;
    } elseif (sliceRefs > 0) {
        sc = sc~load_ref().begin_parse();
        sliceRefs = slice_refs(sc);
        sliceBits = slice_bits(sc);
    } else {
        sliceBits = 0;
        sliceRefs = 0;
    }
}

return ((builders), ());",
      "kind": "generic",
    },
    "comment": null,
    "context": "stdlib",
    "depends": Set {},
    "flags": Set {},
    "name": "__tact_string_builder_append",
    "signature": "((tuple), ()) __tact_string_builder_append(tuple builders, slice sc)",
  },
  {
    "code": {
      "code": "builders~__tact_string_builder_append(sc);
return builders;",
      "kind": "generic",
    },
    "comment": null,
    "context": "stdlib",
    "depends": Set {
      "__tact_string_builder_append",
    },
    "flags": Set {},
    "name": "__tact_string_builder_append_not_mut",
    "signature": "(tuple) __tact_string_builder_append_not_mut(tuple builders, slice sc)",
  },
  {
    "code": {
      "code": "throw_unless(5, num > 0);
throw_unless(5, base > 1);
if (num < base) {
    return 0;
}
int result = 0;
while (num >= base) {
    num /= base;
    result += 1;
}
return result;",
      "kind": "generic",
    },
    "comment": null,
    "context": "stdlib",
    "depends": Set {},
    "flags": Set {
      "inline",
    },
    "name": "__tact_log",
    "signature": "int __tact_log(int num, int base)",
  },
  {
    "code": {
      "code": "var (r, ok) = __tact_dict_get(d, kl, k);
if (ok) {
    return r;
} else {
    return null();
}",
      "kind": "generic",
    },
    "comment": null,
    "context": "stdlib",
    "depends": Set {
      "__tact_dict_get",
    },
    "flags": Set {
      "inline",
    },
    "name": "__tact_dict_get_slice_slice",
    "signature": "slice __tact_dict_get_slice_slice(cell d, int kl, slice k)",
  },
  {
    "code": {
      "code": "var (key, value, flag) = __tact_dict_min(d, kl);
if (flag) {
    return (key, value, flag);
} else {
    return (null(), null(), flag);
}",
      "kind": "generic",
    },
    "comment": null,
    "context": "stdlib",
    "depends": Set {
      "__tact_dict_min",
    },
    "flags": Set {
      "inline",
    },
    "name": "__tact_dict_min_slice_slice",
    "signature": "(slice, slice, int) __tact_dict_min_slice_slice(cell d, int kl)",
  },
  {
    "code": {
      "code": "return __tact_dict_next(d, kl, pivot);",
      "kind": "generic",
    },
    "comment": null,
    "context": "stdlib",
    "depends": Set {
      "__tact_dict_next",
    },
    "flags": Set {
      "inline",
    },
    "name": "__tact_dict_next_slice_slice",
    "signature": "(slice, slice, int) __tact_dict_next_slice_slice(cell d, int kl, slice pivot)",
  },
  {
    "code": {
      "code": "if (null?(v)) {
    var (r, ok) = __tact_dict_delete(d, kl, k);
    return (r, ());
} else {
    return (dict_set_builder(d, kl, k, begin_cell().store_slice(v)), ());
}",
      "kind": "generic",
    },
    "comment": null,
    "context": "stdlib",
    "depends": Set {
      "__tact_dict_delete",
    },
    "flags": Set {
      "inline",
    },
    "name": "__tact_dict_set_slice_slice",
    "signature": "(cell, ()) __tact_dict_set_slice_slice(cell d, int kl, slice k, slice v)",
  },
  {
    "code": {
      "code": "if (null?(v)) {
    var (r, ok) = __tact_dict_delete(d, kl, k);
    return (r, (ok));
} else {
    return dict_replace_builder?(d, kl, k, begin_cell().store_slice(v));
}",
      "kind": "generic",
    },
    "comment": null,
    "context": "stdlib",
    "depends": Set {
      "__tact_dict_delete",
    },
    "flags": Set {
      "inline",
    },
    "name": "__tact_dict_replace_slice_slice",
    "signature": "(cell, (int)) __tact_dict_replace_slice_slice(cell d, int kl, slice k, slice v)",
  },
  {
    "code": {
      "code": "var (old, ok) = null?(v) ? d~__tact_dict_delete_get(kl, k) : d~dict_replaceget?(kl, k, begin_cell().store_slice(v).end_cell().begin_parse());
if (ok) {
    return (d, old);
} else {
    return (d, null());
}",
      "kind": "generic",
    },
    "comment": null,
    "context": "stdlib",
    "depends": Set {
      "__tact_dict_delete_get",
    },
    "flags": Set {
      "inline",
    },
    "name": "__tact_dict_replaceget_slice_slice",
    "signature": "(cell, (slice)) __tact_dict_replaceget_slice_slice(cell d, int kl, slice k, slice v)",
  },
  {
    "code": {
      "code": "var (r, ok) = __tact_dict_get(d, kl, k);
if (ok) {
    return r~load_int(vl);
} else {
    return null();
}",
      "kind": "generic",
    },
    "comment": null,
    "context": "stdlib",
    "depends": Set {
      "__tact_dict_get",
    },
    "flags": Set {
      "inline",
    },
    "name": "__tact_dict_get_slice_int",
    "signature": "int __tact_dict_get_slice_int(cell d, int kl, slice k, int vl)",
  },
  {
    "code": {
      "code": "var (key, value, flag) = __tact_dict_min(d, kl);
if (flag) {
    return (key, value~load_int(vl), flag);
} else {
    return (null(), null(), flag);
}",
      "kind": "generic",
    },
    "comment": null,
    "context": "stdlib",
    "depends": Set {
      "__tact_dict_min",
    },
    "flags": Set {
      "inline",
    },
    "name": "__tact_dict_min_slice_int",
    "signature": "(slice, int, int) __tact_dict_min_slice_int(cell d, int kl, int vl)",
  },
  {
    "code": {
      "code": "var (key, value, flag) = __tact_dict_next(d, kl, pivot);
if (flag) {
    return (key, value~load_int(vl), flag);
} else {
    return (null(), null(), flag);
}",
      "kind": "generic",
    },
    "comment": null,
    "context": "stdlib",
    "depends": Set {
      "__tact_dict_next",
    },
    "flags": Set {
      "inline",
    },
    "name": "__tact_dict_next_slice_int",
    "signature": "(slice, int, int) __tact_dict_next_slice_int(cell d, int kl, slice pivot, int vl)",
  },
  {
    "code": {
      "code": "if (null?(v)) {
    var (r, ok) = __tact_dict_delete(d, kl, k);
    return (r, ());
} else {
    return (dict_set_builder(d, kl, k, begin_cell().store_int(v, vl)), ());
}",
      "kind": "generic",
    },
    "comment": null,
    "context": "stdlib",
    "depends": Set {
      "__tact_dict_delete",
    },
    "flags": Set {
      "inline",
    },
    "name": "__tact_dict_set_slice_int",
    "signature": "(cell, ()) __tact_dict_set_slice_int(cell d, int kl, slice k, int v, int vl)",
  },
  {
    "code": {
      "code": "if (null?(v)) {
    var (r, ok) = __tact_dict_delete(d, kl, k);
    return (r, (ok));
} else {
    return dict_replace_builder?(d, kl, k, begin_cell().store_int(v, vl));
}",
      "kind": "generic",
    },
    "comment": null,
    "context": "stdlib",
    "depends": Set {
      "__tact_dict_delete",
    },
    "flags": Set {
      "inline",
    },
    "name": "__tact_dict_replace_slice_int",
    "signature": "(cell, (int)) __tact_dict_replace_slice_int(cell d, int kl, slice k, int v, int vl)",
  },
  {
    "code": {
      "code": "var (old, ok) = null?(v) ? d~__tact_dict_delete_get(kl, k) : d~dict_replaceget?(kl, k, begin_cell().store_int(v, vl).end_cell().begin_parse());
if (ok) {
    return (d, old~load_int(vl));
} else {
    return (d, null());
}",
      "kind": "generic",
    },
    "comment": null,
    "context": "stdlib",
    "depends": Set {
      "__tact_dict_delete_get",
    },
    "flags": Set {
      "inline",
    },
    "name": "__tact_dict_replaceget_slice_int",
    "signature": "(cell, (int)) __tact_dict_replaceget_slice_int(cell d, int kl, slice k, int v, int vl)",
  },
  {
    "code": {
      "code": "var (r, ok) = __tact_dict_get(d, kl, k);
if (ok) {
    return r~load_uint(vl);
} else {
    return null();
}",
      "kind": "generic",
    },
    "comment": null,
    "context": "stdlib",
    "depends": Set {
      "__tact_dict_get",
    },
    "flags": Set {
      "inline",
    },
    "name": "__tact_dict_get_slice_uint",
    "signature": "int __tact_dict_get_slice_uint(cell d, int kl, slice k, int vl)",
  },
  {
    "code": {
      "code": "var (key, value, flag) = __tact_dict_min(d, kl);
if (flag) {
    return (key, value~load_uint(vl), flag);
} else {
    return (null(), null(), flag);
}",
      "kind": "generic",
    },
    "comment": null,
    "context": "stdlib",
    "depends": Set {
      "__tact_dict_min",
    },
    "flags": Set {
      "inline",
    },
    "name": "__tact_dict_min_slice_uint",
    "signature": "(slice, int, int) __tact_dict_min_slice_uint(cell d, int kl, int vl)",
  },
  {
    "code": {
      "code": "var (key, value, flag) = __tact_dict_next(d, kl, pivot);
if (flag) {
    return (key, value~load_uint(vl), flag);
} else {
    return (null(), null(), flag);
}",
      "kind": "generic",
    },
    "comment": null,
    "context": "stdlib",
    "depends": Set {
      "__tact_dict_next",
    },
    "flags": Set {
      "inline",
    },
    "name": "__tact_dict_next_slice_uint",
    "signature": "(slice, int, int) __tact_dict_next_slice_uint(cell d, int kl, slice pivot, int vl)",
  },
  {
    "code": {
      "code": "if (null?(v)) {
    var (r, ok) = __tact_dict_delete(d, kl, k);
    return (r, ());
} else {
    return (dict_set_builder(d, kl, k, begin_cell().store_uint(v, vl)), ());
}",
      "kind": "generic",
    },
    "comment": null,
    "context": "stdlib",
    "depends": Set {
      "__tact_dict_delete",
    },
    "flags": Set {
      "inline",
    },
    "name": "__tact_dict_set_slice_uint",
    "signature": "(cell, ()) __tact_dict_set_slice_uint(cell d, int kl, slice k, int v, int vl)",
  },
  {
    "code": {
      "code": "if (null?(v)) {
    var (r, ok) = __tact_dict_delete(d, kl, k);
    return (r, (ok));
} else {
    return dict_replace_builder?(d, kl, k, begin_cell().store_uint(v, vl));
}",
      "kind": "generic",
    },
    "comment": null,
    "context": "stdlib",
    "depends": Set {
      "__tact_dict_delete",
    },
    "flags": Set {
      "inline",
    },
    "name": "__tact_dict_replace_slice_uint",
    "signature": "(cell, (int)) __tact_dict_replace_slice_uint(cell d, int kl, slice k, int v, int vl)",
  },
  {
    "code": {
      "code": "var (old, ok) = null?(v) ? d~__tact_dict_delete_get(kl, k) : d~dict_replaceget?(kl, k, begin_cell().store_uint(v, vl).end_cell().begin_parse());
if (ok) {
    return (d, old~load_uint(vl));
} else {
    return (d, null());
}",
      "kind": "generic",
    },
    "comment": null,
    "context": "stdlib",
    "depends": Set {
      "__tact_dict_delete_get",
    },
    "flags": Set {
      "inline",
    },
    "name": "__tact_dict_replaceget_slice_uint",
    "signature": "(cell, (int)) __tact_dict_replaceget_slice_uint(cell d, int kl, slice k, int v, int vl)",
  },
  {
    "code": {
      "code": "var (r, ok) = __tact_dict_get_ref(d, kl, k);
if (ok) {
    return r;
} else {
    return null();
}",
      "kind": "generic",
    },
    "comment": null,
    "context": "stdlib",
    "depends": Set {
      "__tact_dict_get_ref",
    },
    "flags": Set {
      "inline",
    },
    "name": "__tact_dict_get_slice_cell",
    "signature": "cell __tact_dict_get_slice_cell(cell d, int kl, slice k)",
  },
  {
    "code": {
      "code": "var (key, value, flag) = __tact_dict_min_ref(d, kl);
if (flag) {
    return (key, value, flag);
} else {
    return (null(), null(), flag);
}",
      "kind": "generic",
    },
    "comment": null,
    "context": "stdlib",
    "depends": Set {
      "__tact_dict_min_ref",
    },
    "flags": Set {
      "inline",
    },
    "name": "__tact_dict_min_slice_cell",
    "signature": "(slice, cell, int) __tact_dict_min_slice_cell(cell d, int kl)",
  },
  {
    "code": {
      "code": "var (key, value, flag) = __tact_dict_next(d, kl, pivot);
if (flag) {
    return (key, value~load_ref(), flag);
} else {
    return (null(), null(), flag);
}",
      "kind": "generic",
    },
    "comment": null,
    "context": "stdlib",
    "depends": Set {
      "__tact_dict_next",
    },
    "flags": Set {
      "inline",
    },
    "name": "__tact_dict_next_slice_cell",
    "signature": "(slice, cell, int) __tact_dict_next_slice_cell(cell d, int kl, slice pivot)",
  },
  {
    "code": {
      "code": "if (null?(v)) {
    var (r, ok) = __tact_dict_delete(d, kl, k);
    return (r, ());
} else {
    return __tact_dict_set_ref(d, kl, k, v);
}",
      "kind": "generic",
    },
    "comment": null,
    "context": "stdlib",
    "depends": Set {
      "__tact_dict_delete",
      "__tact_dict_set_ref",
    },
    "flags": Set {
      "inline",
    },
    "name": "__tact_dict_set_slice_cell",
    "signature": "(cell, ()) __tact_dict_set_slice_cell(cell d, int kl, slice k, cell v)",
  },
  {
    "code": {
      "code": "if (null?(v)) {
    var (r, ok) = __tact_dict_delete(d, kl, k);
    return (r, (ok));
} else {
    return __tact_dict_replace_ref(d, kl, k, v);
}",
      "kind": "generic",
    },
    "comment": null,
    "context": "stdlib",
    "depends": Set {
      "__tact_dict_delete",
      "__tact_dict_replace_ref",
    },
    "flags": Set {
      "inline",
    },
    "name": "__tact_dict_replace_slice_cell",
    "signature": "(cell, (int)) __tact_dict_replace_slice_cell(cell d, int kl, slice k, cell v)",
  },
  {
    "code": {
      "code": "var (old, ok) = null?(v) ? d~__tact_dict_delete_get_ref(kl, k) : d~__tact_dict_replaceget_ref(kl, k, v);
if (ok) {
    return (d, old);
} else {
    return (d, null());
}",
      "kind": "generic",
    },
    "comment": null,
    "context": "stdlib",
    "depends": Set {
      "__tact_dict_delete_get_ref",
      "__tact_dict_replaceget_ref",
    },
    "flags": Set {
      "inline",
    },
    "name": "__tact_dict_replaceget_slice_cell",
    "signature": "(cell, (cell)) __tact_dict_replaceget_slice_cell(cell d, int kl, slice k, cell v)",
  },
  {
    "code": {
      "code": "var (r, ok) = __tact_dict_get(d, kl, k);
if (ok) {
    return r~load_coins();
} else {
    return null();
}",
      "kind": "generic",
    },
    "comment": null,
    "context": "stdlib",
    "depends": Set {
      "__tact_dict_get",
    },
    "flags": Set {
      "inline",
    },
    "name": "__tact_dict_get_slice_coins",
    "signature": "int __tact_dict_get_slice_coins(cell d, int kl, slice k)",
  },
  {
    "code": {
      "code": "var (key, value, flag) = __tact_dict_min(d, kl);
if (flag) {
    return (key, value~load_coins(), flag);
} else {
    return (null(), null(), flag);
}",
      "kind": "generic",
    },
    "comment": null,
    "context": "stdlib",
    "depends": Set {
      "__tact_dict_min",
    },
    "flags": Set {
      "inline",
    },
    "name": "__tact_dict_min_slice_coins",
    "signature": "(slice, int, int) __tact_dict_min_slice_coins(cell d, int kl)",
  },
  {
    "code": {
      "code": "var (key, value, flag) = __tact_dict_next(d, kl, pivot);
if (flag) {
    return (key, value~load_coins(), flag);
} else {
    return (null(), null(), flag);
}",
      "kind": "generic",
    },
    "comment": null,
    "context": "stdlib",
    "depends": Set {
      "__tact_dict_next",
    },
    "flags": Set {
      "inline",
    },
    "name": "__tact_dict_next_slice_coins",
    "signature": "(slice, int, int) __tact_dict_next_slice_coins(cell d, int kl, slice pivot)",
  },
  {
    "code": {
      "code": "if (null?(v)) {
    var (r, ok) = __tact_dict_delete(d, kl, k);
    return (r, ());
} else {
    return (dict_set_builder(d, kl, k, begin_cell().store_coins(v)), ());
}",
      "kind": "generic",
    },
    "comment": null,
    "context": "stdlib",
    "depends": Set {
      "__tact_dict_delete",
    },
    "flags": Set {
      "inline",
    },
    "name": "__tact_dict_set_slice_coins",
    "signature": "(cell, ()) __tact_dict_set_slice_coins(cell d, int kl, slice k, int v)",
  },
  {
    "code": {
      "code": "if (null?(v)) {
    var (r, ok) = __tact_dict_delete(d, kl, k);
    return (r, (ok));
} else {
    return dict_replace_builder?(d, kl, k, begin_cell().store_coins(v));
}",
      "kind": "generic",
    },
    "comment": null,
    "context": "stdlib",
    "depends": Set {
      "__tact_dict_delete",
    },
    "flags": Set {
      "inline",
    },
    "name": "__tact_dict_replace_slice_coins",
    "signature": "(cell, (int)) __tact_dict_replace_slice_coins(cell d, int kl, slice k, int v)",
  },
  {
    "code": {
      "code": "var (old, ok) = null?(v) ? d~__tact_dict_delete_get(kl, k) : d~dict_replaceget?(kl, k, begin_cell().store_coins(v).end_cell().begin_parse());
if (ok) {
    return (d, old~load_coins());
} else {
    return (d, null());
}",
      "kind": "generic",
    },
    "comment": null,
    "context": "stdlib",
    "depends": Set {
      "__tact_dict_delete_get",
    },
    "flags": Set {
      "inline",
    },
    "name": "__tact_dict_replaceget_slice_coins",
    "signature": "(cell, (int)) __tact_dict_replaceget_slice_coins(cell d, int kl, slice k, int v)",
  },
  {
    "code": {
      "code": "var (r, ok) = __tact_dict_get(d, kl, k);
if (ok) {
    return r~load_varint16();
} else {
    return null();
}",
      "kind": "generic",
    },
    "comment": null,
    "context": "stdlib",
    "depends": Set {
      "__tact_dict_get",
    },
    "flags": Set {
      "inline",
    },
    "name": "__tact_dict_get_slice_varint16",
    "signature": "int __tact_dict_get_slice_varint16(cell d, int kl, slice k)",
  },
  {
    "code": {
      "code": "var (key, value, flag) = __tact_dict_min(d, kl);
if (flag) {
    return (key, value~load_varint16(), flag);
} else {
    return (null(), null(), flag);
}",
      "kind": "generic",
    },
    "comment": null,
    "context": "stdlib",
    "depends": Set {
      "__tact_dict_min",
    },
    "flags": Set {
      "inline",
    },
    "name": "__tact_dict_min_slice_varint16",
    "signature": "(slice, int, int) __tact_dict_min_slice_varint16(cell d, int kl)",
  },
  {
    "code": {
      "code": "var (key, value, flag) = __tact_dict_next(d, kl, pivot);
if (flag) {
    return (key, value~load_varint16(), flag);
} else {
    return (null(), null(), flag);
}",
      "kind": "generic",
    },
    "comment": null,
    "context": "stdlib",
    "depends": Set {
      "__tact_dict_next",
    },
    "flags": Set {
      "inline",
    },
    "name": "__tact_dict_next_slice_varint16",
    "signature": "(slice, int, int) __tact_dict_next_slice_varint16(cell d, int kl, slice pivot)",
  },
  {
    "code": {
      "code": "if (null?(v)) {
    var (r, ok) = __tact_dict_delete(d, kl, k);
    return (r, ());
} else {
    return (dict_set_builder(d, kl, k, begin_cell().store_varint16(v)), ());
}",
      "kind": "generic",
    },
    "comment": null,
    "context": "stdlib",
    "depends": Set {
      "__tact_dict_delete",
    },
    "flags": Set {
      "inline",
    },
    "name": "__tact_dict_set_slice_varint16",
    "signature": "(cell, ()) __tact_dict_set_slice_varint16(cell d, int kl, slice k, int v)",
  },
  {
    "code": {
      "code": "if (null?(v)) {
    var (r, ok) = __tact_dict_delete(d, kl, k);
    return (r, (ok));
} else {
    return dict_replace_builder?(d, kl, k, begin_cell().store_varint16(v));
}",
      "kind": "generic",
    },
    "comment": null,
    "context": "stdlib",
    "depends": Set {
      "__tact_dict_delete",
    },
    "flags": Set {
      "inline",
    },
    "name": "__tact_dict_replace_slice_varint16",
    "signature": "(cell, (int)) __tact_dict_replace_slice_varint16(cell d, int kl, slice k, int v)",
  },
  {
    "code": {
      "code": "var (old, ok) = null?(v) ? d~__tact_dict_delete_get(kl, k) : d~dict_replaceget?(kl, k, begin_cell().store_varint16(v).end_cell().begin_parse());
if (ok) {
    return (d, old~load_varint16());
} else {
    return (d, null());
}",
      "kind": "generic",
    },
    "comment": null,
    "context": "stdlib",
    "depends": Set {
      "__tact_dict_delete_get",
    },
    "flags": Set {
      "inline",
    },
    "name": "__tact_dict_replaceget_slice_varint16",
    "signature": "(cell, (int)) __tact_dict_replaceget_slice_varint16(cell d, int kl, slice k, int v)",
  },
  {
    "code": {
      "code": "var (r, ok) = __tact_dict_get(d, kl, k);
if (ok) {
    return r~load_varint32();
} else {
    return null();
}",
      "kind": "generic",
    },
    "comment": null,
    "context": "stdlib",
    "depends": Set {
      "__tact_dict_get",
    },
    "flags": Set {
      "inline",
    },
    "name": "__tact_dict_get_slice_varint32",
    "signature": "int __tact_dict_get_slice_varint32(cell d, int kl, slice k)",
  },
  {
    "code": {
      "code": "var (key, value, flag) = __tact_dict_min(d, kl);
if (flag) {
    return (key, value~load_varint32(), flag);
} else {
    return (null(), null(), flag);
}",
      "kind": "generic",
    },
    "comment": null,
    "context": "stdlib",
    "depends": Set {
      "__tact_dict_min",
    },
    "flags": Set {
      "inline",
    },
    "name": "__tact_dict_min_slice_varint32",
    "signature": "(slice, int, int) __tact_dict_min_slice_varint32(cell d, int kl)",
  },
  {
    "code": {
      "code": "var (key, value, flag) = __tact_dict_next(d, kl, pivot);
if (flag) {
    return (key, value~load_varint32(), flag);
} else {
    return (null(), null(), flag);
}",
      "kind": "generic",
    },
    "comment": null,
    "context": "stdlib",
    "depends": Set {
      "__tact_dict_next",
    },
    "flags": Set {
      "inline",
    },
    "name": "__tact_dict_next_slice_varint32",
    "signature": "(slice, int, int) __tact_dict_next_slice_varint32(cell d, int kl, slice pivot)",
  },
  {
    "code": {
      "code": "if (null?(v)) {
    var (r, ok) = __tact_dict_delete(d, kl, k);
    return (r, ());
} else {
    return (dict_set_builder(d, kl, k, begin_cell().store_varint32(v)), ());
}",
      "kind": "generic",
    },
    "comment": null,
    "context": "stdlib",
    "depends": Set {
      "__tact_dict_delete",
    },
    "flags": Set {
      "inline",
    },
    "name": "__tact_dict_set_slice_varint32",
    "signature": "(cell, ()) __tact_dict_set_slice_varint32(cell d, int kl, slice k, int v)",
  },
  {
    "code": {
      "code": "if (null?(v)) {
    var (r, ok) = __tact_dict_delete(d, kl, k);
    return (r, (ok));
} else {
    return dict_replace_builder?(d, kl, k, begin_cell().store_varint32(v));
}",
      "kind": "generic",
    },
    "comment": null,
    "context": "stdlib",
    "depends": Set {
      "__tact_dict_delete",
    },
    "flags": Set {
      "inline",
    },
    "name": "__tact_dict_replace_slice_varint32",
    "signature": "(cell, (int)) __tact_dict_replace_slice_varint32(cell d, int kl, slice k, int v)",
  },
  {
    "code": {
      "code": "var (old, ok) = null?(v) ? d~__tact_dict_delete_get(kl, k) : d~dict_replaceget?(kl, k, begin_cell().store_varint32(v).end_cell().begin_parse());
if (ok) {
    return (d, old~load_varint32());
} else {
    return (d, null());
}",
      "kind": "generic",
    },
    "comment": null,
    "context": "stdlib",
    "depends": Set {
      "__tact_dict_delete_get",
    },
    "flags": Set {
      "inline",
    },
    "name": "__tact_dict_replaceget_slice_varint32",
    "signature": "(cell, (int)) __tact_dict_replaceget_slice_varint32(cell d, int kl, slice k, int v)",
  },
  {
    "code": {
      "code": "var (r, ok) = __tact_dict_get(d, kl, k);
if (ok) {
    return r~load_varuint16();
} else {
    return null();
}",
      "kind": "generic",
    },
    "comment": null,
    "context": "stdlib",
    "depends": Set {
      "__tact_dict_get",
    },
    "flags": Set {
      "inline",
    },
    "name": "__tact_dict_get_slice_varuint16",
    "signature": "int __tact_dict_get_slice_varuint16(cell d, int kl, slice k)",
  },
  {
    "code": {
      "code": "var (key, value, flag) = __tact_dict_min(d, kl);
if (flag) {
    return (key, value~load_varuint16(), flag);
} else {
    return (null(), null(), flag);
}",
      "kind": "generic",
    },
    "comment": null,
    "context": "stdlib",
    "depends": Set {
      "__tact_dict_min",
    },
    "flags": Set {
      "inline",
    },
    "name": "__tact_dict_min_slice_varuint16",
    "signature": "(slice, int, int) __tact_dict_min_slice_varuint16(cell d, int kl)",
  },
  {
    "code": {
      "code": "var (key, value, flag) = __tact_dict_next(d, kl, pivot);
if (flag) {
    return (key, value~load_varuint16(), flag);
} else {
    return (null(), null(), flag);
}",
      "kind": "generic",
    },
    "comment": null,
    "context": "stdlib",
    "depends": Set {
      "__tact_dict_next",
    },
    "flags": Set {
      "inline",
    },
    "name": "__tact_dict_next_slice_varuint16",
    "signature": "(slice, int, int) __tact_dict_next_slice_varuint16(cell d, int kl, slice pivot)",
  },
  {
    "code": {
      "code": "if (null?(v)) {
    var (r, ok) = __tact_dict_delete(d, kl, k);
    return (r, ());
} else {
    return (dict_set_builder(d, kl, k, begin_cell().store_varuint16(v)), ());
}",
      "kind": "generic",
    },
    "comment": null,
    "context": "stdlib",
    "depends": Set {
      "__tact_dict_delete",
    },
    "flags": Set {
      "inline",
    },
    "name": "__tact_dict_set_slice_varuint16",
    "signature": "(cell, ()) __tact_dict_set_slice_varuint16(cell d, int kl, slice k, int v)",
  },
  {
    "code": {
      "code": "if (null?(v)) {
    var (r, ok) = __tact_dict_delete(d, kl, k);
    return (r, (ok));
} else {
    return dict_replace_builder?(d, kl, k, begin_cell().store_varuint16(v));
}",
      "kind": "generic",
    },
    "comment": null,
    "context": "stdlib",
    "depends": Set {
      "__tact_dict_delete",
    },
    "flags": Set {
      "inline",
    },
    "name": "__tact_dict_replace_slice_varuint16",
    "signature": "(cell, (int)) __tact_dict_replace_slice_varuint16(cell d, int kl, slice k, int v)",
  },
  {
    "code": {
      "code": "var (old, ok) = null?(v) ? d~__tact_dict_delete_get(kl, k) : d~dict_replaceget?(kl, k, begin_cell().store_varuint16(v).end_cell().begin_parse());
if (ok) {
    return (d, old~load_varuint16());
} else {
    return (d, null());
}",
      "kind": "generic",
    },
    "comment": null,
    "context": "stdlib",
    "depends": Set {
      "__tact_dict_delete_get",
    },
    "flags": Set {
      "inline",
    },
    "name": "__tact_dict_replaceget_slice_varuint16",
    "signature": "(cell, (int)) __tact_dict_replaceget_slice_varuint16(cell d, int kl, slice k, int v)",
  },
  {
    "code": {
      "code": "var (r, ok) = __tact_dict_get(d, kl, k);
if (ok) {
    return r~load_varuint32();
} else {
    return null();
}",
      "kind": "generic",
    },
    "comment": null,
    "context": "stdlib",
    "depends": Set {
      "__tact_dict_get",
    },
    "flags": Set {
      "inline",
    },
    "name": "__tact_dict_get_slice_varuint32",
    "signature": "int __tact_dict_get_slice_varuint32(cell d, int kl, slice k)",
  },
  {
    "code": {
      "code": "var (key, value, flag) = __tact_dict_min(d, kl);
if (flag) {
    return (key, value~load_varuint32(), flag);
} else {
    return (null(), null(), flag);
}",
      "kind": "generic",
    },
    "comment": null,
    "context": "stdlib",
    "depends": Set {
      "__tact_dict_min",
    },
    "flags": Set {
      "inline",
    },
    "name": "__tact_dict_min_slice_varuint32",
    "signature": "(slice, int, int) __tact_dict_min_slice_varuint32(cell d, int kl)",
  },
  {
    "code": {
      "code": "var (key, value, flag) = __tact_dict_next(d, kl, pivot);
if (flag) {
    return (key, value~load_varuint32(), flag);
} else {
    return (null(), null(), flag);
}",
      "kind": "generic",
    },
    "comment": null,
    "context": "stdlib",
    "depends": Set {
      "__tact_dict_next",
    },
    "flags": Set {
      "inline",
    },
    "name": "__tact_dict_next_slice_varuint32",
    "signature": "(slice, int, int) __tact_dict_next_slice_varuint32(cell d, int kl, slice pivot)",
  },
  {
    "code": {
      "code": "if (null?(v)) {
    var (r, ok) = __tact_dict_delete(d, kl, k);
    return (r, ());
} else {
    return (dict_set_builder(d, kl, k, begin_cell().store_varuint32(v)), ());
}",
      "kind": "generic",
    },
    "comment": null,
    "context": "stdlib",
    "depends": Set {
      "__tact_dict_delete",
    },
    "flags": Set {
      "inline",
    },
    "name": "__tact_dict_set_slice_varuint32",
    "signature": "(cell, ()) __tact_dict_set_slice_varuint32(cell d, int kl, slice k, int v)",
  },
  {
    "code": {
      "code": "if (null?(v)) {
    var (r, ok) = __tact_dict_delete(d, kl, k);
    return (r, (ok));
} else {
    return dict_replace_builder?(d, kl, k, begin_cell().store_varuint32(v));
}",
      "kind": "generic",
    },
    "comment": null,
    "context": "stdlib",
    "depends": Set {
      "__tact_dict_delete",
    },
    "flags": Set {
      "inline",
    },
    "name": "__tact_dict_replace_slice_varuint32",
    "signature": "(cell, (int)) __tact_dict_replace_slice_varuint32(cell d, int kl, slice k, int v)",
  },
  {
    "code": {
      "code": "var (old, ok) = null?(v) ? d~__tact_dict_delete_get(kl, k) : d~dict_replaceget?(kl, k, begin_cell().store_varuint32(v).end_cell().begin_parse());
if (ok) {
    return (d, old~load_varuint32());
} else {
    return (d, null());
}",
      "kind": "generic",
    },
    "comment": null,
    "context": "stdlib",
    "depends": Set {
      "__tact_dict_delete_get",
    },
    "flags": Set {
      "inline",
    },
    "name": "__tact_dict_replaceget_slice_varuint32",
    "signature": "(cell, (int)) __tact_dict_replaceget_slice_varuint32(cell d, int kl, slice k, int v)",
  },
  {
    "code": {
      "code": "var (r, ok) = udict_get?(d, kl, k);
if (ok) {
    return r;
} else {
    return null();
}",
      "kind": "generic",
    },
    "comment": null,
    "context": "stdlib",
    "depends": Set {},
    "flags": Set {
      "inline",
    },
    "name": "__tact_dict_get_uint_slice",
    "signature": "slice __tact_dict_get_uint_slice(cell d, int kl, int k)",
  },
  {
    "code": {
      "code": "var (key, value, flag) = udict_get_min?(d, kl);
if (flag) {
    return (key, value, flag);
} else {
    return (null(), null(), flag);
}",
      "kind": "generic",
    },
    "comment": null,
    "context": "stdlib",
    "depends": Set {},
    "flags": Set {
      "inline",
    },
    "name": "__tact_dict_min_uint_slice",
    "signature": "(int, slice, int) __tact_dict_min_uint_slice(cell d, int kl)",
  },
  {
    "code": {
      "code": "var (key, value, flag) = udict_get_next?(d, kl, pivot);
if (flag) {
    return (key, value, flag);
} else {
    return (null(), null(), flag);
}",
      "kind": "generic",
    },
    "comment": null,
    "context": "stdlib",
    "depends": Set {},
    "flags": Set {
      "inline",
    },
    "name": "__tact_dict_next_uint_slice",
    "signature": "(int, slice, int) __tact_dict_next_uint_slice(cell d, int kl, int pivot)",
  },
  {
    "code": {
      "code": "if (null?(v)) {
    var (r, ok) = udict_delete?(d, kl, k);
    return (r, ());
} else {
    return (udict_set(d, kl, k, v), ());
}",
      "kind": "generic",
    },
    "comment": null,
    "context": "stdlib",
    "depends": Set {},
    "flags": Set {
      "inline",
    },
    "name": "__tact_dict_set_uint_slice",
    "signature": "(cell, ()) __tact_dict_set_uint_slice(cell d, int kl, int k, slice v)",
  },
  {
    "code": {
      "code": "if (null?(v)) {
    var (r, ok) = udict_delete?(d, kl, k);
    return (r, (ok));
} else {
    return udict_replace?(d, kl, k, v);
}",
      "kind": "generic",
    },
    "comment": null,
    "context": "stdlib",
    "depends": Set {},
    "flags": Set {
      "inline",
    },
    "name": "__tact_dict_replace_uint_slice",
    "signature": "(cell, (int)) __tact_dict_replace_uint_slice(cell d, int kl, int k, slice v)",
  },
  {
    "code": {
      "code": "var (old, ok) = null?(v) ? d~udict_delete_get?(kl, k) : d~udict_replaceget?(kl, k, v);
if (ok) {
    return (d, old);
} else {
    return (d, null());
}",
      "kind": "generic",
    },
    "comment": null,
    "context": "stdlib",
    "depends": Set {},
    "flags": Set {
      "inline",
    },
    "name": "__tact_dict_replaceget_uint_slice",
    "signature": "(cell, (slice)) __tact_dict_replaceget_uint_slice(cell d, int kl, int k, slice v)",
  },
  {
    "code": {
      "code": "var (r, ok) = udict_get?(d, kl, k);
if (ok) {
    return r~load_int(vl);
} else {
    return null();
}",
      "kind": "generic",
    },
    "comment": null,
    "context": "stdlib",
    "depends": Set {},
    "flags": Set {
      "inline",
    },
    "name": "__tact_dict_get_uint_int",
    "signature": "int __tact_dict_get_uint_int(cell d, int kl, int k, int vl)",
  },
  {
    "code": {
      "code": "var (key, value, flag) = udict_get_min?(d, kl);
if (flag) {
    return (key, value~load_int(vl), flag);
} else {
    return (null(), null(), flag);
}",
      "kind": "generic",
    },
    "comment": null,
    "context": "stdlib",
    "depends": Set {},
    "flags": Set {
      "inline",
    },
    "name": "__tact_dict_min_uint_int",
    "signature": "(int, int, int) __tact_dict_min_uint_int(cell d, int kl, int vl)",
  },
  {
    "code": {
      "code": "var (key, value, flag) = udict_get_next?(d, kl, pivot);
if (flag) {
    return (key, value~load_int(vl), flag);
} else {
    return (null(), null(), flag);
}",
      "kind": "generic",
    },
    "comment": null,
    "context": "stdlib",
    "depends": Set {},
    "flags": Set {
      "inline",
    },
    "name": "__tact_dict_next_uint_int",
    "signature": "(int, int, int) __tact_dict_next_uint_int(cell d, int kl, int pivot, int vl)",
  },
  {
    "code": {
      "code": "if (null?(v)) {
    var (r, ok) = udict_delete?(d, kl, k);
    return (r, ());
} else {
    return (udict_set_builder(d, kl, k, begin_cell().store_int(v, vl)), ());
}",
      "kind": "generic",
    },
    "comment": null,
    "context": "stdlib",
    "depends": Set {},
    "flags": Set {
      "inline",
    },
    "name": "__tact_dict_set_uint_int",
    "signature": "(cell, ()) __tact_dict_set_uint_int(cell d, int kl, int k, int v, int vl)",
  },
  {
    "code": {
      "code": "if (null?(v)) {
    var (r, ok) = udict_delete?(d, kl, k);
    return (r, (ok));
} else {
    return udict_replace_builder?(d, kl, k, begin_cell().store_int(v, vl));
}",
      "kind": "generic",
    },
    "comment": null,
    "context": "stdlib",
    "depends": Set {},
    "flags": Set {
      "inline",
    },
    "name": "__tact_dict_replace_uint_int",
    "signature": "(cell, (int)) __tact_dict_replace_uint_int(cell d, int kl, int k, int v, int vl)",
  },
  {
    "code": {
      "code": "var (old, ok) = null?(v) ? d~udict_delete_get?(kl, k) : d~udict_replaceget?(kl, k, begin_cell().store_int(v, vl).end_cell().begin_parse());
if (ok) {
    return (d, old~load_int(vl));
} else {
    return (d, null());
}",
      "kind": "generic",
    },
    "comment": null,
    "context": "stdlib",
    "depends": Set {},
    "flags": Set {
      "inline",
    },
    "name": "__tact_dict_replaceget_uint_int",
    "signature": "(cell, (int)) __tact_dict_replaceget_uint_int(cell d, int kl, int k, int v, int vl)",
  },
  {
    "code": {
      "code": "var (r, ok) = udict_get?(d, kl, k);
if (ok) {
    return r~load_uint(vl);
} else {
    return null();
}",
      "kind": "generic",
    },
    "comment": null,
    "context": "stdlib",
    "depends": Set {},
    "flags": Set {
      "inline",
    },
    "name": "__tact_dict_get_uint_uint",
    "signature": "int __tact_dict_get_uint_uint(cell d, int kl, int k, int vl)",
  },
  {
    "code": {
      "code": "var (key, value, flag) = udict_get_min?(d, kl);
if (flag) {
    return (key, value~load_uint(vl), flag);
} else {
    return (null(), null(), flag);
}",
      "kind": "generic",
    },
    "comment": null,
    "context": "stdlib",
    "depends": Set {},
    "flags": Set {
      "inline",
    },
    "name": "__tact_dict_min_uint_uint",
    "signature": "(int, int, int) __tact_dict_min_uint_uint(cell d, int kl, int vl)",
  },
  {
    "code": {
      "code": "var (key, value, flag) = udict_get_next?(d, kl, pivot);
if (flag) {
    return (key, value~load_uint(vl), flag);
} else {
    return (null(), null(), flag);
}",
      "kind": "generic",
    },
    "comment": null,
    "context": "stdlib",
    "depends": Set {},
    "flags": Set {
      "inline",
    },
    "name": "__tact_dict_next_uint_uint",
    "signature": "(int, int, int) __tact_dict_next_uint_uint(cell d, int kl, int pivot, int vl)",
  },
  {
    "code": {
      "code": "if (null?(v)) {
    var (r, ok) = udict_delete?(d, kl, k);
    return (r, ());
} else {
    return (udict_set_builder(d, kl, k, begin_cell().store_uint(v, vl)), ());
}",
      "kind": "generic",
    },
    "comment": null,
    "context": "stdlib",
    "depends": Set {},
    "flags": Set {
      "inline",
    },
    "name": "__tact_dict_set_uint_uint",
    "signature": "(cell, ()) __tact_dict_set_uint_uint(cell d, int kl, int k, int v, int vl)",
  },
  {
    "code": {
      "code": "if (null?(v)) {
    var (r, ok) = udict_delete?(d, kl, k);
    return (r, (ok));
} else {
    return udict_replace_builder?(d, kl, k, begin_cell().store_uint(v, vl));
}",
      "kind": "generic",
    },
    "comment": null,
    "context": "stdlib",
    "depends": Set {},
    "flags": Set {
      "inline",
    },
    "name": "__tact_dict_replace_uint_uint",
    "signature": "(cell, (int)) __tact_dict_replace_uint_uint(cell d, int kl, int k, int v, int vl)",
  },
  {
    "code": {
      "code": "var (old, ok) = null?(v) ? d~udict_delete_get?(kl, k) : d~udict_replaceget?(kl, k, begin_cell().store_uint(v, vl).end_cell().begin_parse());
if (ok) {
    return (d, old~load_uint(vl));
} else {
    return (d, null());
}",
      "kind": "generic",
    },
    "comment": null,
    "context": "stdlib",
    "depends": Set {},
    "flags": Set {
      "inline",
    },
    "name": "__tact_dict_replaceget_uint_uint",
    "signature": "(cell, (int)) __tact_dict_replaceget_uint_uint(cell d, int kl, int k, int v, int vl)",
  },
  {
    "code": {
      "code": "var (r, ok) = udict_get_ref?(d, kl, k);
if (ok) {
    return r;
} else {
    return null();
}",
      "kind": "generic",
    },
    "comment": null,
    "context": "stdlib",
    "depends": Set {},
    "flags": Set {
      "inline",
    },
    "name": "__tact_dict_get_uint_cell",
    "signature": "cell __tact_dict_get_uint_cell(cell d, int kl, int k)",
  },
  {
    "code": {
      "code": "var (key, value, flag) = udict_get_min_ref?(d, kl);
if (flag) {
    return (key, value, flag);
} else {
    return (null(), null(), flag);
}",
      "kind": "generic",
    },
    "comment": null,
    "context": "stdlib",
    "depends": Set {},
    "flags": Set {
      "inline",
    },
    "name": "__tact_dict_min_uint_cell",
    "signature": "(int, cell, int) __tact_dict_min_uint_cell(cell d, int kl)",
  },
  {
    "code": {
      "code": "var (key, value, flag) = udict_get_next?(d, kl, pivot);
if (flag) {
    return (key, value~load_ref(), flag);
} else {
    return (null(), null(), flag);
}",
      "kind": "generic",
    },
    "comment": null,
    "context": "stdlib",
    "depends": Set {},
    "flags": Set {
      "inline",
    },
    "name": "__tact_dict_next_uint_cell",
    "signature": "(int, cell, int) __tact_dict_next_uint_cell(cell d, int kl, int pivot)",
  },
  {
    "code": {
      "code": "if (null?(v)) {
    var (r, ok) = udict_delete?(d, kl, k);
    return (r, ());
} else {
    return (udict_set_ref(d, kl, k, v), ());
}",
      "kind": "generic",
    },
    "comment": null,
    "context": "stdlib",
    "depends": Set {},
    "flags": Set {
      "inline",
    },
    "name": "__tact_dict_set_uint_cell",
    "signature": "(cell, ()) __tact_dict_set_uint_cell(cell d, int kl, int k, cell v)",
  },
  {
    "code": {
      "code": "if (null?(v)) {
    var (r, ok) = udict_delete?(d, kl, k);
    return (r, (ok));
} else {
    return udict_replace_ref?(d, kl, k, v);
}",
      "kind": "generic",
    },
    "comment": null,
    "context": "stdlib",
    "depends": Set {},
    "flags": Set {
      "inline",
    },
    "name": "__tact_dict_replace_uint_cell",
    "signature": "(cell, (int)) __tact_dict_replace_uint_cell(cell d, int kl, int k, cell v)",
  },
  {
    "code": {
      "code": "var (old, ok) = null?(v) ? d~udict_delete_get_ref?(kl, k) : d~udict_replaceget_ref?(kl, k, v);
if (ok) {
    return (d, old);
} else {
    return (d, null());
}",
      "kind": "generic",
    },
    "comment": null,
    "context": "stdlib",
    "depends": Set {},
    "flags": Set {
      "inline",
    },
    "name": "__tact_dict_replaceget_uint_cell",
    "signature": "(cell, (cell)) __tact_dict_replaceget_uint_cell(cell d, int kl, int k, cell v)",
  },
  {
    "code": {
      "code": "var (r, ok) = udict_get?(d, kl, k);
if (ok) {
    return r~load_coins();
} else {
    return null();
}",
      "kind": "generic",
    },
    "comment": null,
    "context": "stdlib",
    "depends": Set {},
    "flags": Set {
      "inline",
    },
    "name": "__tact_dict_get_uint_coins",
    "signature": "int __tact_dict_get_uint_coins(cell d, int kl, int k)",
  },
  {
    "code": {
      "code": "var (key, value, flag) = udict_get_min?(d, kl);
if (flag) {
    return (key, value~load_coins(), flag);
} else {
    return (null(), null(), flag);
}",
      "kind": "generic",
    },
    "comment": null,
    "context": "stdlib",
    "depends": Set {},
    "flags": Set {
      "inline",
    },
    "name": "__tact_dict_min_uint_coins",
    "signature": "(int, int, int) __tact_dict_min_uint_coins(cell d, int kl)",
  },
  {
    "code": {
      "code": "var (key, value, flag) = udict_get_next?(d, kl, pivot);
if (flag) {
    return (key, value~load_coins(), flag);
} else {
    return (null(), null(), flag);
}",
      "kind": "generic",
    },
    "comment": null,
    "context": "stdlib",
    "depends": Set {},
    "flags": Set {
      "inline",
    },
    "name": "__tact_dict_next_uint_coins",
    "signature": "(int, int, int) __tact_dict_next_uint_coins(cell d, int kl, int pivot)",
  },
  {
    "code": {
      "code": "if (null?(v)) {
    var (r, ok) = udict_delete?(d, kl, k);
    return (r, ());
} else {
    return (udict_set_builder(d, kl, k, begin_cell().store_coins(v)), ());
}",
      "kind": "generic",
    },
    "comment": null,
    "context": "stdlib",
    "depends": Set {},
    "flags": Set {
      "inline",
    },
    "name": "__tact_dict_set_uint_coins",
    "signature": "(cell, ()) __tact_dict_set_uint_coins(cell d, int kl, int k, int v)",
  },
  {
    "code": {
      "code": "if (null?(v)) {
    var (r, ok) = udict_delete?(d, kl, k);
    return (r, (ok));
} else {
    return udict_replace_builder?(d, kl, k, begin_cell().store_coins(v));
}",
      "kind": "generic",
    },
    "comment": null,
    "context": "stdlib",
    "depends": Set {},
    "flags": Set {
      "inline",
    },
    "name": "__tact_dict_replace_uint_coins",
    "signature": "(cell, (int)) __tact_dict_replace_uint_coins(cell d, int kl, int k, int v)",
  },
  {
    "code": {
      "code": "var (old, ok) = null?(v) ? d~udict_delete_get?(kl, k) : d~udict_replaceget?(kl, k, begin_cell().store_coins(v).end_cell().begin_parse());
if (ok) {
    return (d, old~load_coins());
} else {
    return (d, null());
}",
      "kind": "generic",
    },
    "comment": null,
    "context": "stdlib",
    "depends": Set {},
    "flags": Set {
      "inline",
    },
    "name": "__tact_dict_replaceget_uint_coins",
    "signature": "(cell, (int)) __tact_dict_replaceget_uint_coins(cell d, int kl, int k, int v)",
  },
  {
    "code": {
      "code": "var (r, ok) = udict_get?(d, kl, k);
if (ok) {
    return r~load_varint16();
} else {
    return null();
}",
      "kind": "generic",
    },
    "comment": null,
    "context": "stdlib",
    "depends": Set {},
    "flags": Set {
      "inline",
    },
    "name": "__tact_dict_get_uint_varint16",
    "signature": "int __tact_dict_get_uint_varint16(cell d, int kl, int k)",
  },
  {
    "code": {
      "code": "var (key, value, flag) = udict_get_min?(d, kl);
if (flag) {
    return (key, value~load_varint16(), flag);
} else {
    return (null(), null(), flag);
}",
      "kind": "generic",
    },
    "comment": null,
    "context": "stdlib",
    "depends": Set {},
    "flags": Set {
      "inline",
    },
    "name": "__tact_dict_min_uint_varint16",
    "signature": "(int, int, int) __tact_dict_min_uint_varint16(cell d, int kl)",
  },
  {
    "code": {
      "code": "var (key, value, flag) = udict_get_next?(d, kl, pivot);
if (flag) {
    return (key, value~load_varint16(), flag);
} else {
    return (null(), null(), flag);
}",
      "kind": "generic",
    },
    "comment": null,
    "context": "stdlib",
    "depends": Set {},
    "flags": Set {
      "inline",
    },
    "name": "__tact_dict_next_uint_varint16",
    "signature": "(int, int, int) __tact_dict_next_uint_varint16(cell d, int kl, int pivot)",
  },
  {
    "code": {
      "code": "if (null?(v)) {
    var (r, ok) = udict_delete?(d, kl, k);
    return (r, ());
} else {
    return (udict_set_builder(d, kl, k, begin_cell().store_varint16(v)), ());
}",
      "kind": "generic",
    },
    "comment": null,
    "context": "stdlib",
    "depends": Set {},
    "flags": Set {
      "inline",
    },
    "name": "__tact_dict_set_uint_varint16",
    "signature": "(cell, ()) __tact_dict_set_uint_varint16(cell d, int kl, int k, int v)",
  },
  {
    "code": {
      "code": "if (null?(v)) {
    var (r, ok) = udict_delete?(d, kl, k);
    return (r, (ok));
} else {
    return udict_replace_builder?(d, kl, k, begin_cell().store_varint16(v));
}",
      "kind": "generic",
    },
    "comment": null,
    "context": "stdlib",
    "depends": Set {},
    "flags": Set {
      "inline",
    },
    "name": "__tact_dict_replace_uint_varint16",
    "signature": "(cell, (int)) __tact_dict_replace_uint_varint16(cell d, int kl, int k, int v)",
  },
  {
    "code": {
      "code": "var (old, ok) = null?(v) ? d~udict_delete_get?(kl, k) : d~udict_replaceget?(kl, k, begin_cell().store_varint16(v).end_cell().begin_parse());
if (ok) {
    return (d, old~load_varint16());
} else {
    return (d, null());
}",
      "kind": "generic",
    },
    "comment": null,
    "context": "stdlib",
    "depends": Set {},
    "flags": Set {
      "inline",
    },
    "name": "__tact_dict_replaceget_uint_varint16",
    "signature": "(cell, (int)) __tact_dict_replaceget_uint_varint16(cell d, int kl, int k, int v)",
  },
  {
    "code": {
      "code": "var (r, ok) = udict_get?(d, kl, k);
if (ok) {
    return r~load_varint32();
} else {
    return null();
}",
      "kind": "generic",
    },
    "comment": null,
    "context": "stdlib",
    "depends": Set {},
    "flags": Set {
      "inline",
    },
    "name": "__tact_dict_get_uint_varint32",
    "signature": "int __tact_dict_get_uint_varint32(cell d, int kl, int k)",
  },
  {
    "code": {
      "code": "var (key, value, flag) = udict_get_min?(d, kl);
if (flag) {
    return (key, value~load_varint32(), flag);
} else {
    return (null(), null(), flag);
}",
      "kind": "generic",
    },
    "comment": null,
    "context": "stdlib",
    "depends": Set {},
    "flags": Set {
      "inline",
    },
    "name": "__tact_dict_min_uint_varint32",
    "signature": "(int, int, int) __tact_dict_min_uint_varint32(cell d, int kl)",
  },
  {
    "code": {
      "code": "var (key, value, flag) = udict_get_next?(d, kl, pivot);
if (flag) {
    return (key, value~load_varint32(), flag);
} else {
    return (null(), null(), flag);
}",
      "kind": "generic",
    },
    "comment": null,
    "context": "stdlib",
    "depends": Set {},
    "flags": Set {
      "inline",
    },
    "name": "__tact_dict_next_uint_varint32",
    "signature": "(int, int, int) __tact_dict_next_uint_varint32(cell d, int kl, int pivot)",
  },
  {
    "code": {
      "code": "if (null?(v)) {
    var (r, ok) = udict_delete?(d, kl, k);
    return (r, ());
} else {
    return (udict_set_builder(d, kl, k, begin_cell().store_varint32(v)), ());
}",
      "kind": "generic",
    },
    "comment": null,
    "context": "stdlib",
    "depends": Set {},
    "flags": Set {
      "inline",
    },
    "name": "__tact_dict_set_uint_varint32",
    "signature": "(cell, ()) __tact_dict_set_uint_varint32(cell d, int kl, int k, int v)",
  },
  {
    "code": {
      "code": "if (null?(v)) {
    var (r, ok) = udict_delete?(d, kl, k);
    return (r, (ok));
} else {
    return udict_replace_builder?(d, kl, k, begin_cell().store_varint32(v));
}",
      "kind": "generic",
    },
    "comment": null,
    "context": "stdlib",
    "depends": Set {},
    "flags": Set {
      "inline",
    },
    "name": "__tact_dict_replace_uint_varint32",
    "signature": "(cell, (int)) __tact_dict_replace_uint_varint32(cell d, int kl, int k, int v)",
  },
  {
    "code": {
      "code": "var (old, ok) = null?(v) ? d~udict_delete_get?(kl, k) : d~udict_replaceget?(kl, k, begin_cell().store_varint32(v).end_cell().begin_parse());
if (ok) {
    return (d, old~load_varint32());
} else {
    return (d, null());
}",
      "kind": "generic",
    },
    "comment": null,
    "context": "stdlib",
    "depends": Set {},
    "flags": Set {
      "inline",
    },
    "name": "__tact_dict_replaceget_uint_varint32",
    "signature": "(cell, (int)) __tact_dict_replaceget_uint_varint32(cell d, int kl, int k, int v)",
  },
  {
    "code": {
      "code": "var (r, ok) = udict_get?(d, kl, k);
if (ok) {
    return r~load_varuint16();
} else {
    return null();
}",
      "kind": "generic",
    },
    "comment": null,
    "context": "stdlib",
    "depends": Set {},
    "flags": Set {
      "inline",
    },
    "name": "__tact_dict_get_uint_varuint16",
    "signature": "int __tact_dict_get_uint_varuint16(cell d, int kl, int k)",
  },
  {
    "code": {
      "code": "var (key, value, flag) = udict_get_min?(d, kl);
if (flag) {
    return (key, value~load_varuint16(), flag);
} else {
    return (null(), null(), flag);
}",
      "kind": "generic",
    },
    "comment": null,
    "context": "stdlib",
    "depends": Set {},
    "flags": Set {
      "inline",
    },
    "name": "__tact_dict_min_uint_varuint16",
    "signature": "(int, int, int) __tact_dict_min_uint_varuint16(cell d, int kl)",
  },
  {
    "code": {
      "code": "var (key, value, flag) = udict_get_next?(d, kl, pivot);
if (flag) {
    return (key, value~load_varuint16(), flag);
} else {
    return (null(), null(), flag);
}",
      "kind": "generic",
    },
    "comment": null,
    "context": "stdlib",
    "depends": Set {},
    "flags": Set {
      "inline",
    },
    "name": "__tact_dict_next_uint_varuint16",
    "signature": "(int, int, int) __tact_dict_next_uint_varuint16(cell d, int kl, int pivot)",
  },
  {
    "code": {
      "code": "if (null?(v)) {
    var (r, ok) = udict_delete?(d, kl, k);
    return (r, ());
} else {
    return (udict_set_builder(d, kl, k, begin_cell().store_varuint16(v)), ());
}",
      "kind": "generic",
    },
    "comment": null,
    "context": "stdlib",
    "depends": Set {},
    "flags": Set {
      "inline",
    },
    "name": "__tact_dict_set_uint_varuint16",
    "signature": "(cell, ()) __tact_dict_set_uint_varuint16(cell d, int kl, int k, int v)",
  },
  {
    "code": {
      "code": "if (null?(v)) {
    var (r, ok) = udict_delete?(d, kl, k);
    return (r, (ok));
} else {
    return udict_replace_builder?(d, kl, k, begin_cell().store_varuint16(v));
}",
      "kind": "generic",
    },
    "comment": null,
    "context": "stdlib",
    "depends": Set {},
    "flags": Set {
      "inline",
    },
    "name": "__tact_dict_replace_uint_varuint16",
    "signature": "(cell, (int)) __tact_dict_replace_uint_varuint16(cell d, int kl, int k, int v)",
  },
  {
    "code": {
      "code": "var (old, ok) = null?(v) ? d~udict_delete_get?(kl, k) : d~udict_replaceget?(kl, k, begin_cell().store_varuint16(v).end_cell().begin_parse());
if (ok) {
    return (d, old~load_varuint16());
} else {
    return (d, null());
}",
      "kind": "generic",
    },
    "comment": null,
    "context": "stdlib",
    "depends": Set {},
    "flags": Set {
      "inline",
    },
    "name": "__tact_dict_replaceget_uint_varuint16",
    "signature": "(cell, (int)) __tact_dict_replaceget_uint_varuint16(cell d, int kl, int k, int v)",
  },
  {
    "code": {
      "code": "var (r, ok) = udict_get?(d, kl, k);
if (ok) {
    return r~load_varuint32();
} else {
    return null();
}",
      "kind": "generic",
    },
    "comment": null,
    "context": "stdlib",
    "depends": Set {},
    "flags": Set {
      "inline",
    },
    "name": "__tact_dict_get_uint_varuint32",
    "signature": "int __tact_dict_get_uint_varuint32(cell d, int kl, int k)",
  },
  {
    "code": {
      "code": "var (key, value, flag) = udict_get_min?(d, kl);
if (flag) {
    return (key, value~load_varuint32(), flag);
} else {
    return (null(), null(), flag);
}",
      "kind": "generic",
    },
    "comment": null,
    "context": "stdlib",
    "depends": Set {},
    "flags": Set {
      "inline",
    },
    "name": "__tact_dict_min_uint_varuint32",
    "signature": "(int, int, int) __tact_dict_min_uint_varuint32(cell d, int kl)",
  },
  {
    "code": {
      "code": "var (key, value, flag) = udict_get_next?(d, kl, pivot);
if (flag) {
    return (key, value~load_varuint32(), flag);
} else {
    return (null(), null(), flag);
}",
      "kind": "generic",
    },
    "comment": null,
    "context": "stdlib",
    "depends": Set {},
    "flags": Set {
      "inline",
    },
    "name": "__tact_dict_next_uint_varuint32",
    "signature": "(int, int, int) __tact_dict_next_uint_varuint32(cell d, int kl, int pivot)",
  },
  {
    "code": {
      "code": "if (null?(v)) {
    var (r, ok) = udict_delete?(d, kl, k);
    return (r, ());
} else {
    return (udict_set_builder(d, kl, k, begin_cell().store_varuint32(v)), ());
}",
      "kind": "generic",
    },
    "comment": null,
    "context": "stdlib",
    "depends": Set {},
    "flags": Set {
      "inline",
    },
    "name": "__tact_dict_set_uint_varuint32",
    "signature": "(cell, ()) __tact_dict_set_uint_varuint32(cell d, int kl, int k, int v)",
  },
  {
    "code": {
      "code": "if (null?(v)) {
    var (r, ok) = udict_delete?(d, kl, k);
    return (r, (ok));
} else {
    return udict_replace_builder?(d, kl, k, begin_cell().store_varuint32(v));
}",
      "kind": "generic",
    },
    "comment": null,
    "context": "stdlib",
    "depends": Set {},
    "flags": Set {
      "inline",
    },
    "name": "__tact_dict_replace_uint_varuint32",
    "signature": "(cell, (int)) __tact_dict_replace_uint_varuint32(cell d, int kl, int k, int v)",
  },
  {
    "code": {
      "code": "var (old, ok) = null?(v) ? d~udict_delete_get?(kl, k) : d~udict_replaceget?(kl, k, begin_cell().store_varuint32(v).end_cell().begin_parse());
if (ok) {
    return (d, old~load_varuint32());
} else {
    return (d, null());
}",
      "kind": "generic",
    },
    "comment": null,
    "context": "stdlib",
    "depends": Set {},
    "flags": Set {
      "inline",
    },
    "name": "__tact_dict_replaceget_uint_varuint32",
    "signature": "(cell, (int)) __tact_dict_replaceget_uint_varuint32(cell d, int kl, int k, int v)",
  },
  {
    "code": {
      "code": "var (r, ok) = idict_get?(d, kl, k);
if (ok) {
    return r;
} else {
    return null();
}",
      "kind": "generic",
    },
    "comment": null,
    "context": "stdlib",
    "depends": Set {},
    "flags": Set {
      "inline",
    },
    "name": "__tact_dict_get_int_slice",
    "signature": "slice __tact_dict_get_int_slice(cell d, int kl, int k)",
  },
  {
    "code": {
      "code": "var (key, value, flag) = idict_get_min?(d, kl);
if (flag) {
    return (key, value, flag);
} else {
    return (null(), null(), flag);
}",
      "kind": "generic",
    },
    "comment": null,
    "context": "stdlib",
    "depends": Set {},
    "flags": Set {
      "inline",
    },
    "name": "__tact_dict_min_int_slice",
    "signature": "(int, slice, int) __tact_dict_min_int_slice(cell d, int kl)",
  },
  {
    "code": {
      "code": "var (key, value, flag) = idict_get_next?(d, kl, pivot);
if (flag) {
    return (key, value, flag);
} else {
    return (null(), null(), flag);
}",
      "kind": "generic",
    },
    "comment": null,
    "context": "stdlib",
    "depends": Set {},
    "flags": Set {
      "inline",
    },
    "name": "__tact_dict_next_int_slice",
    "signature": "(int, slice, int) __tact_dict_next_int_slice(cell d, int kl, int pivot)",
  },
  {
    "code": {
      "code": "if (null?(v)) {
    var (r, ok) = idict_delete?(d, kl, k);
    return (r, ());
} else {
    return (idict_set(d, kl, k, v), ());
}",
      "kind": "generic",
    },
    "comment": null,
    "context": "stdlib",
    "depends": Set {},
    "flags": Set {
      "inline",
    },
    "name": "__tact_dict_set_int_slice",
    "signature": "(cell, ()) __tact_dict_set_int_slice(cell d, int kl, int k, slice v)",
  },
  {
    "code": {
      "code": "if (null?(v)) {
    var (r, ok) = idict_delete?(d, kl, k);
    return (r, (ok));
} else {
    return idict_replace?(d, kl, k, v);
}",
      "kind": "generic",
    },
    "comment": null,
    "context": "stdlib",
    "depends": Set {},
    "flags": Set {
      "inline",
    },
    "name": "__tact_dict_replace_int_slice",
    "signature": "(cell, (int)) __tact_dict_replace_int_slice(cell d, int kl, int k, slice v)",
  },
  {
    "code": {
      "code": "var (old, ok) = null?(v) ? d~idict_delete_get?(kl, k) : d~idict_replaceget?(kl, k, v);
if (ok) {
    return (d, old);
} else {
    return (d, null());
}",
      "kind": "generic",
    },
    "comment": null,
    "context": "stdlib",
    "depends": Set {},
    "flags": Set {
      "inline",
    },
    "name": "__tact_dict_replaceget_int_slice",
    "signature": "(cell, (slice)) __tact_dict_replaceget_int_slice(cell d, int kl, int k, slice v)",
  },
  {
    "code": {
      "code": "var (r, ok) = idict_get?(d, kl, k);
if (ok) {
    return r~load_int(vl);
} else {
    return null();
}",
      "kind": "generic",
    },
    "comment": null,
    "context": "stdlib",
    "depends": Set {},
    "flags": Set {
      "inline",
    },
    "name": "__tact_dict_get_int_int",
    "signature": "int __tact_dict_get_int_int(cell d, int kl, int k, int vl)",
  },
  {
    "code": {
      "code": "var (key, value, flag) = idict_get_min?(d, kl);
if (flag) {
    return (key, value~load_int(vl), flag);
} else {
    return (null(), null(), flag);
}",
      "kind": "generic",
    },
    "comment": null,
    "context": "stdlib",
    "depends": Set {},
    "flags": Set {
      "inline",
    },
    "name": "__tact_dict_min_int_int",
    "signature": "(int, int, int) __tact_dict_min_int_int(cell d, int kl, int vl)",
  },
  {
    "code": {
      "code": "var (key, value, flag) = idict_get_next?(d, kl, pivot);
if (flag) {
    return (key, value~load_int(vl), flag);
} else {
    return (null(), null(), flag);
}",
      "kind": "generic",
    },
    "comment": null,
    "context": "stdlib",
    "depends": Set {},
    "flags": Set {
      "inline",
    },
    "name": "__tact_dict_next_int_int",
    "signature": "(int, int, int) __tact_dict_next_int_int(cell d, int kl, int pivot, int vl)",
  },
  {
    "code": {
      "code": "if (null?(v)) {
    var (r, ok) = idict_delete?(d, kl, k);
    return (r, ());
} else {
    return (idict_set_builder(d, kl, k, begin_cell().store_int(v, vl)), ());
}",
      "kind": "generic",
    },
    "comment": null,
    "context": "stdlib",
    "depends": Set {},
    "flags": Set {
      "inline",
    },
    "name": "__tact_dict_set_int_int",
    "signature": "(cell, ()) __tact_dict_set_int_int(cell d, int kl, int k, int v, int vl)",
  },
  {
    "code": {
      "code": "if (null?(v)) {
    var (r, ok) = idict_delete?(d, kl, k);
    return (r, (ok));
} else {
    return idict_replace_builder?(d, kl, k, begin_cell().store_int(v, vl));
}",
      "kind": "generic",
    },
    "comment": null,
    "context": "stdlib",
    "depends": Set {},
    "flags": Set {
      "inline",
    },
    "name": "__tact_dict_replace_int_int",
    "signature": "(cell, (int)) __tact_dict_replace_int_int(cell d, int kl, int k, int v, int vl)",
  },
  {
    "code": {
      "code": "var (old, ok) = null?(v) ? d~idict_delete_get?(kl, k) : d~idict_replaceget?(kl, k, begin_cell().store_int(v, vl).end_cell().begin_parse());
if (ok) {
    return (d, old~load_int(vl));
} else {
    return (d, null());
}",
      "kind": "generic",
    },
    "comment": null,
    "context": "stdlib",
    "depends": Set {},
    "flags": Set {
      "inline",
    },
    "name": "__tact_dict_replaceget_int_int",
    "signature": "(cell, (int)) __tact_dict_replaceget_int_int(cell d, int kl, int k, int v, int vl)",
  },
  {
    "code": {
      "code": "var (r, ok) = idict_get?(d, kl, k);
if (ok) {
    return r~load_uint(vl);
} else {
    return null();
}",
      "kind": "generic",
    },
    "comment": null,
    "context": "stdlib",
    "depends": Set {},
    "flags": Set {
      "inline",
    },
    "name": "__tact_dict_get_int_uint",
    "signature": "int __tact_dict_get_int_uint(cell d, int kl, int k, int vl)",
  },
  {
    "code": {
      "code": "var (key, value, flag) = idict_get_min?(d, kl);
if (flag) {
    return (key, value~load_uint(vl), flag);
} else {
    return (null(), null(), flag);
}",
      "kind": "generic",
    },
    "comment": null,
    "context": "stdlib",
    "depends": Set {},
    "flags": Set {
      "inline",
    },
    "name": "__tact_dict_min_int_uint",
    "signature": "(int, int, int) __tact_dict_min_int_uint(cell d, int kl, int vl)",
  },
  {
    "code": {
      "code": "var (key, value, flag) = idict_get_next?(d, kl, pivot);
if (flag) {
    return (key, value~load_uint(vl), flag);
} else {
    return (null(), null(), flag);
}",
      "kind": "generic",
    },
    "comment": null,
    "context": "stdlib",
    "depends": Set {},
    "flags": Set {
      "inline",
    },
    "name": "__tact_dict_next_int_uint",
    "signature": "(int, int, int) __tact_dict_next_int_uint(cell d, int kl, int pivot, int vl)",
  },
  {
    "code": {
      "code": "if (null?(v)) {
    var (r, ok) = idict_delete?(d, kl, k);
    return (r, ());
} else {
    return (idict_set_builder(d, kl, k, begin_cell().store_uint(v, vl)), ());
}",
      "kind": "generic",
    },
    "comment": null,
    "context": "stdlib",
    "depends": Set {},
    "flags": Set {
      "inline",
    },
    "name": "__tact_dict_set_int_uint",
    "signature": "(cell, ()) __tact_dict_set_int_uint(cell d, int kl, int k, int v, int vl)",
  },
  {
    "code": {
      "code": "if (null?(v)) {
    var (r, ok) = idict_delete?(d, kl, k);
    return (r, (ok));
} else {
    return idict_replace_builder?(d, kl, k, begin_cell().store_uint(v, vl));
}",
      "kind": "generic",
    },
    "comment": null,
    "context": "stdlib",
    "depends": Set {},
    "flags": Set {
      "inline",
    },
    "name": "__tact_dict_replace_int_uint",
    "signature": "(cell, (int)) __tact_dict_replace_int_uint(cell d, int kl, int k, int v, int vl)",
  },
  {
    "code": {
      "code": "var (old, ok) = null?(v) ? d~idict_delete_get?(kl, k) : d~idict_replaceget?(kl, k, begin_cell().store_uint(v, vl).end_cell().begin_parse());
if (ok) {
    return (d, old~load_uint(vl));
} else {
    return (d, null());
}",
      "kind": "generic",
    },
    "comment": null,
    "context": "stdlib",
    "depends": Set {},
    "flags": Set {
      "inline",
    },
    "name": "__tact_dict_replaceget_int_uint",
    "signature": "(cell, (int)) __tact_dict_replaceget_int_uint(cell d, int kl, int k, int v, int vl)",
  },
  {
    "code": {
      "code": "var (r, ok) = idict_get_ref?(d, kl, k);
if (ok) {
    return r;
} else {
    return null();
}",
      "kind": "generic",
    },
    "comment": null,
    "context": "stdlib",
    "depends": Set {},
    "flags": Set {
      "inline",
    },
    "name": "__tact_dict_get_int_cell",
    "signature": "cell __tact_dict_get_int_cell(cell d, int kl, int k)",
  },
  {
    "code": {
      "code": "var (key, value, flag) = idict_get_min_ref?(d, kl);
if (flag) {
    return (key, value, flag);
} else {
    return (null(), null(), flag);
}",
      "kind": "generic",
    },
    "comment": null,
    "context": "stdlib",
    "depends": Set {},
    "flags": Set {
      "inline",
    },
    "name": "__tact_dict_min_int_cell",
    "signature": "(int, cell, int) __tact_dict_min_int_cell(cell d, int kl)",
  },
  {
    "code": {
      "code": "var (key, value, flag) = idict_get_next?(d, kl, pivot);
if (flag) {
    return (key, value~load_ref(), flag);
} else {
    return (null(), null(), flag);
}",
      "kind": "generic",
    },
    "comment": null,
    "context": "stdlib",
    "depends": Set {},
    "flags": Set {
      "inline",
    },
    "name": "__tact_dict_next_int_cell",
    "signature": "(int, cell, int) __tact_dict_next_int_cell(cell d, int kl, int pivot)",
  },
  {
    "code": {
      "code": "if (null?(v)) {
    var (r, ok) = idict_delete?(d, kl, k);
    return (r, ());
} else {
    return (idict_set_ref(d, kl, k, v), ());
}",
      "kind": "generic",
    },
    "comment": null,
    "context": "stdlib",
    "depends": Set {},
    "flags": Set {
      "inline",
    },
    "name": "__tact_dict_set_int_cell",
    "signature": "(cell, ()) __tact_dict_set_int_cell(cell d, int kl, int k, cell v)",
  },
  {
    "code": {
      "code": "if (null?(v)) {
    var (r, ok) = idict_delete?(d, kl, k);
    return (r, (ok));
} else {
    return idict_replace_ref?(d, kl, k, v);
}",
      "kind": "generic",
    },
    "comment": null,
    "context": "stdlib",
    "depends": Set {},
    "flags": Set {
      "inline",
    },
    "name": "__tact_dict_replace_int_cell",
    "signature": "(cell, (int)) __tact_dict_replace_int_cell(cell d, int kl, int k, cell v)",
  },
  {
    "code": {
      "code": "var (old, ok) = null?(v) ? d~idict_delete_get_ref?(kl, k) : d~idict_replaceget_ref?(kl, k, v);
if (ok) {
    return (d, old);
} else {
    return (d, null());
}",
      "kind": "generic",
    },
    "comment": null,
    "context": "stdlib",
    "depends": Set {},
    "flags": Set {
      "inline",
    },
    "name": "__tact_dict_replaceget_int_cell",
    "signature": "(cell, (cell)) __tact_dict_replaceget_int_cell(cell d, int kl, int k, cell v)",
  },
  {
    "code": {
      "code": "var (r, ok) = idict_get?(d, kl, k);
if (ok) {
    return r~load_coins();
} else {
    return null();
}",
      "kind": "generic",
    },
    "comment": null,
    "context": "stdlib",
    "depends": Set {},
    "flags": Set {
      "inline",
    },
    "name": "__tact_dict_get_int_coins",
    "signature": "int __tact_dict_get_int_coins(cell d, int kl, int k)",
  },
  {
    "code": {
      "code": "var (key, value, flag) = idict_get_min?(d, kl);
if (flag) {
    return (key, value~load_coins(), flag);
} else {
    return (null(), null(), flag);
}",
      "kind": "generic",
    },
    "comment": null,
    "context": "stdlib",
    "depends": Set {},
    "flags": Set {
      "inline",
    },
    "name": "__tact_dict_min_int_coins",
    "signature": "(int, int, int) __tact_dict_min_int_coins(cell d, int kl)",
  },
  {
    "code": {
      "code": "var (key, value, flag) = idict_get_next?(d, kl, pivot);
if (flag) {
    return (key, value~load_coins(), flag);
} else {
    return (null(), null(), flag);
}",
      "kind": "generic",
    },
    "comment": null,
    "context": "stdlib",
    "depends": Set {},
    "flags": Set {
      "inline",
    },
    "name": "__tact_dict_next_int_coins",
    "signature": "(int, int, int) __tact_dict_next_int_coins(cell d, int kl, int pivot)",
  },
  {
    "code": {
      "code": "if (null?(v)) {
    var (r, ok) = idict_delete?(d, kl, k);
    return (r, ());
} else {
    return (idict_set_builder(d, kl, k, begin_cell().store_coins(v)), ());
}",
      "kind": "generic",
    },
    "comment": null,
    "context": "stdlib",
    "depends": Set {},
    "flags": Set {
      "inline",
    },
    "name": "__tact_dict_set_int_coins",
    "signature": "(cell, ()) __tact_dict_set_int_coins(cell d, int kl, int k, int v)",
  },
  {
    "code": {
      "code": "if (null?(v)) {
    var (r, ok) = idict_delete?(d, kl, k);
    return (r, (ok));
} else {
    return idict_replace_builder?(d, kl, k, begin_cell().store_coins(v));
}",
      "kind": "generic",
    },
    "comment": null,
    "context": "stdlib",
    "depends": Set {},
    "flags": Set {
      "inline",
    },
    "name": "__tact_dict_replace_int_coins",
    "signature": "(cell, (int)) __tact_dict_replace_int_coins(cell d, int kl, int k, int v)",
  },
  {
    "code": {
      "code": "var (old, ok) = null?(v) ? d~idict_delete_get?(kl, k) : d~idict_replaceget?(kl, k, begin_cell().store_coins(v).end_cell().begin_parse());
if (ok) {
    return (d, old~load_coins());
} else {
    return (d, null());
}",
      "kind": "generic",
    },
    "comment": null,
    "context": "stdlib",
    "depends": Set {},
    "flags": Set {
      "inline",
    },
    "name": "__tact_dict_replaceget_int_coins",
    "signature": "(cell, (int)) __tact_dict_replaceget_int_coins(cell d, int kl, int k, int v)",
  },
  {
    "code": {
      "code": "var (r, ok) = idict_get?(d, kl, k);
if (ok) {
    return r~load_varint16();
} else {
    return null();
}",
      "kind": "generic",
    },
    "comment": null,
    "context": "stdlib",
    "depends": Set {},
    "flags": Set {
      "inline",
    },
    "name": "__tact_dict_get_int_varint16",
    "signature": "int __tact_dict_get_int_varint16(cell d, int kl, int k)",
  },
  {
    "code": {
      "code": "var (key, value, flag) = idict_get_min?(d, kl);
if (flag) {
    return (key, value~load_varint16(), flag);
} else {
    return (null(), null(), flag);
}",
      "kind": "generic",
    },
    "comment": null,
    "context": "stdlib",
    "depends": Set {},
    "flags": Set {
      "inline",
    },
    "name": "__tact_dict_min_int_varint16",
    "signature": "(int, int, int) __tact_dict_min_int_varint16(cell d, int kl)",
  },
  {
    "code": {
      "code": "var (key, value, flag) = idict_get_next?(d, kl, pivot);
if (flag) {
    return (key, value~load_varint16(), flag);
} else {
    return (null(), null(), flag);
}",
      "kind": "generic",
    },
    "comment": null,
    "context": "stdlib",
    "depends": Set {},
    "flags": Set {
      "inline",
    },
    "name": "__tact_dict_next_int_varint16",
    "signature": "(int, int, int) __tact_dict_next_int_varint16(cell d, int kl, int pivot)",
  },
  {
    "code": {
      "code": "if (null?(v)) {
    var (r, ok) = idict_delete?(d, kl, k);
    return (r, ());
} else {
    return (idict_set_builder(d, kl, k, begin_cell().store_varint16(v)), ());
}",
      "kind": "generic",
    },
    "comment": null,
    "context": "stdlib",
    "depends": Set {},
    "flags": Set {
      "inline",
    },
    "name": "__tact_dict_set_int_varint16",
    "signature": "(cell, ()) __tact_dict_set_int_varint16(cell d, int kl, int k, int v)",
  },
  {
    "code": {
      "code": "if (null?(v)) {
    var (r, ok) = idict_delete?(d, kl, k);
    return (r, (ok));
} else {
    return idict_replace_builder?(d, kl, k, begin_cell().store_varint16(v));
}",
      "kind": "generic",
    },
    "comment": null,
    "context": "stdlib",
    "depends": Set {},
    "flags": Set {
      "inline",
    },
    "name": "__tact_dict_replace_int_varint16",
    "signature": "(cell, (int)) __tact_dict_replace_int_varint16(cell d, int kl, int k, int v)",
  },
  {
    "code": {
      "code": "var (old, ok) = null?(v) ? d~idict_delete_get?(kl, k) : d~idict_replaceget?(kl, k, begin_cell().store_varint16(v).end_cell().begin_parse());
if (ok) {
    return (d, old~load_varint16());
} else {
    return (d, null());
}",
      "kind": "generic",
    },
    "comment": null,
    "context": "stdlib",
    "depends": Set {},
    "flags": Set {
      "inline",
    },
    "name": "__tact_dict_replaceget_int_varint16",
    "signature": "(cell, (int)) __tact_dict_replaceget_int_varint16(cell d, int kl, int k, int v)",
  },
  {
    "code": {
      "code": "var (r, ok) = idict_get?(d, kl, k);
if (ok) {
    return r~load_varint32();
} else {
    return null();
}",
      "kind": "generic",
    },
    "comment": null,
    "context": "stdlib",
    "depends": Set {},
    "flags": Set {
      "inline",
    },
    "name": "__tact_dict_get_int_varint32",
    "signature": "int __tact_dict_get_int_varint32(cell d, int kl, int k)",
  },
  {
    "code": {
      "code": "var (key, value, flag) = idict_get_min?(d, kl);
if (flag) {
    return (key, value~load_varint32(), flag);
} else {
    return (null(), null(), flag);
}",
      "kind": "generic",
    },
    "comment": null,
    "context": "stdlib",
    "depends": Set {},
    "flags": Set {
      "inline",
    },
    "name": "__tact_dict_min_int_varint32",
    "signature": "(int, int, int) __tact_dict_min_int_varint32(cell d, int kl)",
  },
  {
    "code": {
      "code": "var (key, value, flag) = idict_get_next?(d, kl, pivot);
if (flag) {
    return (key, value~load_varint32(), flag);
} else {
    return (null(), null(), flag);
}",
      "kind": "generic",
    },
    "comment": null,
    "context": "stdlib",
    "depends": Set {},
    "flags": Set {
      "inline",
    },
    "name": "__tact_dict_next_int_varint32",
    "signature": "(int, int, int) __tact_dict_next_int_varint32(cell d, int kl, int pivot)",
  },
  {
    "code": {
      "code": "if (null?(v)) {
    var (r, ok) = idict_delete?(d, kl, k);
    return (r, ());
} else {
    return (idict_set_builder(d, kl, k, begin_cell().store_varint32(v)), ());
}",
      "kind": "generic",
    },
    "comment": null,
    "context": "stdlib",
    "depends": Set {},
    "flags": Set {
      "inline",
    },
    "name": "__tact_dict_set_int_varint32",
    "signature": "(cell, ()) __tact_dict_set_int_varint32(cell d, int kl, int k, int v)",
  },
  {
    "code": {
      "code": "if (null?(v)) {
    var (r, ok) = idict_delete?(d, kl, k);
    return (r, (ok));
} else {
    return idict_replace_builder?(d, kl, k, begin_cell().store_varint32(v));
}",
      "kind": "generic",
    },
    "comment": null,
    "context": "stdlib",
    "depends": Set {},
    "flags": Set {
      "inline",
    },
    "name": "__tact_dict_replace_int_varint32",
    "signature": "(cell, (int)) __tact_dict_replace_int_varint32(cell d, int kl, int k, int v)",
  },
  {
    "code": {
      "code": "var (old, ok) = null?(v) ? d~idict_delete_get?(kl, k) : d~idict_replaceget?(kl, k, begin_cell().store_varint32(v).end_cell().begin_parse());
if (ok) {
    return (d, old~load_varint32());
} else {
    return (d, null());
}",
      "kind": "generic",
    },
    "comment": null,
    "context": "stdlib",
    "depends": Set {},
    "flags": Set {
      "inline",
    },
    "name": "__tact_dict_replaceget_int_varint32",
    "signature": "(cell, (int)) __tact_dict_replaceget_int_varint32(cell d, int kl, int k, int v)",
  },
  {
    "code": {
      "code": "var (r, ok) = idict_get?(d, kl, k);
if (ok) {
    return r~load_varuint16();
} else {
    return null();
}",
      "kind": "generic",
    },
    "comment": null,
    "context": "stdlib",
    "depends": Set {},
    "flags": Set {
      "inline",
    },
    "name": "__tact_dict_get_int_varuint16",
    "signature": "int __tact_dict_get_int_varuint16(cell d, int kl, int k)",
  },
  {
    "code": {
      "code": "var (key, value, flag) = idict_get_min?(d, kl);
if (flag) {
    return (key, value~load_varuint16(), flag);
} else {
    return (null(), null(), flag);
}",
      "kind": "generic",
    },
    "comment": null,
    "context": "stdlib",
    "depends": Set {},
    "flags": Set {
      "inline",
    },
    "name": "__tact_dict_min_int_varuint16",
    "signature": "(int, int, int) __tact_dict_min_int_varuint16(cell d, int kl)",
  },
  {
    "code": {
      "code": "var (key, value, flag) = idict_get_next?(d, kl, pivot);
if (flag) {
    return (key, value~load_varuint16(), flag);
} else {
    return (null(), null(), flag);
}",
      "kind": "generic",
    },
    "comment": null,
    "context": "stdlib",
    "depends": Set {},
    "flags": Set {
      "inline",
    },
    "name": "__tact_dict_next_int_varuint16",
    "signature": "(int, int, int) __tact_dict_next_int_varuint16(cell d, int kl, int pivot)",
  },
  {
    "code": {
      "code": "if (null?(v)) {
    var (r, ok) = idict_delete?(d, kl, k);
    return (r, ());
} else {
    return (idict_set_builder(d, kl, k, begin_cell().store_varuint16(v)), ());
}",
      "kind": "generic",
    },
    "comment": null,
    "context": "stdlib",
    "depends": Set {},
    "flags": Set {
      "inline",
    },
    "name": "__tact_dict_set_int_varuint16",
    "signature": "(cell, ()) __tact_dict_set_int_varuint16(cell d, int kl, int k, int v)",
  },
  {
    "code": {
      "code": "if (null?(v)) {
    var (r, ok) = idict_delete?(d, kl, k);
    return (r, (ok));
} else {
    return idict_replace_builder?(d, kl, k, begin_cell().store_varuint16(v));
}",
      "kind": "generic",
    },
    "comment": null,
    "context": "stdlib",
    "depends": Set {},
    "flags": Set {
      "inline",
    },
    "name": "__tact_dict_replace_int_varuint16",
    "signature": "(cell, (int)) __tact_dict_replace_int_varuint16(cell d, int kl, int k, int v)",
  },
  {
    "code": {
      "code": "var (old, ok) = null?(v) ? d~idict_delete_get?(kl, k) : d~idict_replaceget?(kl, k, begin_cell().store_varuint16(v).end_cell().begin_parse());
if (ok) {
    return (d, old~load_varuint16());
} else {
    return (d, null());
}",
      "kind": "generic",
    },
    "comment": null,
    "context": "stdlib",
    "depends": Set {},
    "flags": Set {
      "inline",
    },
    "name": "__tact_dict_replaceget_int_varuint16",
    "signature": "(cell, (int)) __tact_dict_replaceget_int_varuint16(cell d, int kl, int k, int v)",
  },
  {
    "code": {
      "code": "var (r, ok) = idict_get?(d, kl, k);
if (ok) {
    return r~load_varuint32();
} else {
    return null();
}",
      "kind": "generic",
    },
    "comment": null,
    "context": "stdlib",
    "depends": Set {},
    "flags": Set {
      "inline",
    },
    "name": "__tact_dict_get_int_varuint32",
    "signature": "int __tact_dict_get_int_varuint32(cell d, int kl, int k)",
  },
  {
    "code": {
      "code": "var (key, value, flag) = idict_get_min?(d, kl);
if (flag) {
    return (key, value~load_varuint32(), flag);
} else {
    return (null(), null(), flag);
}",
      "kind": "generic",
    },
    "comment": null,
    "context": "stdlib",
    "depends": Set {},
    "flags": Set {
      "inline",
    },
    "name": "__tact_dict_min_int_varuint32",
    "signature": "(int, int, int) __tact_dict_min_int_varuint32(cell d, int kl)",
  },
  {
    "code": {
      "code": "var (key, value, flag) = idict_get_next?(d, kl, pivot);
if (flag) {
    return (key, value~load_varuint32(), flag);
} else {
    return (null(), null(), flag);
}",
      "kind": "generic",
    },
    "comment": null,
    "context": "stdlib",
    "depends": Set {},
    "flags": Set {
      "inline",
    },
    "name": "__tact_dict_next_int_varuint32",
    "signature": "(int, int, int) __tact_dict_next_int_varuint32(cell d, int kl, int pivot)",
  },
  {
    "code": {
      "code": "if (null?(v)) {
    var (r, ok) = idict_delete?(d, kl, k);
    return (r, ());
} else {
    return (idict_set_builder(d, kl, k, begin_cell().store_varuint32(v)), ());
}",
      "kind": "generic",
    },
    "comment": null,
    "context": "stdlib",
    "depends": Set {},
    "flags": Set {
      "inline",
    },
    "name": "__tact_dict_set_int_varuint32",
    "signature": "(cell, ()) __tact_dict_set_int_varuint32(cell d, int kl, int k, int v)",
  },
  {
    "code": {
      "code": "if (null?(v)) {
    var (r, ok) = idict_delete?(d, kl, k);
    return (r, (ok));
} else {
    return idict_replace_builder?(d, kl, k, begin_cell().store_varuint32(v));
}",
      "kind": "generic",
    },
    "comment": null,
    "context": "stdlib",
    "depends": Set {},
    "flags": Set {
      "inline",
    },
    "name": "__tact_dict_replace_int_varuint32",
    "signature": "(cell, (int)) __tact_dict_replace_int_varuint32(cell d, int kl, int k, int v)",
  },
  {
    "code": {
      "code": "var (old, ok) = null?(v) ? d~idict_delete_get?(kl, k) : d~idict_replaceget?(kl, k, begin_cell().store_varuint32(v).end_cell().begin_parse());
if (ok) {
    return (d, old~load_varuint32());
} else {
    return (d, null());
}",
      "kind": "generic",
    },
    "comment": null,
    "context": "stdlib",
    "depends": Set {},
    "flags": Set {
      "inline",
    },
    "name": "__tact_dict_replaceget_int_varuint32",
    "signature": "(cell, (int)) __tact_dict_replaceget_int_varuint32(cell d, int kl, int k, int v)",
  },
  {
    "code": {
      "code": "var (r, ok) = __tact_dict_get(d, kl, k);
return ok;",
      "kind": "generic",
    },
    "comment": null,
    "context": "stdlib",
    "depends": Set {
      "__tact_dict_get",
    },
    "flags": Set {
      "inline",
    },
    "name": "__tact_dict_exists_slice",
    "signature": "int __tact_dict_exists_slice(cell d, int kl, slice k)",
  },
  {
    "code": {
      "code": "var (r, ok) = udict_get?(d, kl, k);
return ok;",
      "kind": "generic",
    },
    "comment": null,
    "context": "stdlib",
    "depends": Set {},
    "flags": Set {
      "inline",
    },
    "name": "__tact_dict_exists_uint",
    "signature": "int __tact_dict_exists_uint(cell d, int kl, int k)",
  },
  {
    "code": {
      "code": "var (r, ok) = idict_get?(d, kl, k);
return ok;",
      "kind": "generic",
    },
    "comment": null,
    "context": "stdlib",
    "depends": Set {},
    "flags": Set {
      "inline",
    },
    "name": "__tact_dict_exists_int",
    "signature": "int __tact_dict_exists_int(cell d, int kl, int k)",
  },
  {
    "code": {
      "code": "var (v'a, v'b, v'c, v'd, v'e, v'f, v'g) = v;
build_0 = build_0.store_int(v'a, 257);
build_0 = build_0.store_int(v'b, 257);
build_0 = ~ null?(v'c) ? build_0.store_int(true, 1).store_int(v'c, 257) : build_0.store_int(false, 1);
build_0 = build_0.store_int(v'd, 1);
build_0 = ~ null?(v'e) ? build_0.store_int(true, 1).store_int(v'e, 1) : build_0.store_int(false, 1);
var build_1 = begin_cell();
build_1 = build_1.store_int(v'f, 257);
build_1 = build_1.store_int(v'g, 257);
build_0 = store_ref(build_0, build_1.end_cell());
return build_0;",
      "kind": "generic",
    },
    "comment": null,
    "context": "type:B",
    "depends": Set {},
    "flags": Set {},
    "name": "$B$_store",
    "signature": "builder $B$_store(builder build_0, (int, int, int, int, int, int, int) v)",
  },
  {
    "code": {
      "code": "return $B$_store(begin_cell(), v).end_cell();",
      "kind": "generic",
    },
    "comment": null,
    "context": "type:B",
    "depends": Set {
      "$B$_store",
    },
    "flags": Set {
      "inline",
    },
    "name": "$B$_store_cell",
    "signature": "cell $B$_store_cell((int, int, int, int, int, int, int) v)",
  },
  {
    "code": {
      "code": "var (v'a, v'b, v'c, v'd, v'e, v'f, v'g) = v;
return v'a;",
      "kind": "generic",
    },
    "comment": null,
    "context": "type:A",
    "depends": Set {},
    "flags": Set {
      "inline",
    },
    "name": "$A$_get_a",
    "signature": "_ $A$_get_a((int, int, int, int, int, int, int) v)",
  },
  {
    "code": {
      "code": "var (v'a, v'b, v'c, v'd, v'e, v'f, v'g) = v;
return v'b;",
      "kind": "generic",
    },
    "comment": null,
    "context": "type:A",
    "depends": Set {},
    "flags": Set {
      "inline",
    },
    "name": "$A$_get_b",
    "signature": "_ $A$_get_b((int, int, int, int, int, int, int) v)",
  },
  {
    "code": {
      "code": "var (v'a, v'b, v'c, v'd, v'e, v'f, v'g) = v;
return v'c;",
      "kind": "generic",
    },
    "comment": null,
    "context": "type:A",
    "depends": Set {},
    "flags": Set {
      "inline",
    },
    "name": "$A$_get_c",
    "signature": "_ $A$_get_c((int, int, int, int, int, int, int) v)",
  },
  {
    "code": {
      "code": "var (v'a, v'b, v'c, v'd, v'e, v'f, v'g) = v;
return v'd;",
      "kind": "generic",
    },
    "comment": null,
    "context": "type:A",
    "depends": Set {},
    "flags": Set {
      "inline",
    },
    "name": "$A$_get_d",
    "signature": "_ $A$_get_d((int, int, int, int, int, int, int) v)",
  },
  {
    "code": {
      "code": "var (v'a, v'b, v'c, v'd, v'e, v'f, v'g) = v;
return v'e;",
      "kind": "generic",
    },
    "comment": null,
    "context": "type:A",
    "depends": Set {},
    "flags": Set {
      "inline",
    },
    "name": "$A$_get_e",
    "signature": "_ $A$_get_e((int, int, int, int, int, int, int) v)",
  },
  {
    "code": {
      "code": "var (v'a, v'b, v'c, v'd, v'e, v'f, v'g) = v;
return v'f;",
      "kind": "generic",
    },
    "comment": null,
    "context": "type:A",
    "depends": Set {},
    "flags": Set {
      "inline",
    },
    "name": "$A$_get_f",
    "signature": "_ $A$_get_f((int, int, int, int, int, int, int) v)",
  },
  {
    "code": {
      "code": "var (v'a, v'b, v'c, v'd, v'e, v'f, v'g) = v;
return v'g;",
      "kind": "generic",
    },
    "comment": null,
    "context": "type:A",
    "depends": Set {},
    "flags": Set {
      "inline",
    },
    "name": "$A$_get_g",
    "signature": "_ $A$_get_g((int, int, int, int, int, int, int) v)",
  },
  {
    "code": {
      "code": "NOP",
      "kind": "asm",
      "shuffle": "",
      "singleLine": true,
    },
    "comment": null,
    "context": "type:A",
    "depends": Set {},
    "flags": Set {},
    "name": "$A$_tensor_cast",
    "signature": "((int, int, int, int, int, int, int)) $A$_tensor_cast((int, int, int, int, int, int, int) v)",
  },
  {
    "code": {
      "code": "var (int vvv'a, int vvv'b, int vvv'c, int vvv'd, int vvv'e, int vvv'f, int vvv'g) = __tact_tuple_destroy_7(v);
return (vvv'a, vvv'b, vvv'c, vvv'd, vvv'e, vvv'f, vvv'g);",
      "kind": "generic",
    },
    "comment": null,
    "context": "type:A",
    "depends": Set {
      "__tact_tuple_destroy_7",
    },
    "flags": Set {
      "inline",
    },
    "name": "$A$_not_null",
    "signature": "((int, int, int, int, int, int, int)) $A$_not_null(tuple v)",
  },
  {
    "code": {
      "code": "var (v'a, v'b, v'c, v'd, v'e, v'f, v'g) = v;
return __tact_tuple_create_7(v'a, v'b, v'c, v'd, v'e, v'f, v'g);",
      "kind": "generic",
    },
    "comment": null,
    "context": "type:A",
    "depends": Set {
      "__tact_tuple_create_7",
    },
    "flags": Set {
      "inline",
    },
    "name": "$A$_as_optional",
    "signature": "tuple $A$_as_optional((int, int, int, int, int, int, int) v)",
  },
  {
    "code": {
      "code": "var (v'a, v'b, v'c, v'd, v'e, v'f, v'g) = v;
return __tact_tuple_create_7(v'a, v'b, v'c, v'd, v'e, v'f, v'g);",
      "kind": "generic",
    },
    "comment": null,
    "context": "type:A",
    "depends": Set {
      "__tact_tuple_create_7",
    },
    "flags": Set {
      "inline",
    },
    "name": "$A$_to_tuple",
    "signature": "tuple $A$_to_tuple(((int, int, int, int, int, int, int)) v)",
  },
  {
    "code": {
      "code": "if (null?(v)) { return null(); } 
return $A$_to_tuple($A$_not_null(v)); ",
      "kind": "generic",
    },
    "comment": null,
    "context": "type:A",
    "depends": Set {
      "$A$_to_tuple",
      "$A$_not_null",
    },
    "flags": Set {
      "inline",
    },
    "name": "$A$_to_opt_tuple",
    "signature": "tuple $A$_to_opt_tuple(tuple v)",
  },
  {
    "code": {
      "code": "var (int v'a, int v'b, int v'c, int v'd, int v'e, int v'f, int v'g) = __tact_tuple_destroy_7(v);
return (v'a, v'b, v'c, v'd, v'e, v'f, v'g);",
      "kind": "generic",
    },
    "comment": null,
    "context": "type:A",
    "depends": Set {
      "__tact_tuple_destroy_7",
    },
    "flags": Set {
      "inline",
    },
    "name": "$A$_from_tuple",
    "signature": "(int, int, int, int, int, int, int) $A$_from_tuple(tuple v)",
  },
  {
    "code": {
      "code": "if (null?(v)) { return null(); } 
return $A$_as_optional($A$_from_tuple(v));",
      "kind": "generic",
    },
    "comment": null,
    "context": "type:A",
    "depends": Set {
      "$A$_as_optional",
      "$A$_from_tuple",
    },
    "flags": Set {
      "inline",
    },
    "name": "$A$_from_opt_tuple",
    "signature": "tuple $A$_from_opt_tuple(tuple v)",
  },
  {
    "code": {
      "code": "var (v'a, v'b, v'c, v'd, v'e, v'f, v'g) = v; 
return (v'a, v'b, v'c, v'd, v'e, v'f, v'g);",
      "kind": "generic",
    },
    "comment": null,
    "context": "type:A",
    "depends": Set {},
    "flags": Set {
      "inline",
    },
    "name": "$A$_to_external",
    "signature": "(int, int, int, int, int, int, int) $A$_to_external(((int, int, int, int, int, int, int)) v)",
  },
  {
    "code": {
      "code": "var loaded = $A$_to_opt_tuple(v);
if (null?(loaded)) {
    return null();
} else {
    return (loaded);
}",
      "kind": "generic",
    },
    "comment": null,
    "context": "type:A",
    "depends": Set {
      "$A$_to_opt_tuple",
    },
    "flags": Set {
      "inline",
    },
    "name": "$A$_to_opt_external",
    "signature": "tuple $A$_to_opt_external(tuple v)",
  },
  {
    "code": {
      "code": "var (v'a, v'b, v'c, v'd, v'e, v'f, v'g) = v;
return v'a;",
      "kind": "generic",
    },
    "comment": null,
    "context": "type:B",
    "depends": Set {},
    "flags": Set {
      "inline",
    },
    "name": "$B$_get_a",
    "signature": "_ $B$_get_a((int, int, int, int, int, int, int) v)",
  },
  {
    "code": {
      "code": "var (v'a, v'b, v'c, v'd, v'e, v'f, v'g) = v;
return v'b;",
      "kind": "generic",
    },
    "comment": null,
    "context": "type:B",
    "depends": Set {},
    "flags": Set {
      "inline",
    },
    "name": "$B$_get_b",
    "signature": "_ $B$_get_b((int, int, int, int, int, int, int) v)",
  },
  {
    "code": {
      "code": "var (v'a, v'b, v'c, v'd, v'e, v'f, v'g) = v;
return v'c;",
      "kind": "generic",
    },
    "comment": null,
    "context": "type:B",
    "depends": Set {},
    "flags": Set {
      "inline",
    },
    "name": "$B$_get_c",
    "signature": "_ $B$_get_c((int, int, int, int, int, int, int) v)",
  },
  {
    "code": {
      "code": "var (v'a, v'b, v'c, v'd, v'e, v'f, v'g) = v;
return v'd;",
      "kind": "generic",
    },
    "comment": null,
    "context": "type:B",
    "depends": Set {},
    "flags": Set {
      "inline",
    },
    "name": "$B$_get_d",
    "signature": "_ $B$_get_d((int, int, int, int, int, int, int) v)",
  },
  {
    "code": {
      "code": "var (v'a, v'b, v'c, v'd, v'e, v'f, v'g) = v;
return v'e;",
      "kind": "generic",
    },
    "comment": null,
    "context": "type:B",
    "depends": Set {},
    "flags": Set {
      "inline",
    },
    "name": "$B$_get_e",
    "signature": "_ $B$_get_e((int, int, int, int, int, int, int) v)",
  },
  {
    "code": {
      "code": "var (v'a, v'b, v'c, v'd, v'e, v'f, v'g) = v;
return v'f;",
      "kind": "generic",
    },
    "comment": null,
    "context": "type:B",
    "depends": Set {},
    "flags": Set {
      "inline",
    },
    "name": "$B$_get_f",
    "signature": "_ $B$_get_f((int, int, int, int, int, int, int) v)",
  },
  {
    "code": {
      "code": "var (v'a, v'b, v'c, v'd, v'e, v'f, v'g) = v;
return v'g;",
      "kind": "generic",
    },
    "comment": null,
    "context": "type:B",
    "depends": Set {},
    "flags": Set {
      "inline",
    },
    "name": "$B$_get_g",
    "signature": "_ $B$_get_g((int, int, int, int, int, int, int) v)",
  },
  {
    "code": {
      "code": "NOP",
      "kind": "asm",
      "shuffle": "",
      "singleLine": true,
    },
    "comment": null,
    "context": "type:B",
    "depends": Set {},
    "flags": Set {},
    "name": "$B$_tensor_cast",
    "signature": "((int, int, int, int, int, int, int)) $B$_tensor_cast((int, int, int, int, int, int, int) v)",
  },
  {
    "code": {
      "code": "var (int vvv'a, int vvv'b, int vvv'c, int vvv'd, int vvv'e, int vvv'f, int vvv'g) = __tact_tuple_destroy_7(v);
return (vvv'a, vvv'b, vvv'c, vvv'd, vvv'e, vvv'f, vvv'g);",
      "kind": "generic",
    },
    "comment": null,
    "context": "type:B",
    "depends": Set {
      "__tact_tuple_destroy_7",
    },
    "flags": Set {
      "inline",
    },
    "name": "$B$_not_null",
    "signature": "((int, int, int, int, int, int, int)) $B$_not_null(tuple v)",
  },
  {
    "code": {
      "code": "var (v'a, v'b, v'c, v'd, v'e, v'f, v'g) = v;
return __tact_tuple_create_7(v'a, v'b, v'c, v'd, v'e, v'f, v'g);",
      "kind": "generic",
    },
    "comment": null,
    "context": "type:B",
    "depends": Set {
      "__tact_tuple_create_7",
    },
    "flags": Set {
      "inline",
    },
    "name": "$B$_as_optional",
    "signature": "tuple $B$_as_optional((int, int, int, int, int, int, int) v)",
  },
  {
    "code": {
      "code": "var (v'a, v'b, v'c, v'd, v'e, v'f, v'g) = v;
return __tact_tuple_create_7(v'a, v'b, v'c, v'd, v'e, v'f, v'g);",
      "kind": "generic",
    },
    "comment": null,
    "context": "type:B",
    "depends": Set {
      "__tact_tuple_create_7",
    },
    "flags": Set {
      "inline",
    },
    "name": "$B$_to_tuple",
    "signature": "tuple $B$_to_tuple(((int, int, int, int, int, int, int)) v)",
  },
  {
    "code": {
      "code": "if (null?(v)) { return null(); } 
return $B$_to_tuple($B$_not_null(v)); ",
      "kind": "generic",
    },
    "comment": null,
    "context": "type:B",
    "depends": Set {
      "$B$_to_tuple",
      "$B$_not_null",
    },
    "flags": Set {
      "inline",
    },
    "name": "$B$_to_opt_tuple",
    "signature": "tuple $B$_to_opt_tuple(tuple v)",
  },
  {
    "code": {
      "code": "var (int v'a, int v'b, int v'c, int v'd, int v'e, int v'f, int v'g) = __tact_tuple_destroy_7(v);
return (v'a, v'b, v'c, v'd, v'e, v'f, v'g);",
      "kind": "generic",
    },
    "comment": null,
    "context": "type:B",
    "depends": Set {
      "__tact_tuple_destroy_7",
    },
    "flags": Set {
      "inline",
    },
    "name": "$B$_from_tuple",
    "signature": "(int, int, int, int, int, int, int) $B$_from_tuple(tuple v)",
  },
  {
    "code": {
      "code": "if (null?(v)) { return null(); } 
return $B$_as_optional($B$_from_tuple(v));",
      "kind": "generic",
    },
    "comment": null,
    "context": "type:B",
    "depends": Set {
      "$B$_as_optional",
      "$B$_from_tuple",
    },
    "flags": Set {
      "inline",
    },
    "name": "$B$_from_opt_tuple",
    "signature": "tuple $B$_from_opt_tuple(tuple v)",
  },
  {
    "code": {
      "code": "var (v'a, v'b, v'c, v'd, v'e, v'f, v'g) = v; 
return (v'a, v'b, v'c, v'd, v'e, v'f, v'g);",
      "kind": "generic",
    },
    "comment": null,
    "context": "type:B",
    "depends": Set {},
    "flags": Set {
      "inline",
    },
    "name": "$B$_to_external",
    "signature": "(int, int, int, int, int, int, int) $B$_to_external(((int, int, int, int, int, int, int)) v)",
  },
  {
    "code": {
      "code": "var loaded = $B$_to_opt_tuple(v);
if (null?(loaded)) {
    return null();
} else {
    return (loaded);
}",
      "kind": "generic",
    },
    "comment": null,
    "context": "type:B",
    "depends": Set {
      "$B$_to_opt_tuple",
    },
    "flags": Set {
      "inline",
    },
    "name": "$B$_to_opt_external",
    "signature": "tuple $B$_to_opt_external(tuple v)",
  },
  {
    "code": {
      "code": "var (v'a, v'b, v'c, v'd, v'e, v'f, v'g, v'h) = v;
return v'a;",
      "kind": "generic",
    },
    "comment": null,
    "context": "type:C",
    "depends": Set {},
    "flags": Set {
      "inline",
    },
    "name": "$C$_get_a",
    "signature": "_ $C$_get_a((cell, cell, slice, slice, int, int, int, slice) v)",
  },
  {
    "code": {
      "code": "var (v'a, v'b, v'c, v'd, v'e, v'f, v'g, v'h) = v;
return v'b;",
      "kind": "generic",
    },
    "comment": null,
    "context": "type:C",
    "depends": Set {},
    "flags": Set {
      "inline",
    },
    "name": "$C$_get_b",
    "signature": "_ $C$_get_b((cell, cell, slice, slice, int, int, int, slice) v)",
  },
  {
    "code": {
      "code": "var (v'a, v'b, v'c, v'd, v'e, v'f, v'g, v'h) = v;
return v'c;",
      "kind": "generic",
    },
    "comment": null,
    "context": "type:C",
    "depends": Set {},
    "flags": Set {
      "inline",
    },
    "name": "$C$_get_c",
    "signature": "_ $C$_get_c((cell, cell, slice, slice, int, int, int, slice) v)",
  },
  {
    "code": {
      "code": "var (v'a, v'b, v'c, v'd, v'e, v'f, v'g, v'h) = v;
return v'd;",
      "kind": "generic",
    },
    "comment": null,
    "context": "type:C",
    "depends": Set {},
    "flags": Set {
      "inline",
    },
    "name": "$C$_get_d",
    "signature": "_ $C$_get_d((cell, cell, slice, slice, int, int, int, slice) v)",
  },
  {
    "code": {
      "code": "var (v'a, v'b, v'c, v'd, v'e, v'f, v'g, v'h) = v;
return v'e;",
      "kind": "generic",
    },
    "comment": null,
    "context": "type:C",
    "depends": Set {},
    "flags": Set {
      "inline",
    },
    "name": "$C$_get_e",
    "signature": "_ $C$_get_e((cell, cell, slice, slice, int, int, int, slice) v)",
  },
  {
    "code": {
      "code": "var (v'a, v'b, v'c, v'd, v'e, v'f, v'g, v'h) = v;
return v'f;",
      "kind": "generic",
    },
    "comment": null,
    "context": "type:C",
    "depends": Set {},
    "flags": Set {
      "inline",
    },
    "name": "$C$_get_f",
    "signature": "_ $C$_get_f((cell, cell, slice, slice, int, int, int, slice) v)",
  },
  {
    "code": {
      "code": "var (v'a, v'b, v'c, v'd, v'e, v'f, v'g, v'h) = v;
return v'g;",
      "kind": "generic",
    },
    "comment": null,
    "context": "type:C",
    "depends": Set {},
    "flags": Set {
      "inline",
    },
    "name": "$C$_get_g",
    "signature": "_ $C$_get_g((cell, cell, slice, slice, int, int, int, slice) v)",
  },
  {
    "code": {
      "code": "var (v'a, v'b, v'c, v'd, v'e, v'f, v'g, v'h) = v;
return v'h;",
      "kind": "generic",
    },
    "comment": null,
    "context": "type:C",
    "depends": Set {},
    "flags": Set {
      "inline",
    },
    "name": "$C$_get_h",
    "signature": "_ $C$_get_h((cell, cell, slice, slice, int, int, int, slice) v)",
  },
  {
    "code": {
      "code": "NOP",
      "kind": "asm",
      "shuffle": "",
      "singleLine": true,
    },
    "comment": null,
    "context": "type:C",
    "depends": Set {},
    "flags": Set {},
    "name": "$C$_tensor_cast",
    "signature": "((cell, cell, slice, slice, int, int, int, slice)) $C$_tensor_cast((cell, cell, slice, slice, int, int, int, slice) v)",
  },
  {
    "code": {
      "code": "var (cell vvv'a, cell vvv'b, slice vvv'c, slice vvv'd, int vvv'e, int vvv'f, int vvv'g, slice vvv'h) = __tact_tuple_destroy_8(v);
return (vvv'a, vvv'b, vvv'c, vvv'd, vvv'e, vvv'f, vvv'g, vvv'h);",
      "kind": "generic",
    },
    "comment": null,
    "context": "type:C",
    "depends": Set {
      "__tact_tuple_destroy_8",
    },
    "flags": Set {
      "inline",
    },
    "name": "$C$_not_null",
    "signature": "((cell, cell, slice, slice, int, int, int, slice)) $C$_not_null(tuple v)",
  },
  {
    "code": {
      "code": "var (v'a, v'b, v'c, v'd, v'e, v'f, v'g, v'h) = v;
return __tact_tuple_create_8(v'a, v'b, v'c, v'd, v'e, v'f, v'g, v'h);",
      "kind": "generic",
    },
    "comment": null,
    "context": "type:C",
    "depends": Set {
      "__tact_tuple_create_8",
    },
    "flags": Set {
      "inline",
    },
    "name": "$C$_as_optional",
    "signature": "tuple $C$_as_optional((cell, cell, slice, slice, int, int, int, slice) v)",
  },
  {
    "code": {
      "code": "var (v'a, v'b, v'c, v'd, v'e, v'f, v'g, v'h) = v;
return __tact_tuple_create_8(v'a, v'b, v'c, v'd, v'e, v'f, v'g, v'h);",
      "kind": "generic",
    },
    "comment": null,
    "context": "type:C",
    "depends": Set {
      "__tact_tuple_create_8",
    },
    "flags": Set {
      "inline",
    },
    "name": "$C$_to_tuple",
    "signature": "tuple $C$_to_tuple(((cell, cell, slice, slice, int, int, int, slice)) v)",
  },
  {
    "code": {
      "code": "if (null?(v)) { return null(); } 
return $C$_to_tuple($C$_not_null(v)); ",
      "kind": "generic",
    },
    "comment": null,
    "context": "type:C",
    "depends": Set {
      "$C$_to_tuple",
      "$C$_not_null",
    },
    "flags": Set {
      "inline",
    },
    "name": "$C$_to_opt_tuple",
    "signature": "tuple $C$_to_opt_tuple(tuple v)",
  },
  {
    "code": {
      "code": "var (cell v'a, cell v'b, slice v'c, slice v'd, int v'e, int v'f, int v'g, slice v'h) = __tact_tuple_destroy_8(v);
return (v'a, v'b, v'c, v'd, v'e, v'f, v'g, v'h);",
      "kind": "generic",
    },
    "comment": null,
    "context": "type:C",
    "depends": Set {
      "__tact_tuple_destroy_8",
    },
    "flags": Set {
      "inline",
    },
    "name": "$C$_from_tuple",
    "signature": "(cell, cell, slice, slice, int, int, int, slice) $C$_from_tuple(tuple v)",
  },
  {
    "code": {
      "code": "if (null?(v)) { return null(); } 
return $C$_as_optional($C$_from_tuple(v));",
      "kind": "generic",
    },
    "comment": null,
    "context": "type:C",
    "depends": Set {
      "$C$_as_optional",
      "$C$_from_tuple",
    },
    "flags": Set {
      "inline",
    },
    "name": "$C$_from_opt_tuple",
    "signature": "tuple $C$_from_opt_tuple(tuple v)",
  },
  {
    "code": {
      "code": "var (v'a, v'b, v'c, v'd, v'e, v'f, v'g, v'h) = v; 
return (v'a, v'b, v'c, v'd, v'e, v'f, v'g, v'h);",
      "kind": "generic",
    },
    "comment": null,
    "context": "type:C",
    "depends": Set {},
    "flags": Set {
      "inline",
    },
    "name": "$C$_to_external",
    "signature": "(cell, cell, slice, slice, int, int, int, slice) $C$_to_external(((cell, cell, slice, slice, int, int, int, slice)) v)",
  },
  {
    "code": {
      "code": "var loaded = $C$_to_opt_tuple(v);
if (null?(loaded)) {
    return null();
} else {
    return (loaded);
}",
      "kind": "generic",
    },
    "comment": null,
    "context": "type:C",
    "depends": Set {
      "$C$_to_opt_tuple",
    },
    "flags": Set {
      "inline",
    },
    "name": "$C$_to_opt_external",
    "signature": "tuple $C$_to_opt_external(tuple v)",
  },
  {
    "code": {
      "code": "var v'a = sc_0~load_int(257);
var v'b = sc_0~load_int(257);
var v'c = sc_0~load_int(1) ? sc_0~load_int(257) : null();
var v'd = sc_0~load_int(1);
var v'e = sc_0~load_int(1) ? sc_0~load_int(1) : null();
slice sc_1 = sc_0~load_ref().begin_parse();
var v'f = sc_1~load_int(257);
var v'g = sc_1~load_int(257);
return (sc_0, (v'a, v'b, v'c, v'd, v'e, v'f, v'g));",
      "kind": "generic",
    },
    "comment": null,
    "context": "type:B",
    "depends": Set {},
    "flags": Set {},
    "name": "$B$_load",
    "signature": "(slice, ((int, int, int, int, int, int, int))) $B$_load(slice sc_0)",
  },
  {
    "code": {
      "code": "var r = sc_0~$B$_load();
sc_0.end_parse();
return r;",
      "kind": "generic",
    },
    "comment": null,
    "context": "type:B",
    "depends": Set {
      "$B$_load",
    },
    "flags": Set {},
    "name": "$B$_load_not_mut",
    "signature": "((int, int, int, int, int, int, int)) $B$_load_not_mut(slice sc_0)",
  },
]
`;

exports[`writeSerialization should write serializer for C 1`] = `
[
  {
    "code": {
      "kind": "skip",
    },
    "comment": null,
    "context": "stdlib",
    "depends": Set {},
    "flags": Set {},
    "name": "__tact_set",
    "signature": "<unknown>",
  },
  {
    "code": {
      "kind": "skip",
    },
    "comment": null,
    "context": "stdlib",
    "depends": Set {},
    "flags": Set {},
    "name": "__tact_nop",
    "signature": "<unknown>",
  },
  {
    "code": {
      "kind": "skip",
    },
    "comment": null,
    "context": "stdlib",
    "depends": Set {},
    "flags": Set {},
    "name": "__tact_str_to_slice",
    "signature": "<unknown>",
  },
  {
    "code": {
      "kind": "skip",
    },
    "comment": null,
    "context": "stdlib",
    "depends": Set {},
    "flags": Set {},
    "name": "__tact_slice_to_str",
    "signature": "<unknown>",
  },
  {
    "code": {
      "code": "if (cs.preload_uint(2) != 0) {
    slice raw = cs~load_msg_addr();
    return (cs, raw);
} else {
    cs~skip_bits(2);
    return (cs, null());
}",
      "kind": "generic",
    },
    "comment": null,
    "context": "stdlib",
    "depends": Set {},
    "flags": Set {
      "inline",
    },
    "name": "__tact_load_address_opt",
    "signature": "(slice, slice) __tact_load_address_opt(slice cs)",
  },
  {
    "code": {
      "code": "if (null?(address)) {
    b = b.store_uint(0, 2);
    return b;
} else {
    return b.store_slice(address);
}",
      "kind": "generic",
    },
    "comment": null,
    "context": "stdlib",
    "depends": Set {},
    "flags": Set {
      "inline",
    },
    "name": "__tact_store_address_opt",
    "signature": "builder __tact_store_address_opt(builder b, slice address)",
  },
  {
    "code": {
      "code": "throw_if(128, null?(x)); return x;",
      "kind": "generic",
    },
    "comment": null,
    "context": "stdlib",
    "depends": Set {},
    "flags": Set {
      "impure",
      "inline",
    },
    "name": "__tact_not_null",
    "signature": "forall X -> X __tact_not_null(X x)",
  },
  {
    "code": {
      "code": "DICTDEL",
      "kind": "asm",
      "shuffle": "(index dict key_len)",
      "singleLine": false,
    },
    "comment": null,
    "context": "stdlib",
    "depends": Set {},
    "flags": Set {},
    "name": "__tact_dict_delete",
    "signature": "(cell, int) __tact_dict_delete(cell dict, int key_len, slice index)",
  },
  {
    "code": {
      "code": "DICTIDEL",
      "kind": "asm",
      "shuffle": "(index dict key_len)",
      "singleLine": false,
    },
    "comment": null,
    "context": "stdlib",
    "depends": Set {},
    "flags": Set {},
    "name": "__tact_dict_delete_int",
    "signature": "(cell, int) __tact_dict_delete_int(cell dict, int key_len, int index)",
  },
  {
    "code": {
      "code": "DICTUDEL",
      "kind": "asm",
      "shuffle": "(index dict key_len)",
      "singleLine": false,
    },
    "comment": null,
    "context": "stdlib",
    "depends": Set {},
    "flags": Set {},
    "name": "__tact_dict_delete_uint",
    "signature": "(cell, int) __tact_dict_delete_uint(cell dict, int key_len, int index)",
  },
  {
    "code": {
      "code": "DICTSETREF",
      "kind": "asm",
      "shuffle": "(value index dict key_len)",
      "singleLine": false,
    },
    "comment": null,
    "context": "stdlib",
    "depends": Set {},
    "flags": Set {},
    "name": "__tact_dict_set_ref",
    "signature": "((cell), ()) __tact_dict_set_ref(cell dict, int key_len, slice index, cell value)",
  },
  {
    "code": {
      "code": "DICTREPLACEREF",
      "kind": "asm",
      "shuffle": "(value index dict key_len)",
      "singleLine": false,
    },
    "comment": null,
    "context": "stdlib",
    "depends": Set {},
    "flags": Set {},
    "name": "__tact_dict_replace_ref",
    "signature": "((cell), (int)) __tact_dict_replace_ref(cell dict, int key_len, slice index, cell value)",
  },
  {
    "code": {
      "code": "DICTREPLACEGETREF NULLSWAPIFNOT",
      "kind": "asm",
      "shuffle": "(value index dict key_len)",
      "singleLine": false,
    },
    "comment": null,
    "context": "stdlib",
    "depends": Set {},
    "flags": Set {},
    "name": "__tact_dict_replaceget_ref",
    "signature": "((cell), (cell, int)) __tact_dict_replaceget_ref(cell dict, int key_len, slice index, cell value)",
  },
  {
    "code": {
      "code": "DICTGET NULLSWAPIFNOT",
      "kind": "asm",
      "shuffle": "(index dict key_len)",
      "singleLine": false,
    },
    "comment": null,
    "context": "stdlib",
    "depends": Set {},
    "flags": Set {},
    "name": "__tact_dict_get",
    "signature": "(slice, int) __tact_dict_get(cell dict, int key_len, slice index)",
  },
  {
    "code": {
      "code": "DICTDELGET NULLSWAPIFNOT",
      "kind": "asm",
      "shuffle": "(index dict key_len)",
      "singleLine": false,
    },
    "comment": null,
    "context": "stdlib",
    "depends": Set {},
    "flags": Set {},
    "name": "__tact_dict_delete_get",
    "signature": "(cell, (slice, int)) __tact_dict_delete_get(cell dict, int key_len, slice index)",
  },
  {
    "code": {
      "code": "DICTDELGETREF NULLSWAPIFNOT",
      "kind": "asm",
      "shuffle": "(index dict key_len)",
      "singleLine": false,
    },
    "comment": null,
    "context": "stdlib",
    "depends": Set {},
    "flags": Set {},
    "name": "__tact_dict_delete_get_ref",
    "signature": "(cell, (cell, int)) __tact_dict_delete_get_ref(cell dict, int key_len, slice index)",
  },
  {
    "code": {
      "code": "DICTGETREF NULLSWAPIFNOT",
      "kind": "asm",
      "shuffle": "(index dict key_len)",
      "singleLine": false,
    },
    "comment": null,
    "context": "stdlib",
    "depends": Set {},
    "flags": Set {},
    "name": "__tact_dict_get_ref",
    "signature": "(cell, int) __tact_dict_get_ref(cell dict, int key_len, slice index)",
  },
  {
    "code": {
      "code": "DICTMIN  NULLSWAPIFNOT2",
      "kind": "asm",
      "shuffle": "(dict key_len -> 1 0 2)",
      "singleLine": false,
    },
    "comment": null,
    "context": "stdlib",
    "depends": Set {},
    "flags": Set {},
    "name": "__tact_dict_min",
    "signature": "(slice, slice, int) __tact_dict_min(cell dict, int key_len)",
  },
  {
    "code": {
      "code": "DICTMINREF NULLSWAPIFNOT2",
      "kind": "asm",
      "shuffle": "(dict key_len -> 1 0 2)",
      "singleLine": false,
    },
    "comment": null,
    "context": "stdlib",
    "depends": Set {},
    "flags": Set {},
    "name": "__tact_dict_min_ref",
    "signature": "(slice, cell, int) __tact_dict_min_ref(cell dict, int key_len)",
  },
  {
    "code": {
      "code": "DICTGETNEXT NULLSWAPIFNOT2",
      "kind": "asm",
      "shuffle": "(pivot dict key_len -> 1 0 2)",
      "singleLine": false,
    },
    "comment": null,
    "context": "stdlib",
    "depends": Set {},
    "flags": Set {},
    "name": "__tact_dict_next",
    "signature": "(slice, slice, int) __tact_dict_next(cell dict, int key_len, slice pivot)",
  },
  {
    "code": {
      "code": "var (key, value, flag) = __tact_dict_next(dict, key_len, pivot);
if (flag) {
    return (key, value~load_ref(), flag);
} else {
    return (null(), null(), flag);
}",
      "kind": "generic",
    },
    "comment": null,
    "context": "stdlib",
    "depends": Set {
      "__tact_dict_next",
    },
    "flags": Set {},
    "name": "__tact_dict_next_ref",
    "signature": "(slice, cell, int) __tact_dict_next_ref(cell dict, int key_len, slice pivot)",
  },
  {
    "code": {
      "code": "STRDUMP DROP STRDUMP DROP s0 DUMP DROP",
      "kind": "asm",
      "shuffle": "",
      "singleLine": false,
    },
    "comment": null,
    "context": "stdlib",
    "depends": Set {},
    "flags": Set {
      "impure",
    },
    "name": "__tact_debug",
    "signature": "forall X -> () __tact_debug(X value, slice debug_print_1, slice debug_print_2)",
  },
  {
    "code": {
      "code": "STRDUMP DROP STRDUMP DROP STRDUMP DROP",
      "kind": "asm",
      "shuffle": "",
      "singleLine": false,
    },
    "comment": null,
    "context": "stdlib",
    "depends": Set {},
    "flags": Set {
      "impure",
    },
    "name": "__tact_debug_str",
    "signature": "() __tact_debug_str(slice value, slice debug_print_1, slice debug_print_2)",
  },
  {
    "code": {
      "code": "if (value) {
    __tact_debug_str("true", debug_print_1, debug_print_2);
} else {
    __tact_debug_str("false", debug_print_1, debug_print_2);
}",
      "kind": "generic",
    },
    "comment": null,
    "context": "stdlib",
    "depends": Set {
      "__tact_debug_str",
    },
    "flags": Set {
      "impure",
    },
    "name": "__tact_debug_bool",
    "signature": "() __tact_debug_bool(int value, slice debug_print_1, slice debug_print_2)",
  },
  {
    "code": {
      "code": "SDSUBSTR",
      "kind": "asm",
      "shuffle": "",
      "singleLine": false,
    },
    "comment": null,
    "context": "stdlib",
    "depends": Set {},
    "flags": Set {
      "inline",
    },
    "name": "__tact_preload_offset",
    "signature": "(slice) __tact_preload_offset(slice s, int offset, int bits)",
  },
  {
    "code": {
      "code": "slice new_data = begin_cell()
    .store_slice(data)
    .store_slice("0000"s)
.end_cell().begin_parse();
int reg = 0;
while (~ new_data.slice_data_empty?()) {
    int byte = new_data~load_uint(8);
    int mask = 0x80;
    while (mask > 0) {
        reg <<= 1;
        if (byte & mask) {
            reg += 1;
        }
        mask >>= 1;
        if (reg > 0xffff) {
            reg &= 0xffff;
            reg ^= 0x1021;
        }
    }
}
(int q, int r) = divmod(reg, 256);
return begin_cell()
    .store_uint(q, 8)
    .store_uint(r, 8)
.end_cell().begin_parse();",
      "kind": "generic",
    },
    "comment": null,
    "context": "stdlib",
    "depends": Set {},
    "flags": Set {
      "inline_ref",
    },
    "name": "__tact_crc16",
    "signature": "(slice) __tact_crc16(slice data)",
  },
  {
    "code": {
      "code": "slice chars = "4142434445464748494A4B4C4D4E4F505152535455565758595A6162636465666768696A6B6C6D6E6F707172737475767778797A303132333435363738392D5F"s;
builder res = begin_cell();

while (data.slice_bits() >= 24) {
    (int bs1, int bs2, int bs3) = (data~load_uint(8), data~load_uint(8), data~load_uint(8));

    int n = (bs1 << 16) | (bs2 << 8) | bs3;

    res = res
        .store_slice(__tact_preload_offset(chars, ((n >> 18) & 63) * 8, 8))
        .store_slice(__tact_preload_offset(chars, ((n >> 12) & 63) * 8, 8))
        .store_slice(__tact_preload_offset(chars, ((n >>  6) & 63) * 8, 8))
        .store_slice(__tact_preload_offset(chars, ((n      ) & 63) * 8, 8));
}

return res.end_cell().begin_parse();",
      "kind": "generic",
    },
    "comment": null,
    "context": "stdlib",
    "depends": Set {
      "__tact_preload_offset",
    },
    "flags": Set {},
    "name": "__tact_base64_encode",
    "signature": "(slice) __tact_base64_encode(slice data)",
  },
  {
    "code": {
      "code": "(int wc, int hash) = address.parse_std_addr();

slice user_friendly_address = begin_cell()
    .store_slice("11"s)
    .store_uint((wc + 0x100) % 0x100, 8)
    .store_uint(hash, 256)
.end_cell().begin_parse();

slice checksum = __tact_crc16(user_friendly_address);
slice user_friendly_address_with_checksum = begin_cell()
    .store_slice(user_friendly_address)
    .store_slice(checksum)
.end_cell().begin_parse();

return __tact_base64_encode(user_friendly_address_with_checksum);",
      "kind": "generic",
    },
    "comment": null,
    "context": "stdlib",
    "depends": Set {
      "__tact_crc16",
      "__tact_base64_encode",
    },
    "flags": Set {},
    "name": "__tact_address_to_user_friendly",
    "signature": "(slice) __tact_address_to_user_friendly(slice address)",
  },
  {
    "code": {
      "code": "__tact_debug_str(__tact_address_to_user_friendly(address), debug_print_1, debug_print_2);",
      "kind": "generic",
    },
    "comment": null,
    "context": "stdlib",
    "depends": Set {
      "__tact_debug_str",
      "__tact_address_to_user_friendly",
    },
    "flags": Set {
      "impure",
    },
    "name": "__tact_debug_address",
    "signature": "() __tact_debug_address(slice address, slice debug_print_1, slice debug_print_2)",
  },
  {
    "code": {
      "code": "STRDUMP DROP STRDUMP DROP DUMPSTK",
      "kind": "asm",
      "shuffle": "",
      "singleLine": false,
    },
    "comment": null,
    "context": "stdlib",
    "depends": Set {},
    "flags": Set {
      "impure",
    },
    "name": "__tact_debug_stack",
    "signature": "() __tact_debug_stack(slice debug_print_1, slice debug_print_2)",
  },
  {
    "code": {
      "code": "return __tact_context;",
      "kind": "generic",
    },
    "comment": null,
    "context": "stdlib",
    "depends": Set {},
    "flags": Set {
      "inline",
    },
    "name": "__tact_context_get",
    "signature": "(int, slice, int, slice) __tact_context_get()",
  },
  {
    "code": {
      "code": "return __tact_context_sender;",
      "kind": "generic",
    },
    "comment": null,
    "context": "stdlib",
    "depends": Set {},
    "flags": Set {
      "inline",
    },
    "name": "__tact_context_get_sender",
    "signature": "slice __tact_context_get_sender()",
  },
  {
    "code": {
      "code": "if (null?(__tact_randomized)) {
    randomize_lt();
    __tact_randomized = true;
}",
      "kind": "generic",
    },
    "comment": null,
    "context": "stdlib",
    "depends": Set {},
    "flags": Set {
      "impure",
      "inline",
    },
    "name": "__tact_prepare_random",
    "signature": "() __tact_prepare_random()",
  },
  {
    "code": {
<<<<<<< HEAD
      "code": "NOP",
      "kind": "asm",
      "shuffle": "",
      "singleLine": true,
    },
    "comment": null,
    "context": "stdlib",
    "depends": Set {},
    "flags": Set {},
    "name": "__tact_to_tuple",
    "signature": "forall X -> tuple __tact_to_tuple(X x)",
  },
  {
    "code": {
      "code": "NOP",
      "kind": "asm",
      "shuffle": "",
      "singleLine": true,
    },
    "comment": null,
    "context": "stdlib",
    "depends": Set {},
    "flags": Set {},
    "name": "__tact_from_tuple",
    "signature": "forall X -> X __tact_from_tuple(tuple x)",
  },
  {
    "code": {
      "code": "return equal_slices_bits(a, b);",
      "kind": "generic",
    },
    "comment": null,
    "context": "stdlib",
    "depends": Set {},
    "flags": Set {
      "inline",
    },
    "name": "__tact_slice_eq_bits",
    "signature": "int __tact_slice_eq_bits(slice a, slice b)",
  },
  {
    "code": {
=======
>>>>>>> 76d02950
      "code": "return (null?(a)) ? (false) : (equal_slices_bits(a, b));",
      "kind": "generic",
    },
    "comment": null,
    "context": "stdlib",
    "depends": Set {},
    "flags": Set {
      "inline",
    },
    "name": "__tact_slice_eq_bits_nullable_one",
    "signature": "int __tact_slice_eq_bits_nullable_one(slice a, slice b)",
  },
  {
    "code": {
      "code": "var a_is_null = null?(a);
var b_is_null = null?(b);
return ( a_is_null & b_is_null ) ? ( true ) : ( ( ( ~ a_is_null ) & ( ~ b_is_null ) ) ? ( equal_slices_bits(a, b) ) : ( false ) );",
      "kind": "generic",
    },
    "comment": null,
    "context": "stdlib",
    "depends": Set {},
    "flags": Set {
      "inline",
    },
    "name": "__tact_slice_eq_bits_nullable",
    "signature": "int __tact_slice_eq_bits_nullable(slice a, slice b)",
  },
  {
    "code": {
      "code": "(slice key, slice value, int flag) = __tact_dict_min(a, kl);
while (flag) {
    (slice value_b, int flag_b) = b~__tact_dict_delete_get(kl, key);
    ifnot (flag_b) {
        return 0;
    }
    ifnot (value.slice_hash() == value_b.slice_hash()) {
        return 0;
    }
    (key, value, flag) = __tact_dict_next(a, kl, key);
}
return null?(b);",
      "kind": "generic",
    },
    "comment": null,
    "context": "stdlib",
    "depends": Set {
      "__tact_dict_min",
      "__tact_dict_delete_get",
      "__tact_dict_next",
    },
    "flags": Set {
      "inline",
    },
    "name": "__tact_dict_eq",
    "signature": "int __tact_dict_eq(cell a, cell b, int kl)",
  },
  {
    "code": {
      "code": "return (null?(a)) ? (false) : (a == b);",
      "kind": "generic",
    },
    "comment": null,
    "context": "stdlib",
    "depends": Set {},
    "flags": Set {
      "inline",
    },
    "name": "__tact_int_eq_nullable_one",
    "signature": "int __tact_int_eq_nullable_one(int a, int b)",
  },
  {
    "code": {
      "code": "return (null?(a)) ? (true) : (a != b);",
      "kind": "generic",
    },
    "comment": null,
    "context": "stdlib",
    "depends": Set {},
    "flags": Set {
      "inline",
    },
    "name": "__tact_int_neq_nullable_one",
    "signature": "int __tact_int_neq_nullable_one(int a, int b)",
  },
  {
    "code": {
      "code": "var a_is_null = null?(a);
var b_is_null = null?(b);
return ( a_is_null & b_is_null ) ? ( true ) : ( ( ( ~ a_is_null ) & ( ~ b_is_null ) ) ? ( a == b ) : ( false ) );",
      "kind": "generic",
    },
    "comment": null,
    "context": "stdlib",
    "depends": Set {},
    "flags": Set {
      "inline",
    },
    "name": "__tact_int_eq_nullable",
    "signature": "int __tact_int_eq_nullable(int a, int b)",
  },
  {
    "code": {
      "code": "var a_is_null = null?(a);
var b_is_null = null?(b);
return ( a_is_null & b_is_null ) ? ( false ) : ( ( ( ~ a_is_null ) & ( ~ b_is_null ) ) ? ( a != b ) : ( true ) );",
      "kind": "generic",
    },
    "comment": null,
    "context": "stdlib",
    "depends": Set {},
    "flags": Set {
      "inline",
    },
    "name": "__tact_int_neq_nullable",
    "signature": "int __tact_int_neq_nullable(int a, int b)",
  },
  {
    "code": {
      "code": "return (a.cell_hash() ==  b.cell_hash());",
      "kind": "generic",
    },
    "comment": null,
    "context": "stdlib",
    "depends": Set {},
    "flags": Set {
      "inline",
    },
    "name": "__tact_cell_eq",
    "signature": "int __tact_cell_eq(cell a, cell b)",
  },
  {
    "code": {
      "code": "return (a.cell_hash() !=  b.cell_hash());",
      "kind": "generic",
    },
    "comment": null,
    "context": "stdlib",
    "depends": Set {},
    "flags": Set {
      "inline",
    },
    "name": "__tact_cell_neq",
    "signature": "int __tact_cell_neq(cell a, cell b)",
  },
  {
    "code": {
      "code": "return (null?(a)) ? (false) : (a.cell_hash() == b.cell_hash());",
      "kind": "generic",
    },
    "comment": null,
    "context": "stdlib",
    "depends": Set {},
    "flags": Set {
      "inline",
    },
    "name": "__tact_cell_eq_nullable_one",
    "signature": "int __tact_cell_eq_nullable_one(cell a, cell b)",
  },
  {
    "code": {
      "code": "return (null?(a)) ? (true) : (a.cell_hash() != b.cell_hash());",
      "kind": "generic",
    },
    "comment": null,
    "context": "stdlib",
    "depends": Set {},
    "flags": Set {
      "inline",
    },
    "name": "__tact_cell_neq_nullable_one",
    "signature": "int __tact_cell_neq_nullable_one(cell a, cell b)",
  },
  {
    "code": {
      "code": "var a_is_null = null?(a);
var b_is_null = null?(b);
return ( a_is_null & b_is_null ) ? ( true ) : ( ( ( ~ a_is_null ) & ( ~ b_is_null ) ) ? ( a.cell_hash() == b.cell_hash() ) : ( false ) );",
      "kind": "generic",
    },
    "comment": null,
    "context": "stdlib",
    "depends": Set {},
    "flags": Set {
      "inline",
    },
    "name": "__tact_cell_eq_nullable",
    "signature": "int __tact_cell_eq_nullable(cell a, cell b)",
  },
  {
    "code": {
      "code": "var a_is_null = null?(a);
var b_is_null = null?(b);
return ( a_is_null & b_is_null ) ? ( false ) : ( ( ( ~ a_is_null ) & ( ~ b_is_null ) ) ? ( a.cell_hash() != b.cell_hash() ) : ( true ) );",
      "kind": "generic",
    },
    "comment": null,
    "context": "stdlib",
    "depends": Set {},
    "flags": Set {
      "inline",
    },
    "name": "__tact_cell_neq_nullable",
    "signature": "int __tact_cell_neq_nullable(cell a, cell b)",
  },
  {
    "code": {
      "code": "return (a.slice_hash() ==  b.slice_hash());",
      "kind": "generic",
    },
    "comment": null,
    "context": "stdlib",
    "depends": Set {},
    "flags": Set {
      "inline",
    },
    "name": "__tact_slice_eq",
    "signature": "int __tact_slice_eq(slice a, slice b)",
  },
  {
    "code": {
      "code": "return (a.slice_hash() !=  b.slice_hash());",
      "kind": "generic",
    },
    "comment": null,
    "context": "stdlib",
    "depends": Set {},
    "flags": Set {
      "inline",
    },
    "name": "__tact_slice_neq",
    "signature": "int __tact_slice_neq(slice a, slice b)",
  },
  {
    "code": {
      "code": "return (null?(a)) ? (false) : (a.slice_hash() == b.slice_hash());",
      "kind": "generic",
    },
    "comment": null,
    "context": "stdlib",
    "depends": Set {},
    "flags": Set {
      "inline",
    },
    "name": "__tact_slice_eq_nullable_one",
    "signature": "int __tact_slice_eq_nullable_one(slice a, slice b)",
  },
  {
    "code": {
      "code": "return (null?(a)) ? (true) : (a.slice_hash() != b.slice_hash());",
      "kind": "generic",
    },
    "comment": null,
    "context": "stdlib",
    "depends": Set {},
    "flags": Set {
      "inline",
    },
    "name": "__tact_slice_neq_nullable_one",
    "signature": "int __tact_slice_neq_nullable_one(slice a, slice b)",
  },
  {
    "code": {
      "code": "var a_is_null = null?(a);
var b_is_null = null?(b);
return ( a_is_null & b_is_null ) ? ( true ) : ( ( ( ~ a_is_null ) & ( ~ b_is_null ) ) ? ( a.slice_hash() == b.slice_hash() ) : ( false ) );",
      "kind": "generic",
    },
    "comment": null,
    "context": "stdlib",
    "depends": Set {},
    "flags": Set {
      "inline",
    },
    "name": "__tact_slice_eq_nullable",
    "signature": "int __tact_slice_eq_nullable(slice a, slice b)",
  },
  {
    "code": {
      "code": "var a_is_null = null?(a);
var b_is_null = null?(b);
return ( a_is_null & b_is_null ) ? ( false ) : ( ( ( ~ a_is_null ) & ( ~ b_is_null ) ) ? ( a.slice_hash() != b.slice_hash() ) : ( true ) );",
      "kind": "generic",
    },
    "comment": null,
    "context": "stdlib",
    "depends": Set {},
    "flags": Set {
      "inline",
    },
    "name": "__tact_slice_neq_nullable",
    "signature": "int __tact_slice_neq_nullable(slice a, slice b)",
  },
  {
    "code": {
      "code": "return udict_set_ref(dict, 16, id, code);",
      "kind": "generic",
    },
    "comment": null,
    "context": "stdlib",
    "depends": Set {},
    "flags": Set {
      "inline",
    },
    "name": "__tact_dict_set_code",
    "signature": "cell __tact_dict_set_code(cell dict, int id, cell code)",
  },
  {
    "code": {
      "code": "var (data, ok) = udict_get_ref?(dict, 16, id);
throw_unless(135, ok);
return data;",
      "kind": "generic",
    },
    "comment": null,
    "context": "stdlib",
    "depends": Set {},
    "flags": Set {
      "inline",
    },
    "name": "__tact_dict_get_code",
    "signature": "cell __tact_dict_get_code(cell dict, int id)",
  },
  {
    "code": {
      "code": "NIL",
      "kind": "asm",
      "shuffle": "",
      "singleLine": false,
    },
    "comment": null,
    "context": "stdlib",
    "depends": Set {},
    "flags": Set {},
    "name": "__tact_tuple_create_0",
    "signature": "tuple __tact_tuple_create_0()",
  },
  {
    "code": {
      "code": "return ();",
      "kind": "generic",
    },
    "comment": null,
    "context": "stdlib",
    "depends": Set {},
    "flags": Set {
      "inline",
    },
    "name": "__tact_tuple_destroy_0",
    "signature": "() __tact_tuple_destroy_0()",
  },
  {
    "code": {
      "code": "1 TUPLE",
      "kind": "asm",
      "shuffle": "",
      "singleLine": false,
    },
    "comment": null,
    "context": "stdlib",
    "depends": Set {},
    "flags": Set {},
    "name": "__tact_tuple_create_1",
    "signature": "forall X0 -> tuple __tact_tuple_create_1((X0) v)",
  },
  {
    "code": {
      "code": "1 UNTUPLE",
      "kind": "asm",
      "shuffle": "",
      "singleLine": false,
    },
    "comment": null,
    "context": "stdlib",
    "depends": Set {},
    "flags": Set {},
    "name": "__tact_tuple_destroy_1",
    "signature": "forall X0 -> (X0) __tact_tuple_destroy_1(tuple v)",
  },
  {
    "code": {
      "code": "2 TUPLE",
      "kind": "asm",
      "shuffle": "",
      "singleLine": false,
    },
    "comment": null,
    "context": "stdlib",
    "depends": Set {},
    "flags": Set {},
    "name": "__tact_tuple_create_2",
    "signature": "forall X0, X1 -> tuple __tact_tuple_create_2((X0, X1) v)",
  },
  {
    "code": {
      "code": "2 UNTUPLE",
      "kind": "asm",
      "shuffle": "",
      "singleLine": false,
    },
    "comment": null,
    "context": "stdlib",
    "depends": Set {},
    "flags": Set {},
    "name": "__tact_tuple_destroy_2",
    "signature": "forall X0, X1 -> (X0, X1) __tact_tuple_destroy_2(tuple v)",
  },
  {
    "code": {
      "code": "3 TUPLE",
      "kind": "asm",
      "shuffle": "",
      "singleLine": false,
    },
    "comment": null,
    "context": "stdlib",
    "depends": Set {},
    "flags": Set {},
    "name": "__tact_tuple_create_3",
    "signature": "forall X0, X1, X2 -> tuple __tact_tuple_create_3((X0, X1, X2) v)",
  },
  {
    "code": {
      "code": "3 UNTUPLE",
      "kind": "asm",
      "shuffle": "",
      "singleLine": false,
    },
    "comment": null,
    "context": "stdlib",
    "depends": Set {},
    "flags": Set {},
    "name": "__tact_tuple_destroy_3",
    "signature": "forall X0, X1, X2 -> (X0, X1, X2) __tact_tuple_destroy_3(tuple v)",
  },
  {
    "code": {
      "code": "4 TUPLE",
      "kind": "asm",
      "shuffle": "",
      "singleLine": false,
    },
    "comment": null,
    "context": "stdlib",
    "depends": Set {},
    "flags": Set {},
    "name": "__tact_tuple_create_4",
    "signature": "forall X0, X1, X2, X3 -> tuple __tact_tuple_create_4((X0, X1, X2, X3) v)",
  },
  {
    "code": {
      "code": "4 UNTUPLE",
      "kind": "asm",
      "shuffle": "",
      "singleLine": false,
    },
    "comment": null,
    "context": "stdlib",
    "depends": Set {},
    "flags": Set {},
    "name": "__tact_tuple_destroy_4",
    "signature": "forall X0, X1, X2, X3 -> (X0, X1, X2, X3) __tact_tuple_destroy_4(tuple v)",
  },
  {
    "code": {
      "code": "5 TUPLE",
      "kind": "asm",
      "shuffle": "",
      "singleLine": false,
    },
    "comment": null,
    "context": "stdlib",
    "depends": Set {},
    "flags": Set {},
    "name": "__tact_tuple_create_5",
    "signature": "forall X0, X1, X2, X3, X4 -> tuple __tact_tuple_create_5((X0, X1, X2, X3, X4) v)",
  },
  {
    "code": {
      "code": "5 UNTUPLE",
      "kind": "asm",
      "shuffle": "",
      "singleLine": false,
    },
    "comment": null,
    "context": "stdlib",
    "depends": Set {},
    "flags": Set {},
    "name": "__tact_tuple_destroy_5",
    "signature": "forall X0, X1, X2, X3, X4 -> (X0, X1, X2, X3, X4) __tact_tuple_destroy_5(tuple v)",
  },
  {
    "code": {
      "code": "6 TUPLE",
      "kind": "asm",
      "shuffle": "",
      "singleLine": false,
    },
    "comment": null,
    "context": "stdlib",
    "depends": Set {},
    "flags": Set {},
    "name": "__tact_tuple_create_6",
    "signature": "forall X0, X1, X2, X3, X4, X5 -> tuple __tact_tuple_create_6((X0, X1, X2, X3, X4, X5) v)",
  },
  {
    "code": {
      "code": "6 UNTUPLE",
      "kind": "asm",
      "shuffle": "",
      "singleLine": false,
    },
    "comment": null,
    "context": "stdlib",
    "depends": Set {},
    "flags": Set {},
    "name": "__tact_tuple_destroy_6",
    "signature": "forall X0, X1, X2, X3, X4, X5 -> (X0, X1, X2, X3, X4, X5) __tact_tuple_destroy_6(tuple v)",
  },
  {
    "code": {
      "code": "7 TUPLE",
      "kind": "asm",
      "shuffle": "",
      "singleLine": false,
    },
    "comment": null,
    "context": "stdlib",
    "depends": Set {},
    "flags": Set {},
    "name": "__tact_tuple_create_7",
    "signature": "forall X0, X1, X2, X3, X4, X5, X6 -> tuple __tact_tuple_create_7((X0, X1, X2, X3, X4, X5, X6) v)",
  },
  {
    "code": {
      "code": "7 UNTUPLE",
      "kind": "asm",
      "shuffle": "",
      "singleLine": false,
    },
    "comment": null,
    "context": "stdlib",
    "depends": Set {},
    "flags": Set {},
    "name": "__tact_tuple_destroy_7",
    "signature": "forall X0, X1, X2, X3, X4, X5, X6 -> (X0, X1, X2, X3, X4, X5, X6) __tact_tuple_destroy_7(tuple v)",
  },
  {
    "code": {
      "code": "8 TUPLE",
      "kind": "asm",
      "shuffle": "",
      "singleLine": false,
    },
    "comment": null,
    "context": "stdlib",
    "depends": Set {},
    "flags": Set {},
    "name": "__tact_tuple_create_8",
    "signature": "forall X0, X1, X2, X3, X4, X5, X6, X7 -> tuple __tact_tuple_create_8((X0, X1, X2, X3, X4, X5, X6, X7) v)",
  },
  {
    "code": {
      "code": "8 UNTUPLE",
      "kind": "asm",
      "shuffle": "",
      "singleLine": false,
    },
    "comment": null,
    "context": "stdlib",
    "depends": Set {},
    "flags": Set {},
    "name": "__tact_tuple_destroy_8",
    "signature": "forall X0, X1, X2, X3, X4, X5, X6, X7 -> (X0, X1, X2, X3, X4, X5, X6, X7) __tact_tuple_destroy_8(tuple v)",
  },
  {
    "code": {
      "code": "9 TUPLE",
      "kind": "asm",
      "shuffle": "",
      "singleLine": false,
    },
    "comment": null,
    "context": "stdlib",
    "depends": Set {},
    "flags": Set {},
    "name": "__tact_tuple_create_9",
    "signature": "forall X0, X1, X2, X3, X4, X5, X6, X7, X8 -> tuple __tact_tuple_create_9((X0, X1, X2, X3, X4, X5, X6, X7, X8) v)",
  },
  {
    "code": {
      "code": "9 UNTUPLE",
      "kind": "asm",
      "shuffle": "",
      "singleLine": false,
    },
    "comment": null,
    "context": "stdlib",
    "depends": Set {},
    "flags": Set {},
    "name": "__tact_tuple_destroy_9",
    "signature": "forall X0, X1, X2, X3, X4, X5, X6, X7, X8 -> (X0, X1, X2, X3, X4, X5, X6, X7, X8) __tact_tuple_destroy_9(tuple v)",
  },
  {
    "code": {
      "code": "10 TUPLE",
      "kind": "asm",
      "shuffle": "",
      "singleLine": false,
    },
    "comment": null,
    "context": "stdlib",
    "depends": Set {},
    "flags": Set {},
    "name": "__tact_tuple_create_10",
    "signature": "forall X0, X1, X2, X3, X4, X5, X6, X7, X8, X9 -> tuple __tact_tuple_create_10((X0, X1, X2, X3, X4, X5, X6, X7, X8, X9) v)",
  },
  {
    "code": {
      "code": "10 UNTUPLE",
      "kind": "asm",
      "shuffle": "",
      "singleLine": false,
    },
    "comment": null,
    "context": "stdlib",
    "depends": Set {},
    "flags": Set {},
    "name": "__tact_tuple_destroy_10",
    "signature": "forall X0, X1, X2, X3, X4, X5, X6, X7, X8, X9 -> (X0, X1, X2, X3, X4, X5, X6, X7, X8, X9) __tact_tuple_destroy_10(tuple v)",
  },
  {
    "code": {
      "code": "11 TUPLE",
      "kind": "asm",
      "shuffle": "",
      "singleLine": false,
    },
    "comment": null,
    "context": "stdlib",
    "depends": Set {},
    "flags": Set {},
    "name": "__tact_tuple_create_11",
    "signature": "forall X0, X1, X2, X3, X4, X5, X6, X7, X8, X9, X10 -> tuple __tact_tuple_create_11((X0, X1, X2, X3, X4, X5, X6, X7, X8, X9, X10) v)",
  },
  {
    "code": {
      "code": "11 UNTUPLE",
      "kind": "asm",
      "shuffle": "",
      "singleLine": false,
    },
    "comment": null,
    "context": "stdlib",
    "depends": Set {},
    "flags": Set {},
    "name": "__tact_tuple_destroy_11",
    "signature": "forall X0, X1, X2, X3, X4, X5, X6, X7, X8, X9, X10 -> (X0, X1, X2, X3, X4, X5, X6, X7, X8, X9, X10) __tact_tuple_destroy_11(tuple v)",
  },
  {
    "code": {
      "code": "12 TUPLE",
      "kind": "asm",
      "shuffle": "",
      "singleLine": false,
    },
    "comment": null,
    "context": "stdlib",
    "depends": Set {},
    "flags": Set {},
    "name": "__tact_tuple_create_12",
    "signature": "forall X0, X1, X2, X3, X4, X5, X6, X7, X8, X9, X10, X11 -> tuple __tact_tuple_create_12((X0, X1, X2, X3, X4, X5, X6, X7, X8, X9, X10, X11) v)",
  },
  {
    "code": {
      "code": "12 UNTUPLE",
      "kind": "asm",
      "shuffle": "",
      "singleLine": false,
    },
    "comment": null,
    "context": "stdlib",
    "depends": Set {},
    "flags": Set {},
    "name": "__tact_tuple_destroy_12",
    "signature": "forall X0, X1, X2, X3, X4, X5, X6, X7, X8, X9, X10, X11 -> (X0, X1, X2, X3, X4, X5, X6, X7, X8, X9, X10, X11) __tact_tuple_destroy_12(tuple v)",
  },
  {
    "code": {
      "code": "13 TUPLE",
      "kind": "asm",
      "shuffle": "",
      "singleLine": false,
    },
    "comment": null,
    "context": "stdlib",
    "depends": Set {},
    "flags": Set {},
    "name": "__tact_tuple_create_13",
    "signature": "forall X0, X1, X2, X3, X4, X5, X6, X7, X8, X9, X10, X11, X12 -> tuple __tact_tuple_create_13((X0, X1, X2, X3, X4, X5, X6, X7, X8, X9, X10, X11, X12) v)",
  },
  {
    "code": {
      "code": "13 UNTUPLE",
      "kind": "asm",
      "shuffle": "",
      "singleLine": false,
    },
    "comment": null,
    "context": "stdlib",
    "depends": Set {},
    "flags": Set {},
    "name": "__tact_tuple_destroy_13",
    "signature": "forall X0, X1, X2, X3, X4, X5, X6, X7, X8, X9, X10, X11, X12 -> (X0, X1, X2, X3, X4, X5, X6, X7, X8, X9, X10, X11, X12) __tact_tuple_destroy_13(tuple v)",
  },
  {
    "code": {
      "code": "14 TUPLE",
      "kind": "asm",
      "shuffle": "",
      "singleLine": false,
    },
    "comment": null,
    "context": "stdlib",
    "depends": Set {},
    "flags": Set {},
    "name": "__tact_tuple_create_14",
    "signature": "forall X0, X1, X2, X3, X4, X5, X6, X7, X8, X9, X10, X11, X12, X13 -> tuple __tact_tuple_create_14((X0, X1, X2, X3, X4, X5, X6, X7, X8, X9, X10, X11, X12, X13) v)",
  },
  {
    "code": {
      "code": "14 UNTUPLE",
      "kind": "asm",
      "shuffle": "",
      "singleLine": false,
    },
    "comment": null,
    "context": "stdlib",
    "depends": Set {},
    "flags": Set {},
    "name": "__tact_tuple_destroy_14",
    "signature": "forall X0, X1, X2, X3, X4, X5, X6, X7, X8, X9, X10, X11, X12, X13 -> (X0, X1, X2, X3, X4, X5, X6, X7, X8, X9, X10, X11, X12, X13) __tact_tuple_destroy_14(tuple v)",
  },
  {
    "code": {
      "code": "15 TUPLE",
      "kind": "asm",
      "shuffle": "",
      "singleLine": false,
    },
    "comment": null,
    "context": "stdlib",
    "depends": Set {},
    "flags": Set {},
    "name": "__tact_tuple_create_15",
    "signature": "forall X0, X1, X2, X3, X4, X5, X6, X7, X8, X9, X10, X11, X12, X13, X14 -> tuple __tact_tuple_create_15((X0, X1, X2, X3, X4, X5, X6, X7, X8, X9, X10, X11, X12, X13, X14) v)",
  },
  {
    "code": {
      "code": "15 UNTUPLE",
      "kind": "asm",
      "shuffle": "",
      "singleLine": false,
    },
    "comment": null,
    "context": "stdlib",
    "depends": Set {},
    "flags": Set {},
    "name": "__tact_tuple_destroy_15",
    "signature": "forall X0, X1, X2, X3, X4, X5, X6, X7, X8, X9, X10, X11, X12, X13, X14 -> (X0, X1, X2, X3, X4, X5, X6, X7, X8, X9, X10, X11, X12, X13, X14) __tact_tuple_destroy_15(tuple v)",
  },
  {
    "code": {
      "code": "return tpush(tpush(empty_tuple(), b), null());",
      "kind": "generic",
    },
    "comment": null,
    "context": "stdlib",
    "depends": Set {},
    "flags": Set {
      "inline",
    },
    "name": "__tact_string_builder_start",
    "signature": "tuple __tact_string_builder_start(builder b)",
  },
  {
    "code": {
      "code": "return __tact_string_builder_start(begin_cell().store_uint(0, 32));",
      "kind": "generic",
    },
    "comment": null,
    "context": "stdlib",
    "depends": Set {
      "__tact_string_builder_start",
    },
    "flags": Set {
      "inline",
    },
    "name": "__tact_string_builder_start_comment",
    "signature": "tuple __tact_string_builder_start_comment()",
  },
  {
    "code": {
      "code": "return __tact_string_builder_start(begin_cell().store_uint(0, 8));",
      "kind": "generic",
    },
    "comment": null,
    "context": "stdlib",
    "depends": Set {
      "__tact_string_builder_start",
    },
    "flags": Set {
      "inline",
    },
    "name": "__tact_string_builder_start_tail_string",
    "signature": "tuple __tact_string_builder_start_tail_string()",
  },
  {
    "code": {
      "code": "return __tact_string_builder_start(begin_cell());",
      "kind": "generic",
    },
    "comment": null,
    "context": "stdlib",
    "depends": Set {
      "__tact_string_builder_start",
    },
    "flags": Set {
      "inline",
    },
    "name": "__tact_string_builder_start_string",
    "signature": "tuple __tact_string_builder_start_string()",
  },
  {
    "code": {
      "code": "(builder b, tuple tail) = uncons(builders);
cell c = b.end_cell();
while(~ null?(tail)) {
    (b, tail) = uncons(tail);
    c = b.store_ref(c).end_cell();
}
return c;",
      "kind": "generic",
    },
    "comment": null,
    "context": "stdlib",
    "depends": Set {},
    "flags": Set {
      "inline",
    },
    "name": "__tact_string_builder_end",
    "signature": "cell __tact_string_builder_end(tuple builders)",
  },
  {
    "code": {
      "code": "return __tact_string_builder_end(builders).begin_parse();",
      "kind": "generic",
    },
    "comment": null,
    "context": "stdlib",
    "depends": Set {
      "__tact_string_builder_end",
    },
    "flags": Set {
      "inline",
    },
    "name": "__tact_string_builder_end_slice",
    "signature": "slice __tact_string_builder_end_slice(tuple builders)",
  },
  {
    "code": {
      "code": "int sliceRefs = slice_refs(sc);
int sliceBits = slice_bits(sc);

while((sliceBits > 0) | (sliceRefs > 0)) {

    ;; Load the current builder
    (builder b, tuple tail) = uncons(builders);
    int remBytes = 127 - (builder_bits(b) / 8);
    int exBytes = sliceBits / 8;

    ;; Append bits
    int amount = min(remBytes, exBytes);
    if (amount > 0) {
        slice read = sc~load_bits(amount * 8);
        b = b.store_slice(read);
    }

    ;; Update builders
    builders = cons(b, tail);

    ;; Check if we need to add a new cell and continue
    if (exBytes - amount > 0) {
        var bb = begin_cell();
        builders = cons(bb, builders);
        sliceBits = (exBytes - amount) * 8;
    } elseif (sliceRefs > 0) {
        sc = sc~load_ref().begin_parse();
        sliceRefs = slice_refs(sc);
        sliceBits = slice_bits(sc);
    } else {
        sliceBits = 0;
        sliceRefs = 0;
    }
}

return ((builders), ());",
      "kind": "generic",
    },
    "comment": null,
    "context": "stdlib",
    "depends": Set {},
    "flags": Set {},
    "name": "__tact_string_builder_append",
    "signature": "((tuple), ()) __tact_string_builder_append(tuple builders, slice sc)",
  },
  {
    "code": {
      "code": "builders~__tact_string_builder_append(sc);
return builders;",
      "kind": "generic",
    },
    "comment": null,
    "context": "stdlib",
    "depends": Set {
      "__tact_string_builder_append",
    },
    "flags": Set {},
    "name": "__tact_string_builder_append_not_mut",
    "signature": "(tuple) __tact_string_builder_append_not_mut(tuple builders, slice sc)",
  },
  {
    "code": {
      "code": "throw_unless(5, num > 0);
throw_unless(5, base > 1);
if (num < base) {
    return 0;
}
int result = 0;
while (num >= base) {
    num /= base;
    result += 1;
}
return result;",
      "kind": "generic",
    },
    "comment": null,
    "context": "stdlib",
    "depends": Set {},
    "flags": Set {
      "inline",
    },
    "name": "__tact_log",
    "signature": "int __tact_log(int num, int base)",
  },
  {
    "code": {
      "code": "var (r, ok) = __tact_dict_get(d, kl, k);
if (ok) {
    return r;
} else {
    return null();
}",
      "kind": "generic",
    },
    "comment": null,
    "context": "stdlib",
    "depends": Set {
      "__tact_dict_get",
    },
    "flags": Set {
      "inline",
    },
    "name": "__tact_dict_get_slice_slice",
    "signature": "slice __tact_dict_get_slice_slice(cell d, int kl, slice k)",
  },
  {
    "code": {
      "code": "var (key, value, flag) = __tact_dict_min(d, kl);
if (flag) {
    return (key, value, flag);
} else {
    return (null(), null(), flag);
}",
      "kind": "generic",
    },
    "comment": null,
    "context": "stdlib",
    "depends": Set {
      "__tact_dict_min",
    },
    "flags": Set {
      "inline",
    },
    "name": "__tact_dict_min_slice_slice",
    "signature": "(slice, slice, int) __tact_dict_min_slice_slice(cell d, int kl)",
  },
  {
    "code": {
      "code": "return __tact_dict_next(d, kl, pivot);",
      "kind": "generic",
    },
    "comment": null,
    "context": "stdlib",
    "depends": Set {
      "__tact_dict_next",
    },
    "flags": Set {
      "inline",
    },
    "name": "__tact_dict_next_slice_slice",
    "signature": "(slice, slice, int) __tact_dict_next_slice_slice(cell d, int kl, slice pivot)",
  },
  {
    "code": {
      "code": "if (null?(v)) {
    var (r, ok) = __tact_dict_delete(d, kl, k);
    return (r, ());
} else {
    return (dict_set_builder(d, kl, k, begin_cell().store_slice(v)), ());
}",
      "kind": "generic",
    },
    "comment": null,
    "context": "stdlib",
    "depends": Set {
      "__tact_dict_delete",
    },
    "flags": Set {
      "inline",
    },
    "name": "__tact_dict_set_slice_slice",
    "signature": "(cell, ()) __tact_dict_set_slice_slice(cell d, int kl, slice k, slice v)",
  },
  {
    "code": {
      "code": "if (null?(v)) {
    var (r, ok) = __tact_dict_delete(d, kl, k);
    return (r, (ok));
} else {
    return dict_replace_builder?(d, kl, k, begin_cell().store_slice(v));
}",
      "kind": "generic",
    },
    "comment": null,
    "context": "stdlib",
    "depends": Set {
      "__tact_dict_delete",
    },
    "flags": Set {
      "inline",
    },
    "name": "__tact_dict_replace_slice_slice",
    "signature": "(cell, (int)) __tact_dict_replace_slice_slice(cell d, int kl, slice k, slice v)",
  },
  {
    "code": {
      "code": "var (old, ok) = null?(v) ? d~__tact_dict_delete_get(kl, k) : d~dict_replaceget?(kl, k, begin_cell().store_slice(v).end_cell().begin_parse());
if (ok) {
    return (d, old);
} else {
    return (d, null());
}",
      "kind": "generic",
    },
    "comment": null,
    "context": "stdlib",
    "depends": Set {
      "__tact_dict_delete_get",
    },
    "flags": Set {
      "inline",
    },
    "name": "__tact_dict_replaceget_slice_slice",
    "signature": "(cell, (slice)) __tact_dict_replaceget_slice_slice(cell d, int kl, slice k, slice v)",
  },
  {
    "code": {
      "code": "var (r, ok) = __tact_dict_get(d, kl, k);
if (ok) {
    return r~load_int(vl);
} else {
    return null();
}",
      "kind": "generic",
    },
    "comment": null,
    "context": "stdlib",
    "depends": Set {
      "__tact_dict_get",
    },
    "flags": Set {
      "inline",
    },
    "name": "__tact_dict_get_slice_int",
    "signature": "int __tact_dict_get_slice_int(cell d, int kl, slice k, int vl)",
  },
  {
    "code": {
      "code": "var (key, value, flag) = __tact_dict_min(d, kl);
if (flag) {
    return (key, value~load_int(vl), flag);
} else {
    return (null(), null(), flag);
}",
      "kind": "generic",
    },
    "comment": null,
    "context": "stdlib",
    "depends": Set {
      "__tact_dict_min",
    },
    "flags": Set {
      "inline",
    },
    "name": "__tact_dict_min_slice_int",
    "signature": "(slice, int, int) __tact_dict_min_slice_int(cell d, int kl, int vl)",
  },
  {
    "code": {
      "code": "var (key, value, flag) = __tact_dict_next(d, kl, pivot);
if (flag) {
    return (key, value~load_int(vl), flag);
} else {
    return (null(), null(), flag);
}",
      "kind": "generic",
    },
    "comment": null,
    "context": "stdlib",
    "depends": Set {
      "__tact_dict_next",
    },
    "flags": Set {
      "inline",
    },
    "name": "__tact_dict_next_slice_int",
    "signature": "(slice, int, int) __tact_dict_next_slice_int(cell d, int kl, slice pivot, int vl)",
  },
  {
    "code": {
      "code": "if (null?(v)) {
    var (r, ok) = __tact_dict_delete(d, kl, k);
    return (r, ());
} else {
    return (dict_set_builder(d, kl, k, begin_cell().store_int(v, vl)), ());
}",
      "kind": "generic",
    },
    "comment": null,
    "context": "stdlib",
    "depends": Set {
      "__tact_dict_delete",
    },
    "flags": Set {
      "inline",
    },
    "name": "__tact_dict_set_slice_int",
    "signature": "(cell, ()) __tact_dict_set_slice_int(cell d, int kl, slice k, int v, int vl)",
  },
  {
    "code": {
      "code": "if (null?(v)) {
    var (r, ok) = __tact_dict_delete(d, kl, k);
    return (r, (ok));
} else {
    return dict_replace_builder?(d, kl, k, begin_cell().store_int(v, vl));
}",
      "kind": "generic",
    },
    "comment": null,
    "context": "stdlib",
    "depends": Set {
      "__tact_dict_delete",
    },
    "flags": Set {
      "inline",
    },
    "name": "__tact_dict_replace_slice_int",
    "signature": "(cell, (int)) __tact_dict_replace_slice_int(cell d, int kl, slice k, int v, int vl)",
  },
  {
    "code": {
      "code": "var (old, ok) = null?(v) ? d~__tact_dict_delete_get(kl, k) : d~dict_replaceget?(kl, k, begin_cell().store_int(v, vl).end_cell().begin_parse());
if (ok) {
    return (d, old~load_int(vl));
} else {
    return (d, null());
}",
      "kind": "generic",
    },
    "comment": null,
    "context": "stdlib",
    "depends": Set {
      "__tact_dict_delete_get",
    },
    "flags": Set {
      "inline",
    },
    "name": "__tact_dict_replaceget_slice_int",
    "signature": "(cell, (int)) __tact_dict_replaceget_slice_int(cell d, int kl, slice k, int v, int vl)",
  },
  {
    "code": {
      "code": "var (r, ok) = __tact_dict_get(d, kl, k);
if (ok) {
    return r~load_uint(vl);
} else {
    return null();
}",
      "kind": "generic",
    },
    "comment": null,
    "context": "stdlib",
    "depends": Set {
      "__tact_dict_get",
    },
    "flags": Set {
      "inline",
    },
    "name": "__tact_dict_get_slice_uint",
    "signature": "int __tact_dict_get_slice_uint(cell d, int kl, slice k, int vl)",
  },
  {
    "code": {
      "code": "var (key, value, flag) = __tact_dict_min(d, kl);
if (flag) {
    return (key, value~load_uint(vl), flag);
} else {
    return (null(), null(), flag);
}",
      "kind": "generic",
    },
    "comment": null,
    "context": "stdlib",
    "depends": Set {
      "__tact_dict_min",
    },
    "flags": Set {
      "inline",
    },
    "name": "__tact_dict_min_slice_uint",
    "signature": "(slice, int, int) __tact_dict_min_slice_uint(cell d, int kl, int vl)",
  },
  {
    "code": {
      "code": "var (key, value, flag) = __tact_dict_next(d, kl, pivot);
if (flag) {
    return (key, value~load_uint(vl), flag);
} else {
    return (null(), null(), flag);
}",
      "kind": "generic",
    },
    "comment": null,
    "context": "stdlib",
    "depends": Set {
      "__tact_dict_next",
    },
    "flags": Set {
      "inline",
    },
    "name": "__tact_dict_next_slice_uint",
    "signature": "(slice, int, int) __tact_dict_next_slice_uint(cell d, int kl, slice pivot, int vl)",
  },
  {
    "code": {
      "code": "if (null?(v)) {
    var (r, ok) = __tact_dict_delete(d, kl, k);
    return (r, ());
} else {
    return (dict_set_builder(d, kl, k, begin_cell().store_uint(v, vl)), ());
}",
      "kind": "generic",
    },
    "comment": null,
    "context": "stdlib",
    "depends": Set {
      "__tact_dict_delete",
    },
    "flags": Set {
      "inline",
    },
    "name": "__tact_dict_set_slice_uint",
    "signature": "(cell, ()) __tact_dict_set_slice_uint(cell d, int kl, slice k, int v, int vl)",
  },
  {
    "code": {
      "code": "if (null?(v)) {
    var (r, ok) = __tact_dict_delete(d, kl, k);
    return (r, (ok));
} else {
    return dict_replace_builder?(d, kl, k, begin_cell().store_uint(v, vl));
}",
      "kind": "generic",
    },
    "comment": null,
    "context": "stdlib",
    "depends": Set {
      "__tact_dict_delete",
    },
    "flags": Set {
      "inline",
    },
    "name": "__tact_dict_replace_slice_uint",
    "signature": "(cell, (int)) __tact_dict_replace_slice_uint(cell d, int kl, slice k, int v, int vl)",
  },
  {
    "code": {
      "code": "var (old, ok) = null?(v) ? d~__tact_dict_delete_get(kl, k) : d~dict_replaceget?(kl, k, begin_cell().store_uint(v, vl).end_cell().begin_parse());
if (ok) {
    return (d, old~load_uint(vl));
} else {
    return (d, null());
}",
      "kind": "generic",
    },
    "comment": null,
    "context": "stdlib",
    "depends": Set {
      "__tact_dict_delete_get",
    },
    "flags": Set {
      "inline",
    },
    "name": "__tact_dict_replaceget_slice_uint",
    "signature": "(cell, (int)) __tact_dict_replaceget_slice_uint(cell d, int kl, slice k, int v, int vl)",
  },
  {
    "code": {
      "code": "var (r, ok) = __tact_dict_get_ref(d, kl, k);
if (ok) {
    return r;
} else {
    return null();
}",
      "kind": "generic",
    },
    "comment": null,
    "context": "stdlib",
    "depends": Set {
      "__tact_dict_get_ref",
    },
    "flags": Set {
      "inline",
    },
    "name": "__tact_dict_get_slice_cell",
    "signature": "cell __tact_dict_get_slice_cell(cell d, int kl, slice k)",
  },
  {
    "code": {
      "code": "var (key, value, flag) = __tact_dict_min_ref(d, kl);
if (flag) {
    return (key, value, flag);
} else {
    return (null(), null(), flag);
}",
      "kind": "generic",
    },
    "comment": null,
    "context": "stdlib",
    "depends": Set {
      "__tact_dict_min_ref",
    },
    "flags": Set {
      "inline",
    },
    "name": "__tact_dict_min_slice_cell",
    "signature": "(slice, cell, int) __tact_dict_min_slice_cell(cell d, int kl)",
  },
  {
    "code": {
      "code": "var (key, value, flag) = __tact_dict_next(d, kl, pivot);
if (flag) {
    return (key, value~load_ref(), flag);
} else {
    return (null(), null(), flag);
}",
      "kind": "generic",
    },
    "comment": null,
    "context": "stdlib",
    "depends": Set {
      "__tact_dict_next",
    },
    "flags": Set {
      "inline",
    },
    "name": "__tact_dict_next_slice_cell",
    "signature": "(slice, cell, int) __tact_dict_next_slice_cell(cell d, int kl, slice pivot)",
  },
  {
    "code": {
      "code": "if (null?(v)) {
    var (r, ok) = __tact_dict_delete(d, kl, k);
    return (r, ());
} else {
    return __tact_dict_set_ref(d, kl, k, v);
}",
      "kind": "generic",
    },
    "comment": null,
    "context": "stdlib",
    "depends": Set {
      "__tact_dict_delete",
      "__tact_dict_set_ref",
    },
    "flags": Set {
      "inline",
    },
    "name": "__tact_dict_set_slice_cell",
    "signature": "(cell, ()) __tact_dict_set_slice_cell(cell d, int kl, slice k, cell v)",
  },
  {
    "code": {
      "code": "if (null?(v)) {
    var (r, ok) = __tact_dict_delete(d, kl, k);
    return (r, (ok));
} else {
    return __tact_dict_replace_ref(d, kl, k, v);
}",
      "kind": "generic",
    },
    "comment": null,
    "context": "stdlib",
    "depends": Set {
      "__tact_dict_delete",
      "__tact_dict_replace_ref",
    },
    "flags": Set {
      "inline",
    },
    "name": "__tact_dict_replace_slice_cell",
    "signature": "(cell, (int)) __tact_dict_replace_slice_cell(cell d, int kl, slice k, cell v)",
  },
  {
    "code": {
      "code": "var (old, ok) = null?(v) ? d~__tact_dict_delete_get_ref(kl, k) : d~__tact_dict_replaceget_ref(kl, k, v);
if (ok) {
    return (d, old);
} else {
    return (d, null());
}",
      "kind": "generic",
    },
    "comment": null,
    "context": "stdlib",
    "depends": Set {
      "__tact_dict_delete_get_ref",
      "__tact_dict_replaceget_ref",
    },
    "flags": Set {
      "inline",
    },
    "name": "__tact_dict_replaceget_slice_cell",
    "signature": "(cell, (cell)) __tact_dict_replaceget_slice_cell(cell d, int kl, slice k, cell v)",
  },
  {
    "code": {
      "code": "var (r, ok) = __tact_dict_get(d, kl, k);
if (ok) {
    return r~load_coins();
} else {
    return null();
}",
      "kind": "generic",
    },
    "comment": null,
    "context": "stdlib",
    "depends": Set {
      "__tact_dict_get",
    },
    "flags": Set {
      "inline",
    },
    "name": "__tact_dict_get_slice_coins",
    "signature": "int __tact_dict_get_slice_coins(cell d, int kl, slice k)",
  },
  {
    "code": {
      "code": "var (key, value, flag) = __tact_dict_min(d, kl);
if (flag) {
    return (key, value~load_coins(), flag);
} else {
    return (null(), null(), flag);
}",
      "kind": "generic",
    },
    "comment": null,
    "context": "stdlib",
    "depends": Set {
      "__tact_dict_min",
    },
    "flags": Set {
      "inline",
    },
    "name": "__tact_dict_min_slice_coins",
    "signature": "(slice, int, int) __tact_dict_min_slice_coins(cell d, int kl)",
  },
  {
    "code": {
      "code": "var (key, value, flag) = __tact_dict_next(d, kl, pivot);
if (flag) {
    return (key, value~load_coins(), flag);
} else {
    return (null(), null(), flag);
}",
      "kind": "generic",
    },
    "comment": null,
    "context": "stdlib",
    "depends": Set {
      "__tact_dict_next",
    },
    "flags": Set {
      "inline",
    },
    "name": "__tact_dict_next_slice_coins",
    "signature": "(slice, int, int) __tact_dict_next_slice_coins(cell d, int kl, slice pivot)",
  },
  {
    "code": {
      "code": "if (null?(v)) {
    var (r, ok) = __tact_dict_delete(d, kl, k);
    return (r, ());
} else {
    return (dict_set_builder(d, kl, k, begin_cell().store_coins(v)), ());
}",
      "kind": "generic",
    },
    "comment": null,
    "context": "stdlib",
    "depends": Set {
      "__tact_dict_delete",
    },
    "flags": Set {
      "inline",
    },
    "name": "__tact_dict_set_slice_coins",
    "signature": "(cell, ()) __tact_dict_set_slice_coins(cell d, int kl, slice k, int v)",
  },
  {
    "code": {
      "code": "if (null?(v)) {
    var (r, ok) = __tact_dict_delete(d, kl, k);
    return (r, (ok));
} else {
    return dict_replace_builder?(d, kl, k, begin_cell().store_coins(v));
}",
      "kind": "generic",
    },
    "comment": null,
    "context": "stdlib",
    "depends": Set {
      "__tact_dict_delete",
    },
    "flags": Set {
      "inline",
    },
    "name": "__tact_dict_replace_slice_coins",
    "signature": "(cell, (int)) __tact_dict_replace_slice_coins(cell d, int kl, slice k, int v)",
  },
  {
    "code": {
      "code": "var (old, ok) = null?(v) ? d~__tact_dict_delete_get(kl, k) : d~dict_replaceget?(kl, k, begin_cell().store_coins(v).end_cell().begin_parse());
if (ok) {
    return (d, old~load_coins());
} else {
    return (d, null());
}",
      "kind": "generic",
    },
    "comment": null,
    "context": "stdlib",
    "depends": Set {
      "__tact_dict_delete_get",
    },
    "flags": Set {
      "inline",
    },
    "name": "__tact_dict_replaceget_slice_coins",
    "signature": "(cell, (int)) __tact_dict_replaceget_slice_coins(cell d, int kl, slice k, int v)",
  },
  {
    "code": {
      "code": "var (r, ok) = __tact_dict_get(d, kl, k);
if (ok) {
    return r~load_varint16();
} else {
    return null();
}",
      "kind": "generic",
    },
    "comment": null,
    "context": "stdlib",
    "depends": Set {
      "__tact_dict_get",
    },
    "flags": Set {
      "inline",
    },
    "name": "__tact_dict_get_slice_varint16",
    "signature": "int __tact_dict_get_slice_varint16(cell d, int kl, slice k)",
  },
  {
    "code": {
      "code": "var (key, value, flag) = __tact_dict_min(d, kl);
if (flag) {
    return (key, value~load_varint16(), flag);
} else {
    return (null(), null(), flag);
}",
      "kind": "generic",
    },
    "comment": null,
    "context": "stdlib",
    "depends": Set {
      "__tact_dict_min",
    },
    "flags": Set {
      "inline",
    },
    "name": "__tact_dict_min_slice_varint16",
    "signature": "(slice, int, int) __tact_dict_min_slice_varint16(cell d, int kl)",
  },
  {
    "code": {
      "code": "var (key, value, flag) = __tact_dict_next(d, kl, pivot);
if (flag) {
    return (key, value~load_varint16(), flag);
} else {
    return (null(), null(), flag);
}",
      "kind": "generic",
    },
    "comment": null,
    "context": "stdlib",
    "depends": Set {
      "__tact_dict_next",
    },
    "flags": Set {
      "inline",
    },
    "name": "__tact_dict_next_slice_varint16",
    "signature": "(slice, int, int) __tact_dict_next_slice_varint16(cell d, int kl, slice pivot)",
  },
  {
    "code": {
      "code": "if (null?(v)) {
    var (r, ok) = __tact_dict_delete(d, kl, k);
    return (r, ());
} else {
    return (dict_set_builder(d, kl, k, begin_cell().store_varint16(v)), ());
}",
      "kind": "generic",
    },
    "comment": null,
    "context": "stdlib",
    "depends": Set {
      "__tact_dict_delete",
    },
    "flags": Set {
      "inline",
    },
    "name": "__tact_dict_set_slice_varint16",
    "signature": "(cell, ()) __tact_dict_set_slice_varint16(cell d, int kl, slice k, int v)",
  },
  {
    "code": {
      "code": "if (null?(v)) {
    var (r, ok) = __tact_dict_delete(d, kl, k);
    return (r, (ok));
} else {
    return dict_replace_builder?(d, kl, k, begin_cell().store_varint16(v));
}",
      "kind": "generic",
    },
    "comment": null,
    "context": "stdlib",
    "depends": Set {
      "__tact_dict_delete",
    },
    "flags": Set {
      "inline",
    },
    "name": "__tact_dict_replace_slice_varint16",
    "signature": "(cell, (int)) __tact_dict_replace_slice_varint16(cell d, int kl, slice k, int v)",
  },
  {
    "code": {
      "code": "var (old, ok) = null?(v) ? d~__tact_dict_delete_get(kl, k) : d~dict_replaceget?(kl, k, begin_cell().store_varint16(v).end_cell().begin_parse());
if (ok) {
    return (d, old~load_varint16());
} else {
    return (d, null());
}",
      "kind": "generic",
    },
    "comment": null,
    "context": "stdlib",
    "depends": Set {
      "__tact_dict_delete_get",
    },
    "flags": Set {
      "inline",
    },
    "name": "__tact_dict_replaceget_slice_varint16",
    "signature": "(cell, (int)) __tact_dict_replaceget_slice_varint16(cell d, int kl, slice k, int v)",
  },
  {
    "code": {
      "code": "var (r, ok) = __tact_dict_get(d, kl, k);
if (ok) {
    return r~load_varint32();
} else {
    return null();
}",
      "kind": "generic",
    },
    "comment": null,
    "context": "stdlib",
    "depends": Set {
      "__tact_dict_get",
    },
    "flags": Set {
      "inline",
    },
    "name": "__tact_dict_get_slice_varint32",
    "signature": "int __tact_dict_get_slice_varint32(cell d, int kl, slice k)",
  },
  {
    "code": {
      "code": "var (key, value, flag) = __tact_dict_min(d, kl);
if (flag) {
    return (key, value~load_varint32(), flag);
} else {
    return (null(), null(), flag);
}",
      "kind": "generic",
    },
    "comment": null,
    "context": "stdlib",
    "depends": Set {
      "__tact_dict_min",
    },
    "flags": Set {
      "inline",
    },
    "name": "__tact_dict_min_slice_varint32",
    "signature": "(slice, int, int) __tact_dict_min_slice_varint32(cell d, int kl)",
  },
  {
    "code": {
      "code": "var (key, value, flag) = __tact_dict_next(d, kl, pivot);
if (flag) {
    return (key, value~load_varint32(), flag);
} else {
    return (null(), null(), flag);
}",
      "kind": "generic",
    },
    "comment": null,
    "context": "stdlib",
    "depends": Set {
      "__tact_dict_next",
    },
    "flags": Set {
      "inline",
    },
    "name": "__tact_dict_next_slice_varint32",
    "signature": "(slice, int, int) __tact_dict_next_slice_varint32(cell d, int kl, slice pivot)",
  },
  {
    "code": {
      "code": "if (null?(v)) {
    var (r, ok) = __tact_dict_delete(d, kl, k);
    return (r, ());
} else {
    return (dict_set_builder(d, kl, k, begin_cell().store_varint32(v)), ());
}",
      "kind": "generic",
    },
    "comment": null,
    "context": "stdlib",
    "depends": Set {
      "__tact_dict_delete",
    },
    "flags": Set {
      "inline",
    },
    "name": "__tact_dict_set_slice_varint32",
    "signature": "(cell, ()) __tact_dict_set_slice_varint32(cell d, int kl, slice k, int v)",
  },
  {
    "code": {
      "code": "if (null?(v)) {
    var (r, ok) = __tact_dict_delete(d, kl, k);
    return (r, (ok));
} else {
    return dict_replace_builder?(d, kl, k, begin_cell().store_varint32(v));
}",
      "kind": "generic",
    },
    "comment": null,
    "context": "stdlib",
    "depends": Set {
      "__tact_dict_delete",
    },
    "flags": Set {
      "inline",
    },
    "name": "__tact_dict_replace_slice_varint32",
    "signature": "(cell, (int)) __tact_dict_replace_slice_varint32(cell d, int kl, slice k, int v)",
  },
  {
    "code": {
      "code": "var (old, ok) = null?(v) ? d~__tact_dict_delete_get(kl, k) : d~dict_replaceget?(kl, k, begin_cell().store_varint32(v).end_cell().begin_parse());
if (ok) {
    return (d, old~load_varint32());
} else {
    return (d, null());
}",
      "kind": "generic",
    },
    "comment": null,
    "context": "stdlib",
    "depends": Set {
      "__tact_dict_delete_get",
    },
    "flags": Set {
      "inline",
    },
    "name": "__tact_dict_replaceget_slice_varint32",
    "signature": "(cell, (int)) __tact_dict_replaceget_slice_varint32(cell d, int kl, slice k, int v)",
  },
  {
    "code": {
      "code": "var (r, ok) = __tact_dict_get(d, kl, k);
if (ok) {
    return r~load_varuint16();
} else {
    return null();
}",
      "kind": "generic",
    },
    "comment": null,
    "context": "stdlib",
    "depends": Set {
      "__tact_dict_get",
    },
    "flags": Set {
      "inline",
    },
    "name": "__tact_dict_get_slice_varuint16",
    "signature": "int __tact_dict_get_slice_varuint16(cell d, int kl, slice k)",
  },
  {
    "code": {
      "code": "var (key, value, flag) = __tact_dict_min(d, kl);
if (flag) {
    return (key, value~load_varuint16(), flag);
} else {
    return (null(), null(), flag);
}",
      "kind": "generic",
    },
    "comment": null,
    "context": "stdlib",
    "depends": Set {
      "__tact_dict_min",
    },
    "flags": Set {
      "inline",
    },
    "name": "__tact_dict_min_slice_varuint16",
    "signature": "(slice, int, int) __tact_dict_min_slice_varuint16(cell d, int kl)",
  },
  {
    "code": {
      "code": "var (key, value, flag) = __tact_dict_next(d, kl, pivot);
if (flag) {
    return (key, value~load_varuint16(), flag);
} else {
    return (null(), null(), flag);
}",
      "kind": "generic",
    },
    "comment": null,
    "context": "stdlib",
    "depends": Set {
      "__tact_dict_next",
    },
    "flags": Set {
      "inline",
    },
    "name": "__tact_dict_next_slice_varuint16",
    "signature": "(slice, int, int) __tact_dict_next_slice_varuint16(cell d, int kl, slice pivot)",
  },
  {
    "code": {
      "code": "if (null?(v)) {
    var (r, ok) = __tact_dict_delete(d, kl, k);
    return (r, ());
} else {
    return (dict_set_builder(d, kl, k, begin_cell().store_varuint16(v)), ());
}",
      "kind": "generic",
    },
    "comment": null,
    "context": "stdlib",
    "depends": Set {
      "__tact_dict_delete",
    },
    "flags": Set {
      "inline",
    },
    "name": "__tact_dict_set_slice_varuint16",
    "signature": "(cell, ()) __tact_dict_set_slice_varuint16(cell d, int kl, slice k, int v)",
  },
  {
    "code": {
      "code": "if (null?(v)) {
    var (r, ok) = __tact_dict_delete(d, kl, k);
    return (r, (ok));
} else {
    return dict_replace_builder?(d, kl, k, begin_cell().store_varuint16(v));
}",
      "kind": "generic",
    },
    "comment": null,
    "context": "stdlib",
    "depends": Set {
      "__tact_dict_delete",
    },
    "flags": Set {
      "inline",
    },
    "name": "__tact_dict_replace_slice_varuint16",
    "signature": "(cell, (int)) __tact_dict_replace_slice_varuint16(cell d, int kl, slice k, int v)",
  },
  {
    "code": {
      "code": "var (old, ok) = null?(v) ? d~__tact_dict_delete_get(kl, k) : d~dict_replaceget?(kl, k, begin_cell().store_varuint16(v).end_cell().begin_parse());
if (ok) {
    return (d, old~load_varuint16());
} else {
    return (d, null());
}",
      "kind": "generic",
    },
    "comment": null,
    "context": "stdlib",
    "depends": Set {
      "__tact_dict_delete_get",
    },
    "flags": Set {
      "inline",
    },
    "name": "__tact_dict_replaceget_slice_varuint16",
    "signature": "(cell, (int)) __tact_dict_replaceget_slice_varuint16(cell d, int kl, slice k, int v)",
  },
  {
    "code": {
      "code": "var (r, ok) = __tact_dict_get(d, kl, k);
if (ok) {
    return r~load_varuint32();
} else {
    return null();
}",
      "kind": "generic",
    },
    "comment": null,
    "context": "stdlib",
    "depends": Set {
      "__tact_dict_get",
    },
    "flags": Set {
      "inline",
    },
    "name": "__tact_dict_get_slice_varuint32",
    "signature": "int __tact_dict_get_slice_varuint32(cell d, int kl, slice k)",
  },
  {
    "code": {
      "code": "var (key, value, flag) = __tact_dict_min(d, kl);
if (flag) {
    return (key, value~load_varuint32(), flag);
} else {
    return (null(), null(), flag);
}",
      "kind": "generic",
    },
    "comment": null,
    "context": "stdlib",
    "depends": Set {
      "__tact_dict_min",
    },
    "flags": Set {
      "inline",
    },
    "name": "__tact_dict_min_slice_varuint32",
    "signature": "(slice, int, int) __tact_dict_min_slice_varuint32(cell d, int kl)",
  },
  {
    "code": {
      "code": "var (key, value, flag) = __tact_dict_next(d, kl, pivot);
if (flag) {
    return (key, value~load_varuint32(), flag);
} else {
    return (null(), null(), flag);
}",
      "kind": "generic",
    },
    "comment": null,
    "context": "stdlib",
    "depends": Set {
      "__tact_dict_next",
    },
    "flags": Set {
      "inline",
    },
    "name": "__tact_dict_next_slice_varuint32",
    "signature": "(slice, int, int) __tact_dict_next_slice_varuint32(cell d, int kl, slice pivot)",
  },
  {
    "code": {
      "code": "if (null?(v)) {
    var (r, ok) = __tact_dict_delete(d, kl, k);
    return (r, ());
} else {
    return (dict_set_builder(d, kl, k, begin_cell().store_varuint32(v)), ());
}",
      "kind": "generic",
    },
    "comment": null,
    "context": "stdlib",
    "depends": Set {
      "__tact_dict_delete",
    },
    "flags": Set {
      "inline",
    },
    "name": "__tact_dict_set_slice_varuint32",
    "signature": "(cell, ()) __tact_dict_set_slice_varuint32(cell d, int kl, slice k, int v)",
  },
  {
    "code": {
      "code": "if (null?(v)) {
    var (r, ok) = __tact_dict_delete(d, kl, k);
    return (r, (ok));
} else {
    return dict_replace_builder?(d, kl, k, begin_cell().store_varuint32(v));
}",
      "kind": "generic",
    },
    "comment": null,
    "context": "stdlib",
    "depends": Set {
      "__tact_dict_delete",
    },
    "flags": Set {
      "inline",
    },
    "name": "__tact_dict_replace_slice_varuint32",
    "signature": "(cell, (int)) __tact_dict_replace_slice_varuint32(cell d, int kl, slice k, int v)",
  },
  {
    "code": {
      "code": "var (old, ok) = null?(v) ? d~__tact_dict_delete_get(kl, k) : d~dict_replaceget?(kl, k, begin_cell().store_varuint32(v).end_cell().begin_parse());
if (ok) {
    return (d, old~load_varuint32());
} else {
    return (d, null());
}",
      "kind": "generic",
    },
    "comment": null,
    "context": "stdlib",
    "depends": Set {
      "__tact_dict_delete_get",
    },
    "flags": Set {
      "inline",
    },
    "name": "__tact_dict_replaceget_slice_varuint32",
    "signature": "(cell, (int)) __tact_dict_replaceget_slice_varuint32(cell d, int kl, slice k, int v)",
  },
  {
    "code": {
      "code": "var (r, ok) = udict_get?(d, kl, k);
if (ok) {
    return r;
} else {
    return null();
}",
      "kind": "generic",
    },
    "comment": null,
    "context": "stdlib",
    "depends": Set {},
    "flags": Set {
      "inline",
    },
    "name": "__tact_dict_get_uint_slice",
    "signature": "slice __tact_dict_get_uint_slice(cell d, int kl, int k)",
  },
  {
    "code": {
      "code": "var (key, value, flag) = udict_get_min?(d, kl);
if (flag) {
    return (key, value, flag);
} else {
    return (null(), null(), flag);
}",
      "kind": "generic",
    },
    "comment": null,
    "context": "stdlib",
    "depends": Set {},
    "flags": Set {
      "inline",
    },
    "name": "__tact_dict_min_uint_slice",
    "signature": "(int, slice, int) __tact_dict_min_uint_slice(cell d, int kl)",
  },
  {
    "code": {
      "code": "var (key, value, flag) = udict_get_next?(d, kl, pivot);
if (flag) {
    return (key, value, flag);
} else {
    return (null(), null(), flag);
}",
      "kind": "generic",
    },
    "comment": null,
    "context": "stdlib",
    "depends": Set {},
    "flags": Set {
      "inline",
    },
    "name": "__tact_dict_next_uint_slice",
    "signature": "(int, slice, int) __tact_dict_next_uint_slice(cell d, int kl, int pivot)",
  },
  {
    "code": {
      "code": "if (null?(v)) {
    var (r, ok) = udict_delete?(d, kl, k);
    return (r, ());
} else {
    return (udict_set(d, kl, k, v), ());
}",
      "kind": "generic",
    },
    "comment": null,
    "context": "stdlib",
    "depends": Set {},
    "flags": Set {
      "inline",
    },
    "name": "__tact_dict_set_uint_slice",
    "signature": "(cell, ()) __tact_dict_set_uint_slice(cell d, int kl, int k, slice v)",
  },
  {
    "code": {
      "code": "if (null?(v)) {
    var (r, ok) = udict_delete?(d, kl, k);
    return (r, (ok));
} else {
    return udict_replace?(d, kl, k, v);
}",
      "kind": "generic",
    },
    "comment": null,
    "context": "stdlib",
    "depends": Set {},
    "flags": Set {
      "inline",
    },
    "name": "__tact_dict_replace_uint_slice",
    "signature": "(cell, (int)) __tact_dict_replace_uint_slice(cell d, int kl, int k, slice v)",
  },
  {
    "code": {
      "code": "var (old, ok) = null?(v) ? d~udict_delete_get?(kl, k) : d~udict_replaceget?(kl, k, v);
if (ok) {
    return (d, old);
} else {
    return (d, null());
}",
      "kind": "generic",
    },
    "comment": null,
    "context": "stdlib",
    "depends": Set {},
    "flags": Set {
      "inline",
    },
    "name": "__tact_dict_replaceget_uint_slice",
    "signature": "(cell, (slice)) __tact_dict_replaceget_uint_slice(cell d, int kl, int k, slice v)",
  },
  {
    "code": {
      "code": "var (r, ok) = udict_get?(d, kl, k);
if (ok) {
    return r~load_int(vl);
} else {
    return null();
}",
      "kind": "generic",
    },
    "comment": null,
    "context": "stdlib",
    "depends": Set {},
    "flags": Set {
      "inline",
    },
    "name": "__tact_dict_get_uint_int",
    "signature": "int __tact_dict_get_uint_int(cell d, int kl, int k, int vl)",
  },
  {
    "code": {
      "code": "var (key, value, flag) = udict_get_min?(d, kl);
if (flag) {
    return (key, value~load_int(vl), flag);
} else {
    return (null(), null(), flag);
}",
      "kind": "generic",
    },
    "comment": null,
    "context": "stdlib",
    "depends": Set {},
    "flags": Set {
      "inline",
    },
    "name": "__tact_dict_min_uint_int",
    "signature": "(int, int, int) __tact_dict_min_uint_int(cell d, int kl, int vl)",
  },
  {
    "code": {
      "code": "var (key, value, flag) = udict_get_next?(d, kl, pivot);
if (flag) {
    return (key, value~load_int(vl), flag);
} else {
    return (null(), null(), flag);
}",
      "kind": "generic",
    },
    "comment": null,
    "context": "stdlib",
    "depends": Set {},
    "flags": Set {
      "inline",
    },
    "name": "__tact_dict_next_uint_int",
    "signature": "(int, int, int) __tact_dict_next_uint_int(cell d, int kl, int pivot, int vl)",
  },
  {
    "code": {
      "code": "if (null?(v)) {
    var (r, ok) = udict_delete?(d, kl, k);
    return (r, ());
} else {
    return (udict_set_builder(d, kl, k, begin_cell().store_int(v, vl)), ());
}",
      "kind": "generic",
    },
    "comment": null,
    "context": "stdlib",
    "depends": Set {},
    "flags": Set {
      "inline",
    },
    "name": "__tact_dict_set_uint_int",
    "signature": "(cell, ()) __tact_dict_set_uint_int(cell d, int kl, int k, int v, int vl)",
  },
  {
    "code": {
      "code": "if (null?(v)) {
    var (r, ok) = udict_delete?(d, kl, k);
    return (r, (ok));
} else {
    return udict_replace_builder?(d, kl, k, begin_cell().store_int(v, vl));
}",
      "kind": "generic",
    },
    "comment": null,
    "context": "stdlib",
    "depends": Set {},
    "flags": Set {
      "inline",
    },
    "name": "__tact_dict_replace_uint_int",
    "signature": "(cell, (int)) __tact_dict_replace_uint_int(cell d, int kl, int k, int v, int vl)",
  },
  {
    "code": {
      "code": "var (old, ok) = null?(v) ? d~udict_delete_get?(kl, k) : d~udict_replaceget?(kl, k, begin_cell().store_int(v, vl).end_cell().begin_parse());
if (ok) {
    return (d, old~load_int(vl));
} else {
    return (d, null());
}",
      "kind": "generic",
    },
    "comment": null,
    "context": "stdlib",
    "depends": Set {},
    "flags": Set {
      "inline",
    },
    "name": "__tact_dict_replaceget_uint_int",
    "signature": "(cell, (int)) __tact_dict_replaceget_uint_int(cell d, int kl, int k, int v, int vl)",
  },
  {
    "code": {
      "code": "var (r, ok) = udict_get?(d, kl, k);
if (ok) {
    return r~load_uint(vl);
} else {
    return null();
}",
      "kind": "generic",
    },
    "comment": null,
    "context": "stdlib",
    "depends": Set {},
    "flags": Set {
      "inline",
    },
    "name": "__tact_dict_get_uint_uint",
    "signature": "int __tact_dict_get_uint_uint(cell d, int kl, int k, int vl)",
  },
  {
    "code": {
      "code": "var (key, value, flag) = udict_get_min?(d, kl);
if (flag) {
    return (key, value~load_uint(vl), flag);
} else {
    return (null(), null(), flag);
}",
      "kind": "generic",
    },
    "comment": null,
    "context": "stdlib",
    "depends": Set {},
    "flags": Set {
      "inline",
    },
    "name": "__tact_dict_min_uint_uint",
    "signature": "(int, int, int) __tact_dict_min_uint_uint(cell d, int kl, int vl)",
  },
  {
    "code": {
      "code": "var (key, value, flag) = udict_get_next?(d, kl, pivot);
if (flag) {
    return (key, value~load_uint(vl), flag);
} else {
    return (null(), null(), flag);
}",
      "kind": "generic",
    },
    "comment": null,
    "context": "stdlib",
    "depends": Set {},
    "flags": Set {
      "inline",
    },
    "name": "__tact_dict_next_uint_uint",
    "signature": "(int, int, int) __tact_dict_next_uint_uint(cell d, int kl, int pivot, int vl)",
  },
  {
    "code": {
      "code": "if (null?(v)) {
    var (r, ok) = udict_delete?(d, kl, k);
    return (r, ());
} else {
    return (udict_set_builder(d, kl, k, begin_cell().store_uint(v, vl)), ());
}",
      "kind": "generic",
    },
    "comment": null,
    "context": "stdlib",
    "depends": Set {},
    "flags": Set {
      "inline",
    },
    "name": "__tact_dict_set_uint_uint",
    "signature": "(cell, ()) __tact_dict_set_uint_uint(cell d, int kl, int k, int v, int vl)",
  },
  {
    "code": {
      "code": "if (null?(v)) {
    var (r, ok) = udict_delete?(d, kl, k);
    return (r, (ok));
} else {
    return udict_replace_builder?(d, kl, k, begin_cell().store_uint(v, vl));
}",
      "kind": "generic",
    },
    "comment": null,
    "context": "stdlib",
    "depends": Set {},
    "flags": Set {
      "inline",
    },
    "name": "__tact_dict_replace_uint_uint",
    "signature": "(cell, (int)) __tact_dict_replace_uint_uint(cell d, int kl, int k, int v, int vl)",
  },
  {
    "code": {
      "code": "var (old, ok) = null?(v) ? d~udict_delete_get?(kl, k) : d~udict_replaceget?(kl, k, begin_cell().store_uint(v, vl).end_cell().begin_parse());
if (ok) {
    return (d, old~load_uint(vl));
} else {
    return (d, null());
}",
      "kind": "generic",
    },
    "comment": null,
    "context": "stdlib",
    "depends": Set {},
    "flags": Set {
      "inline",
    },
    "name": "__tact_dict_replaceget_uint_uint",
    "signature": "(cell, (int)) __tact_dict_replaceget_uint_uint(cell d, int kl, int k, int v, int vl)",
  },
  {
    "code": {
      "code": "var (r, ok) = udict_get_ref?(d, kl, k);
if (ok) {
    return r;
} else {
    return null();
}",
      "kind": "generic",
    },
    "comment": null,
    "context": "stdlib",
    "depends": Set {},
    "flags": Set {
      "inline",
    },
    "name": "__tact_dict_get_uint_cell",
    "signature": "cell __tact_dict_get_uint_cell(cell d, int kl, int k)",
  },
  {
    "code": {
      "code": "var (key, value, flag) = udict_get_min_ref?(d, kl);
if (flag) {
    return (key, value, flag);
} else {
    return (null(), null(), flag);
}",
      "kind": "generic",
    },
    "comment": null,
    "context": "stdlib",
    "depends": Set {},
    "flags": Set {
      "inline",
    },
    "name": "__tact_dict_min_uint_cell",
    "signature": "(int, cell, int) __tact_dict_min_uint_cell(cell d, int kl)",
  },
  {
    "code": {
      "code": "var (key, value, flag) = udict_get_next?(d, kl, pivot);
if (flag) {
    return (key, value~load_ref(), flag);
} else {
    return (null(), null(), flag);
}",
      "kind": "generic",
    },
    "comment": null,
    "context": "stdlib",
    "depends": Set {},
    "flags": Set {
      "inline",
    },
    "name": "__tact_dict_next_uint_cell",
    "signature": "(int, cell, int) __tact_dict_next_uint_cell(cell d, int kl, int pivot)",
  },
  {
    "code": {
      "code": "if (null?(v)) {
    var (r, ok) = udict_delete?(d, kl, k);
    return (r, ());
} else {
    return (udict_set_ref(d, kl, k, v), ());
}",
      "kind": "generic",
    },
    "comment": null,
    "context": "stdlib",
    "depends": Set {},
    "flags": Set {
      "inline",
    },
    "name": "__tact_dict_set_uint_cell",
    "signature": "(cell, ()) __tact_dict_set_uint_cell(cell d, int kl, int k, cell v)",
  },
  {
    "code": {
      "code": "if (null?(v)) {
    var (r, ok) = udict_delete?(d, kl, k);
    return (r, (ok));
} else {
    return udict_replace_ref?(d, kl, k, v);
}",
      "kind": "generic",
    },
    "comment": null,
    "context": "stdlib",
    "depends": Set {},
    "flags": Set {
      "inline",
    },
    "name": "__tact_dict_replace_uint_cell",
    "signature": "(cell, (int)) __tact_dict_replace_uint_cell(cell d, int kl, int k, cell v)",
  },
  {
    "code": {
      "code": "var (old, ok) = null?(v) ? d~udict_delete_get_ref?(kl, k) : d~udict_replaceget_ref?(kl, k, v);
if (ok) {
    return (d, old);
} else {
    return (d, null());
}",
      "kind": "generic",
    },
    "comment": null,
    "context": "stdlib",
    "depends": Set {},
    "flags": Set {
      "inline",
    },
    "name": "__tact_dict_replaceget_uint_cell",
    "signature": "(cell, (cell)) __tact_dict_replaceget_uint_cell(cell d, int kl, int k, cell v)",
  },
  {
    "code": {
      "code": "var (r, ok) = udict_get?(d, kl, k);
if (ok) {
    return r~load_coins();
} else {
    return null();
}",
      "kind": "generic",
    },
    "comment": null,
    "context": "stdlib",
    "depends": Set {},
    "flags": Set {
      "inline",
    },
    "name": "__tact_dict_get_uint_coins",
    "signature": "int __tact_dict_get_uint_coins(cell d, int kl, int k)",
  },
  {
    "code": {
      "code": "var (key, value, flag) = udict_get_min?(d, kl);
if (flag) {
    return (key, value~load_coins(), flag);
} else {
    return (null(), null(), flag);
}",
      "kind": "generic",
    },
    "comment": null,
    "context": "stdlib",
    "depends": Set {},
    "flags": Set {
      "inline",
    },
    "name": "__tact_dict_min_uint_coins",
    "signature": "(int, int, int) __tact_dict_min_uint_coins(cell d, int kl)",
  },
  {
    "code": {
      "code": "var (key, value, flag) = udict_get_next?(d, kl, pivot);
if (flag) {
    return (key, value~load_coins(), flag);
} else {
    return (null(), null(), flag);
}",
      "kind": "generic",
    },
    "comment": null,
    "context": "stdlib",
    "depends": Set {},
    "flags": Set {
      "inline",
    },
    "name": "__tact_dict_next_uint_coins",
    "signature": "(int, int, int) __tact_dict_next_uint_coins(cell d, int kl, int pivot)",
  },
  {
    "code": {
      "code": "if (null?(v)) {
    var (r, ok) = udict_delete?(d, kl, k);
    return (r, ());
} else {
    return (udict_set_builder(d, kl, k, begin_cell().store_coins(v)), ());
}",
      "kind": "generic",
    },
    "comment": null,
    "context": "stdlib",
    "depends": Set {},
    "flags": Set {
      "inline",
    },
    "name": "__tact_dict_set_uint_coins",
    "signature": "(cell, ()) __tact_dict_set_uint_coins(cell d, int kl, int k, int v)",
  },
  {
    "code": {
      "code": "if (null?(v)) {
    var (r, ok) = udict_delete?(d, kl, k);
    return (r, (ok));
} else {
    return udict_replace_builder?(d, kl, k, begin_cell().store_coins(v));
}",
      "kind": "generic",
    },
    "comment": null,
    "context": "stdlib",
    "depends": Set {},
    "flags": Set {
      "inline",
    },
    "name": "__tact_dict_replace_uint_coins",
    "signature": "(cell, (int)) __tact_dict_replace_uint_coins(cell d, int kl, int k, int v)",
  },
  {
    "code": {
      "code": "var (old, ok) = null?(v) ? d~udict_delete_get?(kl, k) : d~udict_replaceget?(kl, k, begin_cell().store_coins(v).end_cell().begin_parse());
if (ok) {
    return (d, old~load_coins());
} else {
    return (d, null());
}",
      "kind": "generic",
    },
    "comment": null,
    "context": "stdlib",
    "depends": Set {},
    "flags": Set {
      "inline",
    },
    "name": "__tact_dict_replaceget_uint_coins",
    "signature": "(cell, (int)) __tact_dict_replaceget_uint_coins(cell d, int kl, int k, int v)",
  },
  {
    "code": {
      "code": "var (r, ok) = udict_get?(d, kl, k);
if (ok) {
    return r~load_varint16();
} else {
    return null();
}",
      "kind": "generic",
    },
    "comment": null,
    "context": "stdlib",
    "depends": Set {},
    "flags": Set {
      "inline",
    },
    "name": "__tact_dict_get_uint_varint16",
    "signature": "int __tact_dict_get_uint_varint16(cell d, int kl, int k)",
  },
  {
    "code": {
      "code": "var (key, value, flag) = udict_get_min?(d, kl);
if (flag) {
    return (key, value~load_varint16(), flag);
} else {
    return (null(), null(), flag);
}",
      "kind": "generic",
    },
    "comment": null,
    "context": "stdlib",
    "depends": Set {},
    "flags": Set {
      "inline",
    },
    "name": "__tact_dict_min_uint_varint16",
    "signature": "(int, int, int) __tact_dict_min_uint_varint16(cell d, int kl)",
  },
  {
    "code": {
      "code": "var (key, value, flag) = udict_get_next?(d, kl, pivot);
if (flag) {
    return (key, value~load_varint16(), flag);
} else {
    return (null(), null(), flag);
}",
      "kind": "generic",
    },
    "comment": null,
    "context": "stdlib",
    "depends": Set {},
    "flags": Set {
      "inline",
    },
    "name": "__tact_dict_next_uint_varint16",
    "signature": "(int, int, int) __tact_dict_next_uint_varint16(cell d, int kl, int pivot)",
  },
  {
    "code": {
      "code": "if (null?(v)) {
    var (r, ok) = udict_delete?(d, kl, k);
    return (r, ());
} else {
    return (udict_set_builder(d, kl, k, begin_cell().store_varint16(v)), ());
}",
      "kind": "generic",
    },
    "comment": null,
    "context": "stdlib",
    "depends": Set {},
    "flags": Set {
      "inline",
    },
    "name": "__tact_dict_set_uint_varint16",
    "signature": "(cell, ()) __tact_dict_set_uint_varint16(cell d, int kl, int k, int v)",
  },
  {
    "code": {
      "code": "if (null?(v)) {
    var (r, ok) = udict_delete?(d, kl, k);
    return (r, (ok));
} else {
    return udict_replace_builder?(d, kl, k, begin_cell().store_varint16(v));
}",
      "kind": "generic",
    },
    "comment": null,
    "context": "stdlib",
    "depends": Set {},
    "flags": Set {
      "inline",
    },
    "name": "__tact_dict_replace_uint_varint16",
    "signature": "(cell, (int)) __tact_dict_replace_uint_varint16(cell d, int kl, int k, int v)",
  },
  {
    "code": {
      "code": "var (old, ok) = null?(v) ? d~udict_delete_get?(kl, k) : d~udict_replaceget?(kl, k, begin_cell().store_varint16(v).end_cell().begin_parse());
if (ok) {
    return (d, old~load_varint16());
} else {
    return (d, null());
}",
      "kind": "generic",
    },
    "comment": null,
    "context": "stdlib",
    "depends": Set {},
    "flags": Set {
      "inline",
    },
    "name": "__tact_dict_replaceget_uint_varint16",
    "signature": "(cell, (int)) __tact_dict_replaceget_uint_varint16(cell d, int kl, int k, int v)",
  },
  {
    "code": {
      "code": "var (r, ok) = udict_get?(d, kl, k);
if (ok) {
    return r~load_varint32();
} else {
    return null();
}",
      "kind": "generic",
    },
    "comment": null,
    "context": "stdlib",
    "depends": Set {},
    "flags": Set {
      "inline",
    },
    "name": "__tact_dict_get_uint_varint32",
    "signature": "int __tact_dict_get_uint_varint32(cell d, int kl, int k)",
  },
  {
    "code": {
      "code": "var (key, value, flag) = udict_get_min?(d, kl);
if (flag) {
    return (key, value~load_varint32(), flag);
} else {
    return (null(), null(), flag);
}",
      "kind": "generic",
    },
    "comment": null,
    "context": "stdlib",
    "depends": Set {},
    "flags": Set {
      "inline",
    },
    "name": "__tact_dict_min_uint_varint32",
    "signature": "(int, int, int) __tact_dict_min_uint_varint32(cell d, int kl)",
  },
  {
    "code": {
      "code": "var (key, value, flag) = udict_get_next?(d, kl, pivot);
if (flag) {
    return (key, value~load_varint32(), flag);
} else {
    return (null(), null(), flag);
}",
      "kind": "generic",
    },
    "comment": null,
    "context": "stdlib",
    "depends": Set {},
    "flags": Set {
      "inline",
    },
    "name": "__tact_dict_next_uint_varint32",
    "signature": "(int, int, int) __tact_dict_next_uint_varint32(cell d, int kl, int pivot)",
  },
  {
    "code": {
      "code": "if (null?(v)) {
    var (r, ok) = udict_delete?(d, kl, k);
    return (r, ());
} else {
    return (udict_set_builder(d, kl, k, begin_cell().store_varint32(v)), ());
}",
      "kind": "generic",
    },
    "comment": null,
    "context": "stdlib",
    "depends": Set {},
    "flags": Set {
      "inline",
    },
    "name": "__tact_dict_set_uint_varint32",
    "signature": "(cell, ()) __tact_dict_set_uint_varint32(cell d, int kl, int k, int v)",
  },
  {
    "code": {
      "code": "if (null?(v)) {
    var (r, ok) = udict_delete?(d, kl, k);
    return (r, (ok));
} else {
    return udict_replace_builder?(d, kl, k, begin_cell().store_varint32(v));
}",
      "kind": "generic",
    },
    "comment": null,
    "context": "stdlib",
    "depends": Set {},
    "flags": Set {
      "inline",
    },
    "name": "__tact_dict_replace_uint_varint32",
    "signature": "(cell, (int)) __tact_dict_replace_uint_varint32(cell d, int kl, int k, int v)",
  },
  {
    "code": {
      "code": "var (old, ok) = null?(v) ? d~udict_delete_get?(kl, k) : d~udict_replaceget?(kl, k, begin_cell().store_varint32(v).end_cell().begin_parse());
if (ok) {
    return (d, old~load_varint32());
} else {
    return (d, null());
}",
      "kind": "generic",
    },
    "comment": null,
    "context": "stdlib",
    "depends": Set {},
    "flags": Set {
      "inline",
    },
    "name": "__tact_dict_replaceget_uint_varint32",
    "signature": "(cell, (int)) __tact_dict_replaceget_uint_varint32(cell d, int kl, int k, int v)",
  },
  {
    "code": {
      "code": "var (r, ok) = udict_get?(d, kl, k);
if (ok) {
    return r~load_varuint16();
} else {
    return null();
}",
      "kind": "generic",
    },
    "comment": null,
    "context": "stdlib",
    "depends": Set {},
    "flags": Set {
      "inline",
    },
    "name": "__tact_dict_get_uint_varuint16",
    "signature": "int __tact_dict_get_uint_varuint16(cell d, int kl, int k)",
  },
  {
    "code": {
      "code": "var (key, value, flag) = udict_get_min?(d, kl);
if (flag) {
    return (key, value~load_varuint16(), flag);
} else {
    return (null(), null(), flag);
}",
      "kind": "generic",
    },
    "comment": null,
    "context": "stdlib",
    "depends": Set {},
    "flags": Set {
      "inline",
    },
    "name": "__tact_dict_min_uint_varuint16",
    "signature": "(int, int, int) __tact_dict_min_uint_varuint16(cell d, int kl)",
  },
  {
    "code": {
      "code": "var (key, value, flag) = udict_get_next?(d, kl, pivot);
if (flag) {
    return (key, value~load_varuint16(), flag);
} else {
    return (null(), null(), flag);
}",
      "kind": "generic",
    },
    "comment": null,
    "context": "stdlib",
    "depends": Set {},
    "flags": Set {
      "inline",
    },
    "name": "__tact_dict_next_uint_varuint16",
    "signature": "(int, int, int) __tact_dict_next_uint_varuint16(cell d, int kl, int pivot)",
  },
  {
    "code": {
      "code": "if (null?(v)) {
    var (r, ok) = udict_delete?(d, kl, k);
    return (r, ());
} else {
    return (udict_set_builder(d, kl, k, begin_cell().store_varuint16(v)), ());
}",
      "kind": "generic",
    },
    "comment": null,
    "context": "stdlib",
    "depends": Set {},
    "flags": Set {
      "inline",
    },
    "name": "__tact_dict_set_uint_varuint16",
    "signature": "(cell, ()) __tact_dict_set_uint_varuint16(cell d, int kl, int k, int v)",
  },
  {
    "code": {
      "code": "if (null?(v)) {
    var (r, ok) = udict_delete?(d, kl, k);
    return (r, (ok));
} else {
    return udict_replace_builder?(d, kl, k, begin_cell().store_varuint16(v));
}",
      "kind": "generic",
    },
    "comment": null,
    "context": "stdlib",
    "depends": Set {},
    "flags": Set {
      "inline",
    },
    "name": "__tact_dict_replace_uint_varuint16",
    "signature": "(cell, (int)) __tact_dict_replace_uint_varuint16(cell d, int kl, int k, int v)",
  },
  {
    "code": {
      "code": "var (old, ok) = null?(v) ? d~udict_delete_get?(kl, k) : d~udict_replaceget?(kl, k, begin_cell().store_varuint16(v).end_cell().begin_parse());
if (ok) {
    return (d, old~load_varuint16());
} else {
    return (d, null());
}",
      "kind": "generic",
    },
    "comment": null,
    "context": "stdlib",
    "depends": Set {},
    "flags": Set {
      "inline",
    },
    "name": "__tact_dict_replaceget_uint_varuint16",
    "signature": "(cell, (int)) __tact_dict_replaceget_uint_varuint16(cell d, int kl, int k, int v)",
  },
  {
    "code": {
      "code": "var (r, ok) = udict_get?(d, kl, k);
if (ok) {
    return r~load_varuint32();
} else {
    return null();
}",
      "kind": "generic",
    },
    "comment": null,
    "context": "stdlib",
    "depends": Set {},
    "flags": Set {
      "inline",
    },
    "name": "__tact_dict_get_uint_varuint32",
    "signature": "int __tact_dict_get_uint_varuint32(cell d, int kl, int k)",
  },
  {
    "code": {
      "code": "var (key, value, flag) = udict_get_min?(d, kl);
if (flag) {
    return (key, value~load_varuint32(), flag);
} else {
    return (null(), null(), flag);
}",
      "kind": "generic",
    },
    "comment": null,
    "context": "stdlib",
    "depends": Set {},
    "flags": Set {
      "inline",
    },
    "name": "__tact_dict_min_uint_varuint32",
    "signature": "(int, int, int) __tact_dict_min_uint_varuint32(cell d, int kl)",
  },
  {
    "code": {
      "code": "var (key, value, flag) = udict_get_next?(d, kl, pivot);
if (flag) {
    return (key, value~load_varuint32(), flag);
} else {
    return (null(), null(), flag);
}",
      "kind": "generic",
    },
    "comment": null,
    "context": "stdlib",
    "depends": Set {},
    "flags": Set {
      "inline",
    },
    "name": "__tact_dict_next_uint_varuint32",
    "signature": "(int, int, int) __tact_dict_next_uint_varuint32(cell d, int kl, int pivot)",
  },
  {
    "code": {
      "code": "if (null?(v)) {
    var (r, ok) = udict_delete?(d, kl, k);
    return (r, ());
} else {
    return (udict_set_builder(d, kl, k, begin_cell().store_varuint32(v)), ());
}",
      "kind": "generic",
    },
    "comment": null,
    "context": "stdlib",
    "depends": Set {},
    "flags": Set {
      "inline",
    },
    "name": "__tact_dict_set_uint_varuint32",
    "signature": "(cell, ()) __tact_dict_set_uint_varuint32(cell d, int kl, int k, int v)",
  },
  {
    "code": {
      "code": "if (null?(v)) {
    var (r, ok) = udict_delete?(d, kl, k);
    return (r, (ok));
} else {
    return udict_replace_builder?(d, kl, k, begin_cell().store_varuint32(v));
}",
      "kind": "generic",
    },
    "comment": null,
    "context": "stdlib",
    "depends": Set {},
    "flags": Set {
      "inline",
    },
    "name": "__tact_dict_replace_uint_varuint32",
    "signature": "(cell, (int)) __tact_dict_replace_uint_varuint32(cell d, int kl, int k, int v)",
  },
  {
    "code": {
      "code": "var (old, ok) = null?(v) ? d~udict_delete_get?(kl, k) : d~udict_replaceget?(kl, k, begin_cell().store_varuint32(v).end_cell().begin_parse());
if (ok) {
    return (d, old~load_varuint32());
} else {
    return (d, null());
}",
      "kind": "generic",
    },
    "comment": null,
    "context": "stdlib",
    "depends": Set {},
    "flags": Set {
      "inline",
    },
    "name": "__tact_dict_replaceget_uint_varuint32",
    "signature": "(cell, (int)) __tact_dict_replaceget_uint_varuint32(cell d, int kl, int k, int v)",
  },
  {
    "code": {
      "code": "var (r, ok) = idict_get?(d, kl, k);
if (ok) {
    return r;
} else {
    return null();
}",
      "kind": "generic",
    },
    "comment": null,
    "context": "stdlib",
    "depends": Set {},
    "flags": Set {
      "inline",
    },
    "name": "__tact_dict_get_int_slice",
    "signature": "slice __tact_dict_get_int_slice(cell d, int kl, int k)",
  },
  {
    "code": {
      "code": "var (key, value, flag) = idict_get_min?(d, kl);
if (flag) {
    return (key, value, flag);
} else {
    return (null(), null(), flag);
}",
      "kind": "generic",
    },
    "comment": null,
    "context": "stdlib",
    "depends": Set {},
    "flags": Set {
      "inline",
    },
    "name": "__tact_dict_min_int_slice",
    "signature": "(int, slice, int) __tact_dict_min_int_slice(cell d, int kl)",
  },
  {
    "code": {
      "code": "var (key, value, flag) = idict_get_next?(d, kl, pivot);
if (flag) {
    return (key, value, flag);
} else {
    return (null(), null(), flag);
}",
      "kind": "generic",
    },
    "comment": null,
    "context": "stdlib",
    "depends": Set {},
    "flags": Set {
      "inline",
    },
    "name": "__tact_dict_next_int_slice",
    "signature": "(int, slice, int) __tact_dict_next_int_slice(cell d, int kl, int pivot)",
  },
  {
    "code": {
      "code": "if (null?(v)) {
    var (r, ok) = idict_delete?(d, kl, k);
    return (r, ());
} else {
    return (idict_set(d, kl, k, v), ());
}",
      "kind": "generic",
    },
    "comment": null,
    "context": "stdlib",
    "depends": Set {},
    "flags": Set {
      "inline",
    },
    "name": "__tact_dict_set_int_slice",
    "signature": "(cell, ()) __tact_dict_set_int_slice(cell d, int kl, int k, slice v)",
  },
  {
    "code": {
      "code": "if (null?(v)) {
    var (r, ok) = idict_delete?(d, kl, k);
    return (r, (ok));
} else {
    return idict_replace?(d, kl, k, v);
}",
      "kind": "generic",
    },
    "comment": null,
    "context": "stdlib",
    "depends": Set {},
    "flags": Set {
      "inline",
    },
    "name": "__tact_dict_replace_int_slice",
    "signature": "(cell, (int)) __tact_dict_replace_int_slice(cell d, int kl, int k, slice v)",
  },
  {
    "code": {
      "code": "var (old, ok) = null?(v) ? d~idict_delete_get?(kl, k) : d~idict_replaceget?(kl, k, v);
if (ok) {
    return (d, old);
} else {
    return (d, null());
}",
      "kind": "generic",
    },
    "comment": null,
    "context": "stdlib",
    "depends": Set {},
    "flags": Set {
      "inline",
    },
    "name": "__tact_dict_replaceget_int_slice",
    "signature": "(cell, (slice)) __tact_dict_replaceget_int_slice(cell d, int kl, int k, slice v)",
  },
  {
    "code": {
      "code": "var (r, ok) = idict_get?(d, kl, k);
if (ok) {
    return r~load_int(vl);
} else {
    return null();
}",
      "kind": "generic",
    },
    "comment": null,
    "context": "stdlib",
    "depends": Set {},
    "flags": Set {
      "inline",
    },
    "name": "__tact_dict_get_int_int",
    "signature": "int __tact_dict_get_int_int(cell d, int kl, int k, int vl)",
  },
  {
    "code": {
      "code": "var (key, value, flag) = idict_get_min?(d, kl);
if (flag) {
    return (key, value~load_int(vl), flag);
} else {
    return (null(), null(), flag);
}",
      "kind": "generic",
    },
    "comment": null,
    "context": "stdlib",
    "depends": Set {},
    "flags": Set {
      "inline",
    },
    "name": "__tact_dict_min_int_int",
    "signature": "(int, int, int) __tact_dict_min_int_int(cell d, int kl, int vl)",
  },
  {
    "code": {
      "code": "var (key, value, flag) = idict_get_next?(d, kl, pivot);
if (flag) {
    return (key, value~load_int(vl), flag);
} else {
    return (null(), null(), flag);
}",
      "kind": "generic",
    },
    "comment": null,
    "context": "stdlib",
    "depends": Set {},
    "flags": Set {
      "inline",
    },
    "name": "__tact_dict_next_int_int",
    "signature": "(int, int, int) __tact_dict_next_int_int(cell d, int kl, int pivot, int vl)",
  },
  {
    "code": {
      "code": "if (null?(v)) {
    var (r, ok) = idict_delete?(d, kl, k);
    return (r, ());
} else {
    return (idict_set_builder(d, kl, k, begin_cell().store_int(v, vl)), ());
}",
      "kind": "generic",
    },
    "comment": null,
    "context": "stdlib",
    "depends": Set {},
    "flags": Set {
      "inline",
    },
    "name": "__tact_dict_set_int_int",
    "signature": "(cell, ()) __tact_dict_set_int_int(cell d, int kl, int k, int v, int vl)",
  },
  {
    "code": {
      "code": "if (null?(v)) {
    var (r, ok) = idict_delete?(d, kl, k);
    return (r, (ok));
} else {
    return idict_replace_builder?(d, kl, k, begin_cell().store_int(v, vl));
}",
      "kind": "generic",
    },
    "comment": null,
    "context": "stdlib",
    "depends": Set {},
    "flags": Set {
      "inline",
    },
    "name": "__tact_dict_replace_int_int",
    "signature": "(cell, (int)) __tact_dict_replace_int_int(cell d, int kl, int k, int v, int vl)",
  },
  {
    "code": {
      "code": "var (old, ok) = null?(v) ? d~idict_delete_get?(kl, k) : d~idict_replaceget?(kl, k, begin_cell().store_int(v, vl).end_cell().begin_parse());
if (ok) {
    return (d, old~load_int(vl));
} else {
    return (d, null());
}",
      "kind": "generic",
    },
    "comment": null,
    "context": "stdlib",
    "depends": Set {},
    "flags": Set {
      "inline",
    },
    "name": "__tact_dict_replaceget_int_int",
    "signature": "(cell, (int)) __tact_dict_replaceget_int_int(cell d, int kl, int k, int v, int vl)",
  },
  {
    "code": {
      "code": "var (r, ok) = idict_get?(d, kl, k);
if (ok) {
    return r~load_uint(vl);
} else {
    return null();
}",
      "kind": "generic",
    },
    "comment": null,
    "context": "stdlib",
    "depends": Set {},
    "flags": Set {
      "inline",
    },
    "name": "__tact_dict_get_int_uint",
    "signature": "int __tact_dict_get_int_uint(cell d, int kl, int k, int vl)",
  },
  {
    "code": {
      "code": "var (key, value, flag) = idict_get_min?(d, kl);
if (flag) {
    return (key, value~load_uint(vl), flag);
} else {
    return (null(), null(), flag);
}",
      "kind": "generic",
    },
    "comment": null,
    "context": "stdlib",
    "depends": Set {},
    "flags": Set {
      "inline",
    },
    "name": "__tact_dict_min_int_uint",
    "signature": "(int, int, int) __tact_dict_min_int_uint(cell d, int kl, int vl)",
  },
  {
    "code": {
      "code": "var (key, value, flag) = idict_get_next?(d, kl, pivot);
if (flag) {
    return (key, value~load_uint(vl), flag);
} else {
    return (null(), null(), flag);
}",
      "kind": "generic",
    },
    "comment": null,
    "context": "stdlib",
    "depends": Set {},
    "flags": Set {
      "inline",
    },
    "name": "__tact_dict_next_int_uint",
    "signature": "(int, int, int) __tact_dict_next_int_uint(cell d, int kl, int pivot, int vl)",
  },
  {
    "code": {
      "code": "if (null?(v)) {
    var (r, ok) = idict_delete?(d, kl, k);
    return (r, ());
} else {
    return (idict_set_builder(d, kl, k, begin_cell().store_uint(v, vl)), ());
}",
      "kind": "generic",
    },
    "comment": null,
    "context": "stdlib",
    "depends": Set {},
    "flags": Set {
      "inline",
    },
    "name": "__tact_dict_set_int_uint",
    "signature": "(cell, ()) __tact_dict_set_int_uint(cell d, int kl, int k, int v, int vl)",
  },
  {
    "code": {
      "code": "if (null?(v)) {
    var (r, ok) = idict_delete?(d, kl, k);
    return (r, (ok));
} else {
    return idict_replace_builder?(d, kl, k, begin_cell().store_uint(v, vl));
}",
      "kind": "generic",
    },
    "comment": null,
    "context": "stdlib",
    "depends": Set {},
    "flags": Set {
      "inline",
    },
    "name": "__tact_dict_replace_int_uint",
    "signature": "(cell, (int)) __tact_dict_replace_int_uint(cell d, int kl, int k, int v, int vl)",
  },
  {
    "code": {
      "code": "var (old, ok) = null?(v) ? d~idict_delete_get?(kl, k) : d~idict_replaceget?(kl, k, begin_cell().store_uint(v, vl).end_cell().begin_parse());
if (ok) {
    return (d, old~load_uint(vl));
} else {
    return (d, null());
}",
      "kind": "generic",
    },
    "comment": null,
    "context": "stdlib",
    "depends": Set {},
    "flags": Set {
      "inline",
    },
    "name": "__tact_dict_replaceget_int_uint",
    "signature": "(cell, (int)) __tact_dict_replaceget_int_uint(cell d, int kl, int k, int v, int vl)",
  },
  {
    "code": {
      "code": "var (r, ok) = idict_get_ref?(d, kl, k);
if (ok) {
    return r;
} else {
    return null();
}",
      "kind": "generic",
    },
    "comment": null,
    "context": "stdlib",
    "depends": Set {},
    "flags": Set {
      "inline",
    },
    "name": "__tact_dict_get_int_cell",
    "signature": "cell __tact_dict_get_int_cell(cell d, int kl, int k)",
  },
  {
    "code": {
      "code": "var (key, value, flag) = idict_get_min_ref?(d, kl);
if (flag) {
    return (key, value, flag);
} else {
    return (null(), null(), flag);
}",
      "kind": "generic",
    },
    "comment": null,
    "context": "stdlib",
    "depends": Set {},
    "flags": Set {
      "inline",
    },
    "name": "__tact_dict_min_int_cell",
    "signature": "(int, cell, int) __tact_dict_min_int_cell(cell d, int kl)",
  },
  {
    "code": {
      "code": "var (key, value, flag) = idict_get_next?(d, kl, pivot);
if (flag) {
    return (key, value~load_ref(), flag);
} else {
    return (null(), null(), flag);
}",
      "kind": "generic",
    },
    "comment": null,
    "context": "stdlib",
    "depends": Set {},
    "flags": Set {
      "inline",
    },
    "name": "__tact_dict_next_int_cell",
    "signature": "(int, cell, int) __tact_dict_next_int_cell(cell d, int kl, int pivot)",
  },
  {
    "code": {
      "code": "if (null?(v)) {
    var (r, ok) = idict_delete?(d, kl, k);
    return (r, ());
} else {
    return (idict_set_ref(d, kl, k, v), ());
}",
      "kind": "generic",
    },
    "comment": null,
    "context": "stdlib",
    "depends": Set {},
    "flags": Set {
      "inline",
    },
    "name": "__tact_dict_set_int_cell",
    "signature": "(cell, ()) __tact_dict_set_int_cell(cell d, int kl, int k, cell v)",
  },
  {
    "code": {
      "code": "if (null?(v)) {
    var (r, ok) = idict_delete?(d, kl, k);
    return (r, (ok));
} else {
    return idict_replace_ref?(d, kl, k, v);
}",
      "kind": "generic",
    },
    "comment": null,
    "context": "stdlib",
    "depends": Set {},
    "flags": Set {
      "inline",
    },
    "name": "__tact_dict_replace_int_cell",
    "signature": "(cell, (int)) __tact_dict_replace_int_cell(cell d, int kl, int k, cell v)",
  },
  {
    "code": {
      "code": "var (old, ok) = null?(v) ? d~idict_delete_get_ref?(kl, k) : d~idict_replaceget_ref?(kl, k, v);
if (ok) {
    return (d, old);
} else {
    return (d, null());
}",
      "kind": "generic",
    },
    "comment": null,
    "context": "stdlib",
    "depends": Set {},
    "flags": Set {
      "inline",
    },
    "name": "__tact_dict_replaceget_int_cell",
    "signature": "(cell, (cell)) __tact_dict_replaceget_int_cell(cell d, int kl, int k, cell v)",
  },
  {
    "code": {
      "code": "var (r, ok) = idict_get?(d, kl, k);
if (ok) {
    return r~load_coins();
} else {
    return null();
}",
      "kind": "generic",
    },
    "comment": null,
    "context": "stdlib",
    "depends": Set {},
    "flags": Set {
      "inline",
    },
    "name": "__tact_dict_get_int_coins",
    "signature": "int __tact_dict_get_int_coins(cell d, int kl, int k)",
  },
  {
    "code": {
      "code": "var (key, value, flag) = idict_get_min?(d, kl);
if (flag) {
    return (key, value~load_coins(), flag);
} else {
    return (null(), null(), flag);
}",
      "kind": "generic",
    },
    "comment": null,
    "context": "stdlib",
    "depends": Set {},
    "flags": Set {
      "inline",
    },
    "name": "__tact_dict_min_int_coins",
    "signature": "(int, int, int) __tact_dict_min_int_coins(cell d, int kl)",
  },
  {
    "code": {
      "code": "var (key, value, flag) = idict_get_next?(d, kl, pivot);
if (flag) {
    return (key, value~load_coins(), flag);
} else {
    return (null(), null(), flag);
}",
      "kind": "generic",
    },
    "comment": null,
    "context": "stdlib",
    "depends": Set {},
    "flags": Set {
      "inline",
    },
    "name": "__tact_dict_next_int_coins",
    "signature": "(int, int, int) __tact_dict_next_int_coins(cell d, int kl, int pivot)",
  },
  {
    "code": {
      "code": "if (null?(v)) {
    var (r, ok) = idict_delete?(d, kl, k);
    return (r, ());
} else {
    return (idict_set_builder(d, kl, k, begin_cell().store_coins(v)), ());
}",
      "kind": "generic",
    },
    "comment": null,
    "context": "stdlib",
    "depends": Set {},
    "flags": Set {
      "inline",
    },
    "name": "__tact_dict_set_int_coins",
    "signature": "(cell, ()) __tact_dict_set_int_coins(cell d, int kl, int k, int v)",
  },
  {
    "code": {
      "code": "if (null?(v)) {
    var (r, ok) = idict_delete?(d, kl, k);
    return (r, (ok));
} else {
    return idict_replace_builder?(d, kl, k, begin_cell().store_coins(v));
}",
      "kind": "generic",
    },
    "comment": null,
    "context": "stdlib",
    "depends": Set {},
    "flags": Set {
      "inline",
    },
    "name": "__tact_dict_replace_int_coins",
    "signature": "(cell, (int)) __tact_dict_replace_int_coins(cell d, int kl, int k, int v)",
  },
  {
    "code": {
      "code": "var (old, ok) = null?(v) ? d~idict_delete_get?(kl, k) : d~idict_replaceget?(kl, k, begin_cell().store_coins(v).end_cell().begin_parse());
if (ok) {
    return (d, old~load_coins());
} else {
    return (d, null());
}",
      "kind": "generic",
    },
    "comment": null,
    "context": "stdlib",
    "depends": Set {},
    "flags": Set {
      "inline",
    },
    "name": "__tact_dict_replaceget_int_coins",
    "signature": "(cell, (int)) __tact_dict_replaceget_int_coins(cell d, int kl, int k, int v)",
  },
  {
    "code": {
      "code": "var (r, ok) = idict_get?(d, kl, k);
if (ok) {
    return r~load_varint16();
} else {
    return null();
}",
      "kind": "generic",
    },
    "comment": null,
    "context": "stdlib",
    "depends": Set {},
    "flags": Set {
      "inline",
    },
    "name": "__tact_dict_get_int_varint16",
    "signature": "int __tact_dict_get_int_varint16(cell d, int kl, int k)",
  },
  {
    "code": {
      "code": "var (key, value, flag) = idict_get_min?(d, kl);
if (flag) {
    return (key, value~load_varint16(), flag);
} else {
    return (null(), null(), flag);
}",
      "kind": "generic",
    },
    "comment": null,
    "context": "stdlib",
    "depends": Set {},
    "flags": Set {
      "inline",
    },
    "name": "__tact_dict_min_int_varint16",
    "signature": "(int, int, int) __tact_dict_min_int_varint16(cell d, int kl)",
  },
  {
    "code": {
      "code": "var (key, value, flag) = idict_get_next?(d, kl, pivot);
if (flag) {
    return (key, value~load_varint16(), flag);
} else {
    return (null(), null(), flag);
}",
      "kind": "generic",
    },
    "comment": null,
    "context": "stdlib",
    "depends": Set {},
    "flags": Set {
      "inline",
    },
    "name": "__tact_dict_next_int_varint16",
    "signature": "(int, int, int) __tact_dict_next_int_varint16(cell d, int kl, int pivot)",
  },
  {
    "code": {
      "code": "if (null?(v)) {
    var (r, ok) = idict_delete?(d, kl, k);
    return (r, ());
} else {
    return (idict_set_builder(d, kl, k, begin_cell().store_varint16(v)), ());
}",
      "kind": "generic",
    },
    "comment": null,
    "context": "stdlib",
    "depends": Set {},
    "flags": Set {
      "inline",
    },
    "name": "__tact_dict_set_int_varint16",
    "signature": "(cell, ()) __tact_dict_set_int_varint16(cell d, int kl, int k, int v)",
  },
  {
    "code": {
      "code": "if (null?(v)) {
    var (r, ok) = idict_delete?(d, kl, k);
    return (r, (ok));
} else {
    return idict_replace_builder?(d, kl, k, begin_cell().store_varint16(v));
}",
      "kind": "generic",
    },
    "comment": null,
    "context": "stdlib",
    "depends": Set {},
    "flags": Set {
      "inline",
    },
    "name": "__tact_dict_replace_int_varint16",
    "signature": "(cell, (int)) __tact_dict_replace_int_varint16(cell d, int kl, int k, int v)",
  },
  {
    "code": {
      "code": "var (old, ok) = null?(v) ? d~idict_delete_get?(kl, k) : d~idict_replaceget?(kl, k, begin_cell().store_varint16(v).end_cell().begin_parse());
if (ok) {
    return (d, old~load_varint16());
} else {
    return (d, null());
}",
      "kind": "generic",
    },
    "comment": null,
    "context": "stdlib",
    "depends": Set {},
    "flags": Set {
      "inline",
    },
    "name": "__tact_dict_replaceget_int_varint16",
    "signature": "(cell, (int)) __tact_dict_replaceget_int_varint16(cell d, int kl, int k, int v)",
  },
  {
    "code": {
      "code": "var (r, ok) = idict_get?(d, kl, k);
if (ok) {
    return r~load_varint32();
} else {
    return null();
}",
      "kind": "generic",
    },
    "comment": null,
    "context": "stdlib",
    "depends": Set {},
    "flags": Set {
      "inline",
    },
    "name": "__tact_dict_get_int_varint32",
    "signature": "int __tact_dict_get_int_varint32(cell d, int kl, int k)",
  },
  {
    "code": {
      "code": "var (key, value, flag) = idict_get_min?(d, kl);
if (flag) {
    return (key, value~load_varint32(), flag);
} else {
    return (null(), null(), flag);
}",
      "kind": "generic",
    },
    "comment": null,
    "context": "stdlib",
    "depends": Set {},
    "flags": Set {
      "inline",
    },
    "name": "__tact_dict_min_int_varint32",
    "signature": "(int, int, int) __tact_dict_min_int_varint32(cell d, int kl)",
  },
  {
    "code": {
      "code": "var (key, value, flag) = idict_get_next?(d, kl, pivot);
if (flag) {
    return (key, value~load_varint32(), flag);
} else {
    return (null(), null(), flag);
}",
      "kind": "generic",
    },
    "comment": null,
    "context": "stdlib",
    "depends": Set {},
    "flags": Set {
      "inline",
    },
    "name": "__tact_dict_next_int_varint32",
    "signature": "(int, int, int) __tact_dict_next_int_varint32(cell d, int kl, int pivot)",
  },
  {
    "code": {
      "code": "if (null?(v)) {
    var (r, ok) = idict_delete?(d, kl, k);
    return (r, ());
} else {
    return (idict_set_builder(d, kl, k, begin_cell().store_varint32(v)), ());
}",
      "kind": "generic",
    },
    "comment": null,
    "context": "stdlib",
    "depends": Set {},
    "flags": Set {
      "inline",
    },
    "name": "__tact_dict_set_int_varint32",
    "signature": "(cell, ()) __tact_dict_set_int_varint32(cell d, int kl, int k, int v)",
  },
  {
    "code": {
      "code": "if (null?(v)) {
    var (r, ok) = idict_delete?(d, kl, k);
    return (r, (ok));
} else {
    return idict_replace_builder?(d, kl, k, begin_cell().store_varint32(v));
}",
      "kind": "generic",
    },
    "comment": null,
    "context": "stdlib",
    "depends": Set {},
    "flags": Set {
      "inline",
    },
    "name": "__tact_dict_replace_int_varint32",
    "signature": "(cell, (int)) __tact_dict_replace_int_varint32(cell d, int kl, int k, int v)",
  },
  {
    "code": {
      "code": "var (old, ok) = null?(v) ? d~idict_delete_get?(kl, k) : d~idict_replaceget?(kl, k, begin_cell().store_varint32(v).end_cell().begin_parse());
if (ok) {
    return (d, old~load_varint32());
} else {
    return (d, null());
}",
      "kind": "generic",
    },
    "comment": null,
    "context": "stdlib",
    "depends": Set {},
    "flags": Set {
      "inline",
    },
    "name": "__tact_dict_replaceget_int_varint32",
    "signature": "(cell, (int)) __tact_dict_replaceget_int_varint32(cell d, int kl, int k, int v)",
  },
  {
    "code": {
      "code": "var (r, ok) = idict_get?(d, kl, k);
if (ok) {
    return r~load_varuint16();
} else {
    return null();
}",
      "kind": "generic",
    },
    "comment": null,
    "context": "stdlib",
    "depends": Set {},
    "flags": Set {
      "inline",
    },
    "name": "__tact_dict_get_int_varuint16",
    "signature": "int __tact_dict_get_int_varuint16(cell d, int kl, int k)",
  },
  {
    "code": {
      "code": "var (key, value, flag) = idict_get_min?(d, kl);
if (flag) {
    return (key, value~load_varuint16(), flag);
} else {
    return (null(), null(), flag);
}",
      "kind": "generic",
    },
    "comment": null,
    "context": "stdlib",
    "depends": Set {},
    "flags": Set {
      "inline",
    },
    "name": "__tact_dict_min_int_varuint16",
    "signature": "(int, int, int) __tact_dict_min_int_varuint16(cell d, int kl)",
  },
  {
    "code": {
      "code": "var (key, value, flag) = idict_get_next?(d, kl, pivot);
if (flag) {
    return (key, value~load_varuint16(), flag);
} else {
    return (null(), null(), flag);
}",
      "kind": "generic",
    },
    "comment": null,
    "context": "stdlib",
    "depends": Set {},
    "flags": Set {
      "inline",
    },
    "name": "__tact_dict_next_int_varuint16",
    "signature": "(int, int, int) __tact_dict_next_int_varuint16(cell d, int kl, int pivot)",
  },
  {
    "code": {
      "code": "if (null?(v)) {
    var (r, ok) = idict_delete?(d, kl, k);
    return (r, ());
} else {
    return (idict_set_builder(d, kl, k, begin_cell().store_varuint16(v)), ());
}",
      "kind": "generic",
    },
    "comment": null,
    "context": "stdlib",
    "depends": Set {},
    "flags": Set {
      "inline",
    },
    "name": "__tact_dict_set_int_varuint16",
    "signature": "(cell, ()) __tact_dict_set_int_varuint16(cell d, int kl, int k, int v)",
  },
  {
    "code": {
      "code": "if (null?(v)) {
    var (r, ok) = idict_delete?(d, kl, k);
    return (r, (ok));
} else {
    return idict_replace_builder?(d, kl, k, begin_cell().store_varuint16(v));
}",
      "kind": "generic",
    },
    "comment": null,
    "context": "stdlib",
    "depends": Set {},
    "flags": Set {
      "inline",
    },
    "name": "__tact_dict_replace_int_varuint16",
    "signature": "(cell, (int)) __tact_dict_replace_int_varuint16(cell d, int kl, int k, int v)",
  },
  {
    "code": {
      "code": "var (old, ok) = null?(v) ? d~idict_delete_get?(kl, k) : d~idict_replaceget?(kl, k, begin_cell().store_varuint16(v).end_cell().begin_parse());
if (ok) {
    return (d, old~load_varuint16());
} else {
    return (d, null());
}",
      "kind": "generic",
    },
    "comment": null,
    "context": "stdlib",
    "depends": Set {},
    "flags": Set {
      "inline",
    },
    "name": "__tact_dict_replaceget_int_varuint16",
    "signature": "(cell, (int)) __tact_dict_replaceget_int_varuint16(cell d, int kl, int k, int v)",
  },
  {
    "code": {
      "code": "var (r, ok) = idict_get?(d, kl, k);
if (ok) {
    return r~load_varuint32();
} else {
    return null();
}",
      "kind": "generic",
    },
    "comment": null,
    "context": "stdlib",
    "depends": Set {},
    "flags": Set {
      "inline",
    },
    "name": "__tact_dict_get_int_varuint32",
    "signature": "int __tact_dict_get_int_varuint32(cell d, int kl, int k)",
  },
  {
    "code": {
      "code": "var (key, value, flag) = idict_get_min?(d, kl);
if (flag) {
    return (key, value~load_varuint32(), flag);
} else {
    return (null(), null(), flag);
}",
      "kind": "generic",
    },
    "comment": null,
    "context": "stdlib",
    "depends": Set {},
    "flags": Set {
      "inline",
    },
    "name": "__tact_dict_min_int_varuint32",
    "signature": "(int, int, int) __tact_dict_min_int_varuint32(cell d, int kl)",
  },
  {
    "code": {
      "code": "var (key, value, flag) = idict_get_next?(d, kl, pivot);
if (flag) {
    return (key, value~load_varuint32(), flag);
} else {
    return (null(), null(), flag);
}",
      "kind": "generic",
    },
    "comment": null,
    "context": "stdlib",
    "depends": Set {},
    "flags": Set {
      "inline",
    },
    "name": "__tact_dict_next_int_varuint32",
    "signature": "(int, int, int) __tact_dict_next_int_varuint32(cell d, int kl, int pivot)",
  },
  {
    "code": {
      "code": "if (null?(v)) {
    var (r, ok) = idict_delete?(d, kl, k);
    return (r, ());
} else {
    return (idict_set_builder(d, kl, k, begin_cell().store_varuint32(v)), ());
}",
      "kind": "generic",
    },
    "comment": null,
    "context": "stdlib",
    "depends": Set {},
    "flags": Set {
      "inline",
    },
    "name": "__tact_dict_set_int_varuint32",
    "signature": "(cell, ()) __tact_dict_set_int_varuint32(cell d, int kl, int k, int v)",
  },
  {
    "code": {
      "code": "if (null?(v)) {
    var (r, ok) = idict_delete?(d, kl, k);
    return (r, (ok));
} else {
    return idict_replace_builder?(d, kl, k, begin_cell().store_varuint32(v));
}",
      "kind": "generic",
    },
    "comment": null,
    "context": "stdlib",
    "depends": Set {},
    "flags": Set {
      "inline",
    },
    "name": "__tact_dict_replace_int_varuint32",
    "signature": "(cell, (int)) __tact_dict_replace_int_varuint32(cell d, int kl, int k, int v)",
  },
  {
    "code": {
      "code": "var (old, ok) = null?(v) ? d~idict_delete_get?(kl, k) : d~idict_replaceget?(kl, k, begin_cell().store_varuint32(v).end_cell().begin_parse());
if (ok) {
    return (d, old~load_varuint32());
} else {
    return (d, null());
}",
      "kind": "generic",
    },
    "comment": null,
    "context": "stdlib",
    "depends": Set {},
    "flags": Set {
      "inline",
    },
    "name": "__tact_dict_replaceget_int_varuint32",
    "signature": "(cell, (int)) __tact_dict_replaceget_int_varuint32(cell d, int kl, int k, int v)",
  },
  {
    "code": {
      "code": "var (r, ok) = __tact_dict_get(d, kl, k);
return ok;",
      "kind": "generic",
    },
    "comment": null,
    "context": "stdlib",
    "depends": Set {
      "__tact_dict_get",
    },
    "flags": Set {
      "inline",
    },
    "name": "__tact_dict_exists_slice",
    "signature": "int __tact_dict_exists_slice(cell d, int kl, slice k)",
  },
  {
    "code": {
      "code": "var (r, ok) = udict_get?(d, kl, k);
return ok;",
      "kind": "generic",
    },
    "comment": null,
    "context": "stdlib",
    "depends": Set {},
    "flags": Set {
      "inline",
    },
    "name": "__tact_dict_exists_uint",
    "signature": "int __tact_dict_exists_uint(cell d, int kl, int k)",
  },
  {
    "code": {
      "code": "var (r, ok) = idict_get?(d, kl, k);
return ok;",
      "kind": "generic",
    },
    "comment": null,
    "context": "stdlib",
    "depends": Set {},
    "flags": Set {
      "inline",
    },
    "name": "__tact_dict_exists_int",
    "signature": "int __tact_dict_exists_int(cell d, int kl, int k)",
  },
  {
    "code": {
      "code": "var (v'a, v'b, v'c, v'd, v'e, v'f, v'g, v'h) = v;
build_0 = build_0.store_ref(v'a);
build_0 = ~ null?(v'b) ? build_0.store_int(true, 1).store_ref(v'b) : build_0.store_int(false, 1);
var build_1 = begin_cell();
build_1 = ~ null?(v'c) ? build_1.store_int(true, 1).store_ref(begin_cell().store_slice(v'c).end_cell()) : build_1.store_int(false, 1);
build_1 = ~ null?(v'd) ? build_1.store_int(true, 1).store_ref(begin_cell().store_slice(v'd).end_cell()) : build_1.store_int(false, 1);
build_1 = build_1.store_int(v'e, 1);
build_1 = build_1.store_int(v'f, 257);
build_1 = build_1.store_int(v'g, 257);
build_1 = build_1.store_slice(v'h);
build_0 = store_ref(build_0, build_1.end_cell());
return build_0;",
      "kind": "generic",
    },
    "comment": null,
    "context": "type:C",
    "depends": Set {},
    "flags": Set {},
    "name": "$C$_store",
    "signature": "builder $C$_store(builder build_0, (cell, cell, slice, slice, int, int, int, slice) v)",
  },
  {
    "code": {
      "code": "return $C$_store(begin_cell(), v).end_cell();",
      "kind": "generic",
    },
    "comment": null,
    "context": "type:C",
    "depends": Set {
      "$C$_store",
    },
    "flags": Set {
      "inline",
    },
    "name": "$C$_store_cell",
    "signature": "cell $C$_store_cell((cell, cell, slice, slice, int, int, int, slice) v)",
  },
  {
    "code": {
      "code": "var (v'a, v'b, v'c, v'd, v'e, v'f, v'g) = v;
return v'a;",
      "kind": "generic",
    },
    "comment": null,
    "context": "type:A",
    "depends": Set {},
    "flags": Set {
      "inline",
    },
    "name": "$A$_get_a",
    "signature": "_ $A$_get_a((int, int, int, int, int, int, int) v)",
  },
  {
    "code": {
      "code": "var (v'a, v'b, v'c, v'd, v'e, v'f, v'g) = v;
return v'b;",
      "kind": "generic",
    },
    "comment": null,
    "context": "type:A",
    "depends": Set {},
    "flags": Set {
      "inline",
    },
    "name": "$A$_get_b",
    "signature": "_ $A$_get_b((int, int, int, int, int, int, int) v)",
  },
  {
    "code": {
      "code": "var (v'a, v'b, v'c, v'd, v'e, v'f, v'g) = v;
return v'c;",
      "kind": "generic",
    },
    "comment": null,
    "context": "type:A",
    "depends": Set {},
    "flags": Set {
      "inline",
    },
    "name": "$A$_get_c",
    "signature": "_ $A$_get_c((int, int, int, int, int, int, int) v)",
  },
  {
    "code": {
      "code": "var (v'a, v'b, v'c, v'd, v'e, v'f, v'g) = v;
return v'd;",
      "kind": "generic",
    },
    "comment": null,
    "context": "type:A",
    "depends": Set {},
    "flags": Set {
      "inline",
    },
    "name": "$A$_get_d",
    "signature": "_ $A$_get_d((int, int, int, int, int, int, int) v)",
  },
  {
    "code": {
      "code": "var (v'a, v'b, v'c, v'd, v'e, v'f, v'g) = v;
return v'e;",
      "kind": "generic",
    },
    "comment": null,
    "context": "type:A",
    "depends": Set {},
    "flags": Set {
      "inline",
    },
    "name": "$A$_get_e",
    "signature": "_ $A$_get_e((int, int, int, int, int, int, int) v)",
  },
  {
    "code": {
      "code": "var (v'a, v'b, v'c, v'd, v'e, v'f, v'g) = v;
return v'f;",
      "kind": "generic",
    },
    "comment": null,
    "context": "type:A",
    "depends": Set {},
    "flags": Set {
      "inline",
    },
    "name": "$A$_get_f",
    "signature": "_ $A$_get_f((int, int, int, int, int, int, int) v)",
  },
  {
    "code": {
      "code": "var (v'a, v'b, v'c, v'd, v'e, v'f, v'g) = v;
return v'g;",
      "kind": "generic",
    },
    "comment": null,
    "context": "type:A",
    "depends": Set {},
    "flags": Set {
      "inline",
    },
    "name": "$A$_get_g",
    "signature": "_ $A$_get_g((int, int, int, int, int, int, int) v)",
  },
  {
    "code": {
      "code": "NOP",
      "kind": "asm",
      "shuffle": "",
      "singleLine": true,
    },
    "comment": null,
    "context": "type:A",
    "depends": Set {},
    "flags": Set {},
    "name": "$A$_tensor_cast",
    "signature": "((int, int, int, int, int, int, int)) $A$_tensor_cast((int, int, int, int, int, int, int) v)",
  },
  {
    "code": {
      "code": "var (int vvv'a, int vvv'b, int vvv'c, int vvv'd, int vvv'e, int vvv'f, int vvv'g) = __tact_tuple_destroy_7(v);
return (vvv'a, vvv'b, vvv'c, vvv'd, vvv'e, vvv'f, vvv'g);",
      "kind": "generic",
    },
    "comment": null,
    "context": "type:A",
    "depends": Set {
      "__tact_tuple_destroy_7",
    },
    "flags": Set {
      "inline",
    },
    "name": "$A$_not_null",
    "signature": "((int, int, int, int, int, int, int)) $A$_not_null(tuple v)",
  },
  {
    "code": {
      "code": "var (v'a, v'b, v'c, v'd, v'e, v'f, v'g) = v;
return __tact_tuple_create_7(v'a, v'b, v'c, v'd, v'e, v'f, v'g);",
      "kind": "generic",
    },
    "comment": null,
    "context": "type:A",
    "depends": Set {
      "__tact_tuple_create_7",
    },
    "flags": Set {
      "inline",
    },
    "name": "$A$_as_optional",
    "signature": "tuple $A$_as_optional((int, int, int, int, int, int, int) v)",
  },
  {
    "code": {
      "code": "var (v'a, v'b, v'c, v'd, v'e, v'f, v'g) = v;
return __tact_tuple_create_7(v'a, v'b, v'c, v'd, v'e, v'f, v'g);",
      "kind": "generic",
    },
    "comment": null,
    "context": "type:A",
    "depends": Set {
      "__tact_tuple_create_7",
    },
    "flags": Set {
      "inline",
    },
    "name": "$A$_to_tuple",
    "signature": "tuple $A$_to_tuple(((int, int, int, int, int, int, int)) v)",
  },
  {
    "code": {
      "code": "if (null?(v)) { return null(); } 
return $A$_to_tuple($A$_not_null(v)); ",
      "kind": "generic",
    },
    "comment": null,
    "context": "type:A",
    "depends": Set {
      "$A$_to_tuple",
      "$A$_not_null",
    },
    "flags": Set {
      "inline",
    },
    "name": "$A$_to_opt_tuple",
    "signature": "tuple $A$_to_opt_tuple(tuple v)",
  },
  {
    "code": {
      "code": "var (int v'a, int v'b, int v'c, int v'd, int v'e, int v'f, int v'g) = __tact_tuple_destroy_7(v);
return (v'a, v'b, v'c, v'd, v'e, v'f, v'g);",
      "kind": "generic",
    },
    "comment": null,
    "context": "type:A",
    "depends": Set {
      "__tact_tuple_destroy_7",
    },
    "flags": Set {
      "inline",
    },
    "name": "$A$_from_tuple",
    "signature": "(int, int, int, int, int, int, int) $A$_from_tuple(tuple v)",
  },
  {
    "code": {
      "code": "if (null?(v)) { return null(); } 
return $A$_as_optional($A$_from_tuple(v));",
      "kind": "generic",
    },
    "comment": null,
    "context": "type:A",
    "depends": Set {
      "$A$_as_optional",
      "$A$_from_tuple",
    },
    "flags": Set {
      "inline",
    },
    "name": "$A$_from_opt_tuple",
    "signature": "tuple $A$_from_opt_tuple(tuple v)",
  },
  {
    "code": {
      "code": "var (v'a, v'b, v'c, v'd, v'e, v'f, v'g) = v; 
return (v'a, v'b, v'c, v'd, v'e, v'f, v'g);",
      "kind": "generic",
    },
    "comment": null,
    "context": "type:A",
    "depends": Set {},
    "flags": Set {
      "inline",
    },
    "name": "$A$_to_external",
    "signature": "(int, int, int, int, int, int, int) $A$_to_external(((int, int, int, int, int, int, int)) v)",
  },
  {
    "code": {
      "code": "var loaded = $A$_to_opt_tuple(v);
if (null?(loaded)) {
    return null();
} else {
    return (loaded);
}",
      "kind": "generic",
    },
    "comment": null,
    "context": "type:A",
    "depends": Set {
      "$A$_to_opt_tuple",
    },
    "flags": Set {
      "inline",
    },
    "name": "$A$_to_opt_external",
    "signature": "tuple $A$_to_opt_external(tuple v)",
  },
  {
    "code": {
      "code": "var (v'a, v'b, v'c, v'd, v'e, v'f, v'g) = v;
return v'a;",
      "kind": "generic",
    },
    "comment": null,
    "context": "type:B",
    "depends": Set {},
    "flags": Set {
      "inline",
    },
    "name": "$B$_get_a",
    "signature": "_ $B$_get_a((int, int, int, int, int, int, int) v)",
  },
  {
    "code": {
      "code": "var (v'a, v'b, v'c, v'd, v'e, v'f, v'g) = v;
return v'b;",
      "kind": "generic",
    },
    "comment": null,
    "context": "type:B",
    "depends": Set {},
    "flags": Set {
      "inline",
    },
    "name": "$B$_get_b",
    "signature": "_ $B$_get_b((int, int, int, int, int, int, int) v)",
  },
  {
    "code": {
      "code": "var (v'a, v'b, v'c, v'd, v'e, v'f, v'g) = v;
return v'c;",
      "kind": "generic",
    },
    "comment": null,
    "context": "type:B",
    "depends": Set {},
    "flags": Set {
      "inline",
    },
    "name": "$B$_get_c",
    "signature": "_ $B$_get_c((int, int, int, int, int, int, int) v)",
  },
  {
    "code": {
      "code": "var (v'a, v'b, v'c, v'd, v'e, v'f, v'g) = v;
return v'd;",
      "kind": "generic",
    },
    "comment": null,
    "context": "type:B",
    "depends": Set {},
    "flags": Set {
      "inline",
    },
    "name": "$B$_get_d",
    "signature": "_ $B$_get_d((int, int, int, int, int, int, int) v)",
  },
  {
    "code": {
      "code": "var (v'a, v'b, v'c, v'd, v'e, v'f, v'g) = v;
return v'e;",
      "kind": "generic",
    },
    "comment": null,
    "context": "type:B",
    "depends": Set {},
    "flags": Set {
      "inline",
    },
    "name": "$B$_get_e",
    "signature": "_ $B$_get_e((int, int, int, int, int, int, int) v)",
  },
  {
    "code": {
      "code": "var (v'a, v'b, v'c, v'd, v'e, v'f, v'g) = v;
return v'f;",
      "kind": "generic",
    },
    "comment": null,
    "context": "type:B",
    "depends": Set {},
    "flags": Set {
      "inline",
    },
    "name": "$B$_get_f",
    "signature": "_ $B$_get_f((int, int, int, int, int, int, int) v)",
  },
  {
    "code": {
      "code": "var (v'a, v'b, v'c, v'd, v'e, v'f, v'g) = v;
return v'g;",
      "kind": "generic",
    },
    "comment": null,
    "context": "type:B",
    "depends": Set {},
    "flags": Set {
      "inline",
    },
    "name": "$B$_get_g",
    "signature": "_ $B$_get_g((int, int, int, int, int, int, int) v)",
  },
  {
    "code": {
      "code": "NOP",
      "kind": "asm",
      "shuffle": "",
      "singleLine": true,
    },
    "comment": null,
    "context": "type:B",
    "depends": Set {},
    "flags": Set {},
    "name": "$B$_tensor_cast",
    "signature": "((int, int, int, int, int, int, int)) $B$_tensor_cast((int, int, int, int, int, int, int) v)",
  },
  {
    "code": {
      "code": "var (int vvv'a, int vvv'b, int vvv'c, int vvv'd, int vvv'e, int vvv'f, int vvv'g) = __tact_tuple_destroy_7(v);
return (vvv'a, vvv'b, vvv'c, vvv'd, vvv'e, vvv'f, vvv'g);",
      "kind": "generic",
    },
    "comment": null,
    "context": "type:B",
    "depends": Set {
      "__tact_tuple_destroy_7",
    },
    "flags": Set {
      "inline",
    },
    "name": "$B$_not_null",
    "signature": "((int, int, int, int, int, int, int)) $B$_not_null(tuple v)",
  },
  {
    "code": {
      "code": "var (v'a, v'b, v'c, v'd, v'e, v'f, v'g) = v;
return __tact_tuple_create_7(v'a, v'b, v'c, v'd, v'e, v'f, v'g);",
      "kind": "generic",
    },
    "comment": null,
    "context": "type:B",
    "depends": Set {
      "__tact_tuple_create_7",
    },
    "flags": Set {
      "inline",
    },
    "name": "$B$_as_optional",
    "signature": "tuple $B$_as_optional((int, int, int, int, int, int, int) v)",
  },
  {
    "code": {
      "code": "var (v'a, v'b, v'c, v'd, v'e, v'f, v'g) = v;
return __tact_tuple_create_7(v'a, v'b, v'c, v'd, v'e, v'f, v'g);",
      "kind": "generic",
    },
    "comment": null,
    "context": "type:B",
    "depends": Set {
      "__tact_tuple_create_7",
    },
    "flags": Set {
      "inline",
    },
    "name": "$B$_to_tuple",
    "signature": "tuple $B$_to_tuple(((int, int, int, int, int, int, int)) v)",
  },
  {
    "code": {
      "code": "if (null?(v)) { return null(); } 
return $B$_to_tuple($B$_not_null(v)); ",
      "kind": "generic",
    },
    "comment": null,
    "context": "type:B",
    "depends": Set {
      "$B$_to_tuple",
      "$B$_not_null",
    },
    "flags": Set {
      "inline",
    },
    "name": "$B$_to_opt_tuple",
    "signature": "tuple $B$_to_opt_tuple(tuple v)",
  },
  {
    "code": {
      "code": "var (int v'a, int v'b, int v'c, int v'd, int v'e, int v'f, int v'g) = __tact_tuple_destroy_7(v);
return (v'a, v'b, v'c, v'd, v'e, v'f, v'g);",
      "kind": "generic",
    },
    "comment": null,
    "context": "type:B",
    "depends": Set {
      "__tact_tuple_destroy_7",
    },
    "flags": Set {
      "inline",
    },
    "name": "$B$_from_tuple",
    "signature": "(int, int, int, int, int, int, int) $B$_from_tuple(tuple v)",
  },
  {
    "code": {
      "code": "if (null?(v)) { return null(); } 
return $B$_as_optional($B$_from_tuple(v));",
      "kind": "generic",
    },
    "comment": null,
    "context": "type:B",
    "depends": Set {
      "$B$_as_optional",
      "$B$_from_tuple",
    },
    "flags": Set {
      "inline",
    },
    "name": "$B$_from_opt_tuple",
    "signature": "tuple $B$_from_opt_tuple(tuple v)",
  },
  {
    "code": {
      "code": "var (v'a, v'b, v'c, v'd, v'e, v'f, v'g) = v; 
return (v'a, v'b, v'c, v'd, v'e, v'f, v'g);",
      "kind": "generic",
    },
    "comment": null,
    "context": "type:B",
    "depends": Set {},
    "flags": Set {
      "inline",
    },
    "name": "$B$_to_external",
    "signature": "(int, int, int, int, int, int, int) $B$_to_external(((int, int, int, int, int, int, int)) v)",
  },
  {
    "code": {
      "code": "var loaded = $B$_to_opt_tuple(v);
if (null?(loaded)) {
    return null();
} else {
    return (loaded);
}",
      "kind": "generic",
    },
    "comment": null,
    "context": "type:B",
    "depends": Set {
      "$B$_to_opt_tuple",
    },
    "flags": Set {
      "inline",
    },
    "name": "$B$_to_opt_external",
    "signature": "tuple $B$_to_opt_external(tuple v)",
  },
  {
    "code": {
      "code": "var (v'a, v'b, v'c, v'd, v'e, v'f, v'g, v'h) = v;
return v'a;",
      "kind": "generic",
    },
    "comment": null,
    "context": "type:C",
    "depends": Set {},
    "flags": Set {
      "inline",
    },
    "name": "$C$_get_a",
    "signature": "_ $C$_get_a((cell, cell, slice, slice, int, int, int, slice) v)",
  },
  {
    "code": {
      "code": "var (v'a, v'b, v'c, v'd, v'e, v'f, v'g, v'h) = v;
return v'b;",
      "kind": "generic",
    },
    "comment": null,
    "context": "type:C",
    "depends": Set {},
    "flags": Set {
      "inline",
    },
    "name": "$C$_get_b",
    "signature": "_ $C$_get_b((cell, cell, slice, slice, int, int, int, slice) v)",
  },
  {
    "code": {
      "code": "var (v'a, v'b, v'c, v'd, v'e, v'f, v'g, v'h) = v;
return v'c;",
      "kind": "generic",
    },
    "comment": null,
    "context": "type:C",
    "depends": Set {},
    "flags": Set {
      "inline",
    },
    "name": "$C$_get_c",
    "signature": "_ $C$_get_c((cell, cell, slice, slice, int, int, int, slice) v)",
  },
  {
    "code": {
      "code": "var (v'a, v'b, v'c, v'd, v'e, v'f, v'g, v'h) = v;
return v'd;",
      "kind": "generic",
    },
    "comment": null,
    "context": "type:C",
    "depends": Set {},
    "flags": Set {
      "inline",
    },
    "name": "$C$_get_d",
    "signature": "_ $C$_get_d((cell, cell, slice, slice, int, int, int, slice) v)",
  },
  {
    "code": {
      "code": "var (v'a, v'b, v'c, v'd, v'e, v'f, v'g, v'h) = v;
return v'e;",
      "kind": "generic",
    },
    "comment": null,
    "context": "type:C",
    "depends": Set {},
    "flags": Set {
      "inline",
    },
    "name": "$C$_get_e",
    "signature": "_ $C$_get_e((cell, cell, slice, slice, int, int, int, slice) v)",
  },
  {
    "code": {
      "code": "var (v'a, v'b, v'c, v'd, v'e, v'f, v'g, v'h) = v;
return v'f;",
      "kind": "generic",
    },
    "comment": null,
    "context": "type:C",
    "depends": Set {},
    "flags": Set {
      "inline",
    },
    "name": "$C$_get_f",
    "signature": "_ $C$_get_f((cell, cell, slice, slice, int, int, int, slice) v)",
  },
  {
    "code": {
      "code": "var (v'a, v'b, v'c, v'd, v'e, v'f, v'g, v'h) = v;
return v'g;",
      "kind": "generic",
    },
    "comment": null,
    "context": "type:C",
    "depends": Set {},
    "flags": Set {
      "inline",
    },
    "name": "$C$_get_g",
    "signature": "_ $C$_get_g((cell, cell, slice, slice, int, int, int, slice) v)",
  },
  {
    "code": {
      "code": "var (v'a, v'b, v'c, v'd, v'e, v'f, v'g, v'h) = v;
return v'h;",
      "kind": "generic",
    },
    "comment": null,
    "context": "type:C",
    "depends": Set {},
    "flags": Set {
      "inline",
    },
    "name": "$C$_get_h",
    "signature": "_ $C$_get_h((cell, cell, slice, slice, int, int, int, slice) v)",
  },
  {
    "code": {
      "code": "NOP",
      "kind": "asm",
      "shuffle": "",
      "singleLine": true,
    },
    "comment": null,
    "context": "type:C",
    "depends": Set {},
    "flags": Set {},
    "name": "$C$_tensor_cast",
    "signature": "((cell, cell, slice, slice, int, int, int, slice)) $C$_tensor_cast((cell, cell, slice, slice, int, int, int, slice) v)",
  },
  {
    "code": {
      "code": "var (cell vvv'a, cell vvv'b, slice vvv'c, slice vvv'd, int vvv'e, int vvv'f, int vvv'g, slice vvv'h) = __tact_tuple_destroy_8(v);
return (vvv'a, vvv'b, vvv'c, vvv'd, vvv'e, vvv'f, vvv'g, vvv'h);",
      "kind": "generic",
    },
    "comment": null,
    "context": "type:C",
    "depends": Set {
      "__tact_tuple_destroy_8",
    },
    "flags": Set {
      "inline",
    },
    "name": "$C$_not_null",
    "signature": "((cell, cell, slice, slice, int, int, int, slice)) $C$_not_null(tuple v)",
  },
  {
    "code": {
      "code": "var (v'a, v'b, v'c, v'd, v'e, v'f, v'g, v'h) = v;
return __tact_tuple_create_8(v'a, v'b, v'c, v'd, v'e, v'f, v'g, v'h);",
      "kind": "generic",
    },
    "comment": null,
    "context": "type:C",
    "depends": Set {
      "__tact_tuple_create_8",
    },
    "flags": Set {
      "inline",
    },
    "name": "$C$_as_optional",
    "signature": "tuple $C$_as_optional((cell, cell, slice, slice, int, int, int, slice) v)",
  },
  {
    "code": {
      "code": "var (v'a, v'b, v'c, v'd, v'e, v'f, v'g, v'h) = v;
return __tact_tuple_create_8(v'a, v'b, v'c, v'd, v'e, v'f, v'g, v'h);",
      "kind": "generic",
    },
    "comment": null,
    "context": "type:C",
    "depends": Set {
      "__tact_tuple_create_8",
    },
    "flags": Set {
      "inline",
    },
    "name": "$C$_to_tuple",
    "signature": "tuple $C$_to_tuple(((cell, cell, slice, slice, int, int, int, slice)) v)",
  },
  {
    "code": {
      "code": "if (null?(v)) { return null(); } 
return $C$_to_tuple($C$_not_null(v)); ",
      "kind": "generic",
    },
    "comment": null,
    "context": "type:C",
    "depends": Set {
      "$C$_to_tuple",
      "$C$_not_null",
    },
    "flags": Set {
      "inline",
    },
    "name": "$C$_to_opt_tuple",
    "signature": "tuple $C$_to_opt_tuple(tuple v)",
  },
  {
    "code": {
      "code": "var (cell v'a, cell v'b, slice v'c, slice v'd, int v'e, int v'f, int v'g, slice v'h) = __tact_tuple_destroy_8(v);
return (v'a, v'b, v'c, v'd, v'e, v'f, v'g, v'h);",
      "kind": "generic",
    },
    "comment": null,
    "context": "type:C",
    "depends": Set {
      "__tact_tuple_destroy_8",
    },
    "flags": Set {
      "inline",
    },
    "name": "$C$_from_tuple",
    "signature": "(cell, cell, slice, slice, int, int, int, slice) $C$_from_tuple(tuple v)",
  },
  {
    "code": {
      "code": "if (null?(v)) { return null(); } 
return $C$_as_optional($C$_from_tuple(v));",
      "kind": "generic",
    },
    "comment": null,
    "context": "type:C",
    "depends": Set {
      "$C$_as_optional",
      "$C$_from_tuple",
    },
    "flags": Set {
      "inline",
    },
    "name": "$C$_from_opt_tuple",
    "signature": "tuple $C$_from_opt_tuple(tuple v)",
  },
  {
    "code": {
      "code": "var (v'a, v'b, v'c, v'd, v'e, v'f, v'g, v'h) = v; 
return (v'a, v'b, v'c, v'd, v'e, v'f, v'g, v'h);",
      "kind": "generic",
    },
    "comment": null,
    "context": "type:C",
    "depends": Set {},
    "flags": Set {
      "inline",
    },
    "name": "$C$_to_external",
    "signature": "(cell, cell, slice, slice, int, int, int, slice) $C$_to_external(((cell, cell, slice, slice, int, int, int, slice)) v)",
  },
  {
    "code": {
      "code": "var loaded = $C$_to_opt_tuple(v);
if (null?(loaded)) {
    return null();
} else {
    return (loaded);
}",
      "kind": "generic",
    },
    "comment": null,
    "context": "type:C",
    "depends": Set {
      "$C$_to_opt_tuple",
    },
    "flags": Set {
      "inline",
    },
    "name": "$C$_to_opt_external",
    "signature": "tuple $C$_to_opt_external(tuple v)",
  },
  {
    "code": {
      "code": "var v'a = sc_0~load_ref();
var v'b = sc_0~load_int(1) ? sc_0~load_ref() : null();
slice sc_1 = sc_0~load_ref().begin_parse();
var v'c = sc_1~load_int(1) ? sc_1~load_ref().begin_parse() : null();
var v'd = sc_1~load_int(1) ? sc_1~load_ref().begin_parse() : null();
var v'e = sc_1~load_int(1);
var v'f = sc_1~load_int(257);
var v'g = sc_1~load_int(257);
var v'h = sc_1~load_msg_addr();
return (sc_0, (v'a, v'b, v'c, v'd, v'e, v'f, v'g, v'h));",
      "kind": "generic",
    },
    "comment": null,
    "context": "type:C",
    "depends": Set {},
    "flags": Set {},
    "name": "$C$_load",
    "signature": "(slice, ((cell, cell, slice, slice, int, int, int, slice))) $C$_load(slice sc_0)",
  },
  {
    "code": {
      "code": "var r = sc_0~$C$_load();
sc_0.end_parse();
return r;",
      "kind": "generic",
    },
    "comment": null,
    "context": "type:C",
    "depends": Set {
      "$C$_load",
    },
    "flags": Set {},
    "name": "$C$_load_not_mut",
    "signature": "((cell, cell, slice, slice, int, int, int, slice)) $C$_load_not_mut(slice sc_0)",
  },
]
`;<|MERGE_RESOLUTION|>--- conflicted
+++ resolved
@@ -546,51 +546,6 @@
   },
   {
     "code": {
-<<<<<<< HEAD
-      "code": "NOP",
-      "kind": "asm",
-      "shuffle": "",
-      "singleLine": true,
-    },
-    "comment": null,
-    "context": "stdlib",
-    "depends": Set {},
-    "flags": Set {},
-    "name": "__tact_to_tuple",
-    "signature": "forall X -> tuple __tact_to_tuple(X x)",
-  },
-  {
-    "code": {
-      "code": "NOP",
-      "kind": "asm",
-      "shuffle": "",
-      "singleLine": true,
-    },
-    "comment": null,
-    "context": "stdlib",
-    "depends": Set {},
-    "flags": Set {},
-    "name": "__tact_from_tuple",
-    "signature": "forall X -> X __tact_from_tuple(tuple x)",
-  },
-  {
-    "code": {
-      "code": "return equal_slices_bits(a, b);",
-      "kind": "generic",
-    },
-    "comment": null,
-    "context": "stdlib",
-    "depends": Set {},
-    "flags": Set {
-      "inline",
-    },
-    "name": "__tact_slice_eq_bits",
-    "signature": "int __tact_slice_eq_bits(slice a, slice b)",
-  },
-  {
-    "code": {
-=======
->>>>>>> 76d02950
       "code": "return (null?(a)) ? (false) : (equal_slices_bits(a, b));",
       "kind": "generic",
     },
@@ -6192,51 +6147,6 @@
   },
   {
     "code": {
-<<<<<<< HEAD
-      "code": "NOP",
-      "kind": "asm",
-      "shuffle": "",
-      "singleLine": true,
-    },
-    "comment": null,
-    "context": "stdlib",
-    "depends": Set {},
-    "flags": Set {},
-    "name": "__tact_to_tuple",
-    "signature": "forall X -> tuple __tact_to_tuple(X x)",
-  },
-  {
-    "code": {
-      "code": "NOP",
-      "kind": "asm",
-      "shuffle": "",
-      "singleLine": true,
-    },
-    "comment": null,
-    "context": "stdlib",
-    "depends": Set {},
-    "flags": Set {},
-    "name": "__tact_from_tuple",
-    "signature": "forall X -> X __tact_from_tuple(tuple x)",
-  },
-  {
-    "code": {
-      "code": "return equal_slices_bits(a, b);",
-      "kind": "generic",
-    },
-    "comment": null,
-    "context": "stdlib",
-    "depends": Set {},
-    "flags": Set {
-      "inline",
-    },
-    "name": "__tact_slice_eq_bits",
-    "signature": "int __tact_slice_eq_bits(slice a, slice b)",
-  },
-  {
-    "code": {
-=======
->>>>>>> 76d02950
       "code": "return (null?(a)) ? (false) : (equal_slices_bits(a, b));",
       "kind": "generic",
     },
@@ -11838,51 +11748,6 @@
   },
   {
     "code": {
-<<<<<<< HEAD
-      "code": "NOP",
-      "kind": "asm",
-      "shuffle": "",
-      "singleLine": true,
-    },
-    "comment": null,
-    "context": "stdlib",
-    "depends": Set {},
-    "flags": Set {},
-    "name": "__tact_to_tuple",
-    "signature": "forall X -> tuple __tact_to_tuple(X x)",
-  },
-  {
-    "code": {
-      "code": "NOP",
-      "kind": "asm",
-      "shuffle": "",
-      "singleLine": true,
-    },
-    "comment": null,
-    "context": "stdlib",
-    "depends": Set {},
-    "flags": Set {},
-    "name": "__tact_from_tuple",
-    "signature": "forall X -> X __tact_from_tuple(tuple x)",
-  },
-  {
-    "code": {
-      "code": "return equal_slices_bits(a, b);",
-      "kind": "generic",
-    },
-    "comment": null,
-    "context": "stdlib",
-    "depends": Set {},
-    "flags": Set {
-      "inline",
-    },
-    "name": "__tact_slice_eq_bits",
-    "signature": "int __tact_slice_eq_bits(slice a, slice b)",
-  },
-  {
-    "code": {
-=======
->>>>>>> 76d02950
       "code": "return (null?(a)) ? (false) : (equal_slices_bits(a, b));",
       "kind": "generic",
     },
