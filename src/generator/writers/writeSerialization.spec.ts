import { CompilerContext } from "@/context/context";
import { getAllocation, resolveAllocations } from "@/storage/resolveAllocation";
import {
    getAllTypes,
    getType,
    resolveDescriptors,
<<<<<<< HEAD
} from "../../types/resolveDescriptors";
import { WriterContext } from "../Writer";
import { writeParser, writeSerializer } from "./writeSerialization";
import { writeStdlib } from "./writeStdlib";
import { openContext, parseModules } from "../../context/store";
import { writeAccessors } from "./writeAccessors";
import { getParser } from "../../grammar";
import { getAstFactory } from "../../ast/ast-helpers";
import type { Source } from "../../imports/source";
=======
} from "@/types/resolveDescriptors";
import { WriterContext } from "@/generator/Writer";
import {
    writeParser,
    writeSerializer,
} from "@/generator/writers/writeSerialization";
import { writeStdlib } from "@/generator/writers/writeStdlib";
import { openContext } from "@/context/store";
import { writeAccessors } from "@/generator/writers/writeAccessors";
import { getParser } from "@/grammar";
import { getAstFactory } from "@/ast/ast-helpers";
>>>>>>> 229222d8

const code = `
primitive Int;
primitive Bool;
primitive Builder;
primitive Cell;
primitive Slice;
primitive Address;

struct A {
    a: Int;
    b: Int;
    c: Int?;
    d: Bool;
    e: Bool?;
    f: Int;
    g: Int;
}

struct B {
    a: Int;
    b: Int;
    c: Int?;
    d: Bool;
    e: Bool?;
    f: Int;
    g: Int;
}

struct C {
    a: Cell;
    b: Cell?;
    c: Slice?;
    d: Slice?;
    e: Bool;
    f: Int;
    g: Int;
    h: Address;
}
`;

describe("writeSerialization", () => {
    for (const s of ["A", "B", "C"]) {
        it("should write serializer for " + s, () => {
            const ast = getAstFactory();
            const sources: Source[] = [
                { code, path: "<unknown>", origin: "user" },
            ];
            let ctx = openContext(
                new CompilerContext(),
                sources,
                [],
                parseModules(sources, getParser(ast)),
            );
            ctx = resolveDescriptors(ctx, ast);
            ctx = resolveAllocations(ctx);
            const wCtx = new WriterContext(ctx, s);
            writeStdlib(wCtx);
            writeSerializer(
                getType(ctx, s).name,
                false,
                getAllocation(ctx, s),
                "user",
                wCtx,
            );
            for (const t of getAllTypes(ctx)) {
                if (t.kind === "contract" || t.kind === "struct") {
                    writeAccessors(t, "user", wCtx);
                }
            }
            const type = getType(ctx, s);
            writeParser(
                type,
                type.name,
                false,
                "with-opcode",
                getAllocation(ctx, s),
                wCtx,
            );
            const extracted = wCtx.extract(true);
            expect(extracted).toMatchSnapshot();
        });
    }
});<|MERGE_RESOLUTION|>--- conflicted
+++ resolved
@@ -4,17 +4,6 @@
     getAllTypes,
     getType,
     resolveDescriptors,
-<<<<<<< HEAD
-} from "../../types/resolveDescriptors";
-import { WriterContext } from "../Writer";
-import { writeParser, writeSerializer } from "./writeSerialization";
-import { writeStdlib } from "./writeStdlib";
-import { openContext, parseModules } from "../../context/store";
-import { writeAccessors } from "./writeAccessors";
-import { getParser } from "../../grammar";
-import { getAstFactory } from "../../ast/ast-helpers";
-import type { Source } from "../../imports/source";
-=======
 } from "@/types/resolveDescriptors";
 import { WriterContext } from "@/generator/Writer";
 import {
@@ -22,11 +11,11 @@
     writeSerializer,
 } from "@/generator/writers/writeSerialization";
 import { writeStdlib } from "@/generator/writers/writeStdlib";
-import { openContext } from "@/context/store";
+import { openContext, parseModules } from "@/context/store";
 import { writeAccessors } from "@/generator/writers/writeAccessors";
 import { getParser } from "@/grammar";
 import { getAstFactory } from "@/ast/ast-helpers";
->>>>>>> 229222d8
+import type { Source } from "@/imports/source";
 
 const code = `
 primitive Int;
