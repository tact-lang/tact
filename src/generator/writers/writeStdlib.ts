--- conflicted
+++ resolved
@@ -391,21 +391,6 @@
         });
     });
 
-<<<<<<< HEAD
-    ctx.fun("__tact_to_tuple", () => {
-        ctx.signature(`forall X -> tuple __tact_to_tuple(X x)`);
-        ctx.context("stdlib");
-        ctx.asm("", "NOP", true);
-    });
-
-    ctx.fun("__tact_from_tuple", () => {
-        ctx.signature(`forall X -> X __tact_from_tuple(tuple x)`);
-        ctx.context("stdlib");
-        ctx.asm("", "NOP", true);
-    });
-
-=======
->>>>>>> 76d02950
     //
     // Address
     //
