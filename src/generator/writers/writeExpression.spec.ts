--- conflicted
+++ resolved
@@ -1,26 +1,15 @@
 import {
     getStaticFunction,
     resolveDescriptors,
-<<<<<<< HEAD
-} from "../../types/resolveDescriptors";
-import { WriterContext } from "../Writer";
-import { writeExpression } from "./writeExpression";
-import { openContext, parseModules } from "../../context/store";
-import { resolveStatements } from "../../types/resolveStatements";
-import { CompilerContext } from "../../context/context";
-import { getParser } from "../../grammar";
-import { getAstFactory } from "../../ast/ast-helpers";
-import type { Source } from "../../imports/source";
-=======
 } from "@/types/resolveDescriptors";
 import { WriterContext } from "@/generator/Writer";
 import { writeExpression } from "@/generator/writers/writeExpression";
-import { openContext } from "@/context/store";
+import { openContext, parseModules } from "@/context/store";
 import { resolveStatements } from "@/types/resolveStatements";
 import { CompilerContext } from "@/context/context";
 import { getParser } from "@/grammar";
 import { getAstFactory } from "@/ast/ast-helpers";
->>>>>>> 229222d8
+import type { Source } from "@/imports/source";
 
 const code = `
 
