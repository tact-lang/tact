--- conflicted
+++ resolved
@@ -33,17 +33,12 @@
 import { ops } from "./ops";
 import { writeCastedExpression } from "./writeFunction";
 import { isLvalue } from "../../types/resolveStatements";
-<<<<<<< HEAD
-=======
-import { evalConstantExpression } from "../../optimizer/constEval";
-import { getAstUtil } from "../../ast/util";
 import {
     eqNames,
-    getAstFactory,
+    isLiteral,
     idText,
     tryExtractPath,
 } from "../../ast/ast-helpers";
->>>>>>> b2cc83b7
 
 function isNull(wCtx: WriterContext, expr: A.AstExpression): boolean {
     return getExpType(wCtx.ctx, expr).kind === "null";
@@ -176,29 +171,8 @@
     wCtx: WriterContext,
 ): string {
     // literals and constant expressions are covered here
-<<<<<<< HEAD
-    if (A.isLiteral(f)) {
+    if (isLiteral(f)) {
         return writeValue(f, wCtx);
-=======
-
-    // FIXME: Once optimization step is added, remove this try and replace it with this
-    // conditional:
-    // if (isLiteral(f)) {
-    //    return writeValue(f, wCtx);
-    // }
-    try {
-        const util = getAstUtil(getAstFactory());
-        // Let us put a limit of 2 ^ 12 = 4096 iterations on loops to increase compiler responsiveness.
-        // If a loop takes more than such number of iterations, the interpreter will fail evaluation.
-        // I think maxLoopIterations should be a command line option in case a user wants to wait more
-        // during evaluation.
-        const value = evalConstantExpression(f, wCtx.ctx, util, {
-            maxLoopIterations: 2n ** 12n,
-        });
-        return writeValue(value, wCtx);
-    } catch (error) {
-        if (!(error instanceof TactConstEvalError) || error.fatal) throw error;
->>>>>>> b2cc83b7
     }
 
     //
