--- conflicted
+++ resolved
@@ -170,9 +170,6 @@
 export function writeExpression(f: AstExpression, wCtx: WriterContext): string {
     // literals and constant expressions are covered here
     try {
-<<<<<<< HEAD
-        const value = evalConstantExpression(f, { ctx: wCtx.ctx });
-=======
         // Let us put a limit of 2 ^ 12 = 4096 iterations on loops to increase compiler responsiveness.
         // If a loop takes more than such number of iterations, the interpreter will fail evaluation.
         // I think maxLoopIterations should be a command line option in case a user wants to wait more
@@ -180,7 +177,6 @@
         const value = evalConstantExpression(f, wCtx.ctx, {
             maxLoopIterations: 2n ** 12n,
         });
->>>>>>> 2315d035
         return writeValue(value, wCtx);
     } catch (error) {
         if (!(error instanceof TactConstEvalError) || error.fatal) throw error;
