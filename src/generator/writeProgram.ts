import type { CompilerContext } from "@/context/context";
import { getAllocation, getSortedTypes } from "@/storage/resolveAllocation";
import {
    getAllStaticConstants,
    getAllStaticFunctions,
    getAllTypes,
    toBounced,
} from "@/types/resolveDescriptors";
import type { WrittenFunction } from "@/generator/Writer";
import { WriterContext } from "@/generator/Writer";
import {
    writeBouncedParser,
    writeOptionalParser,
    writeOptionalSerializer,
    writeParser,
    writeSerializer,
} from "@/generator/writers/writeSerialization";
import { writeStdlib } from "@/generator/writers/writeStdlib";
import { writeAccessors } from "@/generator/writers/writeAccessors";
import type { ContractABI } from "@ton/core";
import { writeFunction } from "@/generator/writers/writeFunction";
import { calculateIPFSlink } from "@/utils/calculateIPFSlink";
import { getRawAST } from "@/context/store";
import { emit } from "@/generator/emitter/emit";
import {
    writeInit,
    writeMainContract,
    writeContractStorageOps,
} from "@/generator/writers/writeContract";
import { funcInitIdOf } from "@/generator/writers/id";
import { idToHex } from "@/utils/idToHex";
import type { ContractsCodes } from "@/generator/writers/writeContract";
import { writeTypescriptValue } from "@/generator/writers/writeExpression";
<<<<<<< HEAD
import { writeFileSync } from "fs";
=======
import type { TypeDescription } from "@/types/types";
>>>>>>> 9484e5fa

export async function writeProgram(
    ctx: CompilerContext,
    contract: TypeDescription,
    abiSrc: ContractABI,
    basename: string,
    contractCodes: Readonly<ContractsCodes>,
    debug: boolean,
) {
    //
    // Load ABI (required for generator)
    //

    const abi = JSON.stringify(abiSrc);
    const abiLink = await calculateIPFSlink(Buffer.from(abi));

    //
    // Render contract
    //

    const wCtx = new WriterContext(ctx, abiSrc.name!);
    writeAll(ctx, wCtx, abiSrc.name!, abiLink, contractCodes);
    const functions = wCtx.extract(debug);

    const mapping = wCtx.debugMapping;

    const entries = [...mapping.entries()];
    const res: Record<string, { path: string; line: number; column: number }> =
        {};
    entries.forEach(([key, value]) => {
        const lineAndColumn = value.interval.getLineAndColumn();
        res[key] = {
            path: value.file ?? "",
            line: lineAndColumn.lineNum,
            column: lineAndColumn.colNum,
        };
    });

    writeFileSync("mapping.json", JSON.stringify(res, null, 4));

    //
    // Emit files
    //

    const constants = getAllStaticConstants(ctx)
        .filter((it) => it.loc.origin === "user")
        .map((it) => ({
            name: it.name,
            value: writeTypescriptValue(it.value),
            fromContract: false,
        }));

    const files: { name: string; code: string }[] = [];
    const imported: string[] = [];

    //
    // Headers
    //

    const headers: string[] = [];
    headers.push(`;;`);
    headers.push(`;; Header files for ${abiSrc.name}`);
    headers.push(`;; NOTE: declarations are sorted for optimal order`);
    headers.push(`;;`);
    headers.push(``);
    // const sortedHeaders = [...functions].sort((a, b) => a.name.localeCompare(b.name));
    for (const f of functions) {
        if (f.code.kind === "generic" && f.signature) {
            headers.push(`;; ${f.name}`);
            let sig = f.signature;
            if (f.flags.has("impure")) {
                sig = sig + " impure";
            }
            if (f.flags.has("inline")) {
                sig = sig + " inline";
            } else {
                sig = sig + " inline_ref";
            }
            headers.push(sig + ";");
            headers.push("");
        }
    }
    files.push({
        name: basename + ".headers.fc",
        code: headers.join("\n"),
    });

    //
    // stdlib
    //

    const globalVariables: string[] = [];

    if (contract.globalVariables.has("context")) {
        globalVariables.push("global (int, slice, int, slice) __tact_context;");
    }
    if (contract.globalVariables.has("sender")) {
        globalVariables.push("global slice __tact_context_sender;");
    }

    globalVariables.push("global cell __tact_child_contract_codes;");
    globalVariables.push("global int __tact_randomized;");

    if (contract.globalVariables.has("inMsg")) {
        globalVariables.push("global slice __tact_in_msg;");
    }

    const stdlibHeader = globalVariables.join("\n");

    const stdlibFunctions = tryExtractModule(functions, "stdlib", []);
    if (stdlibFunctions) {
        imported.push("stdlib");
    }

    const stdlib = emit({
        header: stdlibHeader,
        functions: stdlibFunctions,
    });

    files.push({
        name: basename + ".stdlib.fc",
        code: stdlib,
    });

    //
    // native
    //

    const nativeSources = getRawAST(ctx).funcSources;
    if (nativeSources.length > 0) {
        imported.push("native");
        files.push({
            name: basename + ".native.fc",
            code: emit({
                header: [...nativeSources.map((v) => v.code)].join("\n\n"),
            }),
        });
    }

    //
    // constants
    //

    const constantsFunctions = tryExtractModule(
        functions,
        "constants",
        imported,
    );
    if (constantsFunctions) {
        imported.push("constants");
        files.push({
            name: basename + ".constants.fc",
            code: emit({ functions: constantsFunctions }),
        });
    }

    //
    // storage
    //

    const emittedTypes: string[] = [];
    const types = getSortedTypes(ctx);
    for (const t of types) {
        const ffs: WrittenFunction[] = [];
        if (t.kind === "struct" || t.kind === "contract" || t.kind == "trait") {
            const typeFunctions = tryExtractModule(
                functions,
                "type:" + t.name,
                imported,
            );
            if (typeFunctions) {
                imported.push("type:" + t.name);
                ffs.push(...typeFunctions);
            }
        }
        if (t.kind === "contract") {
            const typeFunctions = tryExtractModule(
                functions,
                "type:" + t.name + "$init",
                imported,
            );
            if (typeFunctions) {
                imported.push("type:" + t.name + "$init");
                ffs.push(...typeFunctions);
            }

            constants.push(
                ...t.constants.map((it) => ({
                    name: it.name,
                    value: writeTypescriptValue(it.value),
                    fromContract: true,
                })),
            );
        }
        if (ffs.length > 0) {
            const header: string[] = [];
            header.push(";;");
            header.push(`;; Type: ${t.name}`);
            if (t.header !== null) {
                header.push(`;; Header: 0x${idToHex(Number(t.header.value))}`);
            }
            if (t.tlb) {
                header.push(`;; TLB: ${t.tlb}`);
            }
            header.push(";;");

            emittedTypes.push(
                emit({
                    functions: ffs,
                    header: header.join("\n"),
                }),
            );
        }
    }
    if (emittedTypes.length > 0) {
        files.push({
            name: basename + ".storage.fc",
            code: [...emittedTypes].join("\n\n"),
        });
    }

    // const storageFunctions = tryExtractModule(functions, 'storage', imported);
    // if (storageFunctions) {
    //     imported.push('storage');
    //     files.push({
    //         name: basename + '.storage.fc',
    //         code: emit({ functions: storageFunctions })
    //     });
    // }

    //
    // Remaining
    //

    const remainingFunctions = tryExtractModule(functions, null, imported);
    const header: string[] = [];
    header.push("#pragma version =0.4.6;");
    header.push("#pragma allow-post-modification;");
    header.push("#pragma compute-asm-ltr;");

    files.forEach((file) => {
        header.push("");
        header.push(`;; ${file.name}`);
        header.push(file.code);
    });

    header.push("");
    header.push(";;");
    header.push(`;; Contract ${abiSrc.name} functions`);
    header.push(";;");
    header.push("");
    const code = emit({
        header: header.join("\n"),
        functions: remainingFunctions,
    });

    return {
        entrypoint: `${basename}.fc`,
        funcFile: { name: `${basename}.fc`, code },
        constants,
        abi,
    };
}

function tryExtractModule(
    functions: WrittenFunction[],
    context: string | null,
    imported: string[],
): WrittenFunction[] | null {
    // Put to map
    const maps: Map<string, WrittenFunction> = new Map();
    for (const f of functions) {
        maps.set(f.name, f);
    }

    // Extract functions of a context
    const ctxFunctions: WrittenFunction[] = functions
        .filter((v) => v.code.kind !== "skip")
        .filter((v) => {
            if (context) {
                return v.context === context;
            } else {
                return v.context === null || !imported.includes(v.context);
            }
        });
    if (ctxFunctions.length === 0) {
        return null;
    }

    // Check dependencies
    // if (context) {
    //     for (let f of ctxFunctions) {
    //         for (let d of f.depends) {
    //             let c = maps.get(d)!.context;
    //             if (!c) {
    //                 console.warn(`Function ${f.name} depends on ${d} with generic context, but ${context} is needed`);
    //                 return null; // Found dependency to unknown function
    //             }
    //             if (c !== context && (c !== null && !imported.includes(c))) {
    //                 console.warn(`Function ${f.name} depends on ${d} with ${c} context, but ${context} is needed`);
    //                 return null; // Found dependency to another context
    //             }
    //         }
    //     }
    // }

    return ctxFunctions;
}

function writeAll(
    ctx: CompilerContext,
    wCtx: WriterContext,
    name: string,
    abiLink: string,
    contractCodes: Readonly<ContractsCodes>,
) {
    // Load all types
    const allTypes = getAllTypes(ctx);
    const contracts = allTypes.filter((v) => v.kind === "contract");
    const c = contracts.find((v) => v.name === name);
    if (!c) {
        throw Error(`Contract "${name}" not found`);
    }

    // Stdlib
    writeStdlib(wCtx);

    // Serializers
    const sortedTypes = getSortedTypes(ctx);
    for (const t of sortedTypes) {
        if (t.kind === "contract" || t.kind === "struct") {
            const allocation = getAllocation(ctx, t.name);
            const allocationBounced = getAllocation(ctx, toBounced(t.name));
            writeSerializer(
                t.name,
                t.kind === "contract",
                allocation,
                t.origin,
                wCtx,
            );
            writeOptionalSerializer(t.name, t.origin, wCtx);
            writeParser(
                t,
                t.name,
                t.kind === "contract",
                "with-opcode",
                allocation,
                wCtx,
            );
            writeParser(
                t,
                t.name,
                t.kind === "contract",
                "no-opcode",
                allocation,
                wCtx,
            );
            writeOptionalParser(t.name, t.origin, wCtx);
            writeBouncedParser(
                t.name,
                t.kind === "contract",
                allocationBounced,
                t.origin,
                wCtx,
            );
        }
    }

    // Accessors
    for (const t of allTypes) {
        if (t.kind === "contract" || t.kind === "struct") {
            writeAccessors(t, t.origin, wCtx);
        }
    }

    // Init serializers
    for (const t of sortedTypes) {
        if (t.kind === "contract" && t.init) {
            const allocation = getAllocation(ctx, funcInitIdOf(t.name));
            writeSerializer(
                funcInitIdOf(t.name),
                true,
                allocation,
                t.origin,
                wCtx,
            );
            writeParser(
                t,
                funcInitIdOf(t.name),
                false,
                "with-opcode",
                allocation,
                wCtx,
            );
        }
    }

    // Storage Functions
    for (const t of sortedTypes) {
        if (t.kind === "contract") {
            writeContractStorageOps(t, wCtx);
        }
    }

    // Static functions
    getAllStaticFunctions(ctx).forEach((f) => {
        writeFunction(f, wCtx);
    });

    // Extensions
    for (const c of allTypes) {
        if (c.kind !== "contract" && c.kind !== "trait") {
            // We are rendering contract functions separately
            for (const f of c.functions.values()) {
                writeFunction(f, wCtx);
            }
        }
    }

    // Contract functions
    for (const c of contracts) {
        // Init
        if (c.init) {
            writeInit(c, c.init, wCtx, contractCodes);
        }

        // Functions
        for (const f of c.functions.values()) {
            writeFunction(f, wCtx);
        }
    }

    // Write contract main
    writeMainContract(c, abiLink, wCtx);
}<|MERGE_RESOLUTION|>--- conflicted
+++ resolved
@@ -31,11 +31,8 @@
 import { idToHex } from "@/utils/idToHex";
 import type { ContractsCodes } from "@/generator/writers/writeContract";
 import { writeTypescriptValue } from "@/generator/writers/writeExpression";
-<<<<<<< HEAD
+import type { TypeDescription } from "@/types/types";
 import { writeFileSync } from "fs";
-=======
-import type { TypeDescription } from "@/types/types";
->>>>>>> 9484e5fa
 
 export async function writeProgram(
     ctx: CompilerContext,
