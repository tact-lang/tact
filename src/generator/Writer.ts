import { CompilerContext } from "../context";
import { escapeUnicodeControlCodes, trimIndent } from "../utils/text";
import { topologicalSort } from "../utils/utils";
import { Writer } from "../utils/Writer";

type Flag = "inline" | "impure" | "inline_ref";

type Body =
    | {
          kind: "generic";
          code: string;
      }
    | {
          kind: "asm";
          shuffle: string;
          code: string;
      }
    | {
          kind: "skip";
      };

export type WrittenFunction = {
    name: string;
    code: Body;
    signature: string;
    flags: Set<Flag>;
    depends: Set<string>;
    comment: string | null;
    context: string | null;
};

export class WriterContext {
    readonly ctx: CompilerContext;
    name: string;
    functions: Map<string, WrittenFunction> = new Map();
    functionsRendering: Set<string> = new Set();
    pendingWriter: Writer | null = null;
    pendingCode: Body | null = null;
    pendingDepends: Set<string> | null = null;
    pendingName: string | null = null;
    pendingSignature: string | null = null;
    pendingFlags: Set<Flag> | null = null;
    pendingComment: string | null = null;
    pendingContext: string | null = null;
    nextId = 0;
    rendered: Set<string> = new Set();

    constructor(ctx: CompilerContext, name: string) {
        this.ctx = ctx;
        this.name = name;
    }

    clone() {
        const res = new WriterContext(this.ctx, this.name);
        res.functions = new Map(this.functions);
        res.nextId = this.nextId;
        res.rendered = new Set(this.rendered);
        return res;
    }

    //
    // Rendering
    //

    extract(debug: boolean = false) {
        // Check dependencies
        const missing: Map<string, string[]> = new Map();
        for (const f of this.functions.values()) {
            for (const d of f.depends) {
                if (!this.functions.has(d)) {
                    if (!missing.has(d)) {
                        missing.set(d, [f.name]);
                    } else {
                        missing.set(d, [...missing.get(d)!, f.name]);
                    }
                }
            }
        }
        if (missing.size > 0) {
            throw new Error(
                `Functions ${Array.from(missing.keys())
                    .map((v) => `"${v}"`)
                    .join(", ")} wasn't rendered`,
            );
        }

        // All functions
        let all = Array.from(this.functions.values());

        // Remove unused
        if (!debug) {
            const used: Set<string> = new Set();
            const visit = (name: string) => {
                used.add(name);
                const f = this.functions.get(name)!;
                for (const d of f.depends) {
                    visit(d);
                }
            };
            visit("$main");
            all = all.filter((v) => used.has(v.name));
        }

        // Sort functions
        const sorted = topologicalSort(all, (f) =>
            Array.from(f.depends).map((v) => this.functions.get(v)!),
        );

        return sorted;
    }

    //
    // Declaration
    //

    skip(name: string) {
        this.fun(name, () => {
            this.signature("<unknown>");
            this.context("stdlib");
            this.pendingCode = { kind: "skip" };
        });
    }

    fun(name: string, handler: () => void) {
        //
        // Duplicates check
        //

        if (this.functions.has(name)) {
            throw new Error(`Function "${name}" already defined`); // Should not happen
        }
        if (this.functionsRendering.has(name)) {
            throw new Error(`Function "${name}" already rendering`); // Should not happen
        }

        //
        // Nesting check
        //

        if (this.pendingName) {
            const w = this.pendingWriter;
            const d = this.pendingDepends;
            const n = this.pendingName;
            const s = this.pendingSignature;
            const f = this.pendingFlags;
            const c = this.pendingCode;
            const cc = this.pendingComment;
            const cs = this.pendingContext;
            this.pendingDepends = null;
            this.pendingWriter = null;
            this.pendingName = null;
            this.pendingSignature = null;
            this.pendingFlags = null;
            this.pendingCode = null;
            this.pendingComment = null;
            this.pendingContext = null;
            this.fun(name, handler);
            this.pendingSignature = s;
            this.pendingDepends = d;
            this.pendingWriter = w;
            this.pendingName = n;
            this.pendingFlags = f;
            this.pendingCode = c;
            this.pendingComment = cc;
            this.pendingContext = cs;
            return;
        }

        // Write function
        this.functionsRendering.add(name);
        this.pendingWriter = null;
        this.pendingDepends = new Set();
        this.pendingName = name;
        this.pendingSignature = null;
        this.pendingFlags = new Set();
        this.pendingCode = null;
        this.pendingComment = null;
        this.pendingContext = null;
        handler();
        const depends = this.pendingDepends;
        const signature = this.pendingSignature!;
        const flags = this.pendingFlags;
        const code = this.pendingCode;
        const comment = this.pendingComment;
        const context = this.pendingContext;
        if (!signature && name !== "$main") {
            throw new Error(`Function "${name}" signature not set`);
        }
        // eslint-disable-next-line @typescript-eslint/no-unnecessary-condition
        if (!code) {
            throw new Error(`Function "${name}" body not set`);
        }
        this.pendingDepends = null;
        this.pendingWriter = null;
        this.pendingName = null;
        this.pendingSignature = null;
        this.pendingFlags = null;
        this.functionsRendering.delete(name);
        this.functions.set(name, {
            name,
            code,
            depends,
            signature,
            flags,
            comment,
            context,
        });
    }

<<<<<<< HEAD
    asm(code: string) {
        if (this.pendingName) {
            this.pendingCode = {
=======
    asm(shuffle: string, code: string) {
        if (this.#pendingName) {
            this.#pendingCode = {
>>>>>>> af5e1128
                kind: "asm",
                shuffle,
                code,
            };
        } else {
            throw new Error(`ASM can be set only inside function`);
        }
    }

    body(handler: () => void) {
        if (this.pendingWriter) {
            throw new Error(`Body can be set only once`);
        }
        this.pendingWriter = new Writer();
        handler();
        this.pendingCode = {
            kind: "generic",
            code: this.pendingWriter!.end(),
        };
    }

    main(handler: () => void) {
        this.fun("$main", () => {
            this.body(() => {
                handler();
            });
        });
    }

    signature(sig: string) {
        if (this.pendingName) {
            this.pendingSignature = sig;
        } else {
            throw new Error(`Signature can be set only inside function`);
        }
    }

    flag(flag: Flag) {
        if (this.pendingName) {
            this.pendingFlags!.add(flag);
        } else {
            throw new Error(`Flag can be set only inside function`);
        }
    }

    used(name: string) {
        if (this.pendingName !== name) {
            this.pendingDepends!.add(name);
        }
        return name;
    }

    comment(src: string) {
<<<<<<< HEAD
        if (this.pendingName) {
            this.pendingComment = trimIndent(src);
=======
        if (this.#pendingName) {
            this.#pendingComment = escapeUnicodeControlCodes(trimIndent(src));
>>>>>>> af5e1128
        } else {
            throw new Error(`Comment can be set only inside function`);
        }
    }

    context(src: string) {
        if (this.pendingName) {
            this.pendingContext = src;
        } else {
            throw new Error(`Context can be set only inside function`);
        }
    }

    currentContext() {
        return this.pendingName;
    }

    //
    // Writers
    //

    inIndent = (handler: () => void) => {
        this.pendingWriter!.inIndent(handler);
    };

    append(src: string = "") {
        this.pendingWriter!.append(src);
    }

    write(src: string = "") {
        this.pendingWriter!.write(src);
    }

    //
    // Utils
    //

    isRendered(key: string) {
        return this.rendered.has(key);
    }

    markRendered(key: string) {
        if (this.rendered.has(key)) {
            throw new Error(`Key "${key}" already rendered`);
        }
        this.rendered.add(key);
    }
}<|MERGE_RESOLUTION|>--- conflicted
+++ resolved
@@ -207,15 +207,9 @@
         });
     }
 
-<<<<<<< HEAD
-    asm(code: string) {
+    asm(shuffle: string, code: string) {
         if (this.pendingName) {
             this.pendingCode = {
-=======
-    asm(shuffle: string, code: string) {
-        if (this.#pendingName) {
-            this.#pendingCode = {
->>>>>>> af5e1128
                 kind: "asm",
                 shuffle,
                 code,
@@ -269,13 +263,8 @@
     }
 
     comment(src: string) {
-<<<<<<< HEAD
-        if (this.pendingName) {
-            this.pendingComment = trimIndent(src);
-=======
-        if (this.#pendingName) {
-            this.#pendingComment = escapeUnicodeControlCodes(trimIndent(src));
->>>>>>> af5e1128
+        if (this.pendingName) {
+            this.pendingComment = escapeUnicodeControlCodes(trimIndent(src));
         } else {
             throw new Error(`Comment can be set only inside function`);
         }
