import { Address, Cell, toNano } from "@ton/core";
import { enabledMasterchain } from "./config/features";
import { CompilerContext } from "./context";
import {
    AstBinaryOperation,
    AstExpression,
    AstId,
    AstStructFieldInitializer,
    SrcInfo,
    AstUnaryOperation,
    isSelfId,
    eqNames,
    idText,
    AstValue,
    isValue,
} from "./grammar/ast";
import { TactConstEvalError, idTextErr, throwConstEvalError } from "./errors";
import { CommentValue, showValue, StructValue, Value } from "./types/types";
import { sha256_sync } from "@ton/crypto";
import {
<<<<<<< HEAD
    isValue,
=======
>>>>>>> c2e3b3f2
    extractValue,
    makeValueExpression,
    makeUnaryExpression,
    makeBinaryExpression,
    divFloor,
    modFloor,
} from "./optimizer/util";
<<<<<<< HEAD
import {
    DUMMY_LOCATION,
    ExpressionTransformer,
    ValueExpression,
} from "./optimizer/types";
=======
import { ExpressionTransformer } from "./optimizer/types";
>>>>>>> c2e3b3f2
import { StandardOptimizer } from "./optimizer/standardOptimizer";
import {
    getStaticConstant,
    getType,
    hasStaticConstant,
} from "./types/resolveDescriptors";
import { getExpType } from "./types/resolveExpression";
import { dummySrcInfo } from "./grammar/grammar";

// TVM integers are signed 257-bit integers
const minTvmInt: bigint = -(2n ** 256n);
const maxTvmInt: bigint = 2n ** 256n - 1n;

// The optimizer that applies the rewriting rules during partial evaluation.
// For the moment we use an optimizer that respects overflows.
const optimizer: ExpressionTransformer = new StandardOptimizer();

// Throws a non-fatal const-eval error, in the sense that const-eval as a compiler
// optimization cannot be applied, e.g. to `let`-statements.
// Note that for const initializers this is a show-stopper.
function throwNonFatalErrorConstEval(msg: string, source: SrcInfo): never {
    throwConstEvalError(
        `Cannot evaluate expression to a constant: ${msg}`,
        false,
        source,
    );
}

// Throws a fatal const-eval, meaning this is a meaningless program,
// so compilation should be aborted in all cases
function throwErrorConstEval(msg: string, source: SrcInfo): never {
    throwConstEvalError(
        `Cannot evaluate expression to a constant: ${msg}`,
        true,
        source,
    );
}

function ensureInt(val: Value, source: SrcInfo): bigint {
    if (typeof val !== "bigint") {
        throwErrorConstEval(
            `integer expected, but got '${showValue(val)}'`,
            source,
        );
    }
    if (minTvmInt <= val && val <= maxTvmInt) {
        return val;
    } else {
        throwErrorConstEval(
            `integer '${showValue(val)}' does not fit into TVM Int type`,
            source,
        );
    }
}

function ensureBoolean(val: Value, source: SrcInfo): boolean {
    if (typeof val !== "boolean") {
        throwErrorConstEval(
            `boolean expected, but got '${showValue(val)}'`,
            source,
        );
    }
    return val;
}

function ensureString(val: Value, source: SrcInfo): string {
    if (typeof val !== "string") {
        throwErrorConstEval(
            `string expected, but got '${showValue(val)}'`,
            source,
        );
    }
    return val;
}

function ensureFunArity(arity: number, args: AstExpression[], source: SrcInfo) {
    if (args.length !== arity) {
        throwErrorConstEval(
            `function expects ${arity} argument(s), but got ${args.length}`,
            source,
        );
    }
}

function ensureMethodArity(
    arity: number,
    args: AstExpression[],
    source: SrcInfo,
) {
    if (args.length !== arity) {
        throwErrorConstEval(
            `method expects ${arity} argument(s), but got ${args.length}`,
            source,
        );
    }
}

<<<<<<< HEAD
export function evalUnaryOp(op: AstUnaryOperation, valOperand: Value): Value {
    return __evalUnaryOp(op, valOperand, DUMMY_LOCATION, DUMMY_LOCATION);
}

function __evalUnaryOp(
    op: AstUnaryOperation,
    valOperand: Value,
    operandRef: SrcInfo,
    source: SrcInfo,
): Value {
    switch (op) {
        case "+":
            return ensureInt(valOperand, operandRef);
        case "-":
            return ensureInt(-ensureInt(valOperand, operandRef), source);
        case "~":
            return ~ensureInt(valOperand, operandRef);
        case "!":
            return !ensureBoolean(valOperand, operandRef);
=======
export function evalUnaryOp(
    op: AstUnaryOperation,
    valOperand: Value,
    operandLoc: SrcInfo = dummySrcInfo,
    source: SrcInfo = dummySrcInfo,
): Value {
    switch (op) {
        case "+":
            return ensureInt(valOperand, operandLoc);
        case "-":
            return ensureInt(-ensureInt(valOperand, operandLoc), source);
        case "~":
            return ~ensureInt(valOperand, operandLoc);
        case "!":
            return !ensureBoolean(valOperand, operandLoc);
>>>>>>> c2e3b3f2
        case "!!":
            if (valOperand === null) {
                throwErrorConstEval(
                    "non-null value expected but got null",
<<<<<<< HEAD
                    operandRef,
=======
                    operandLoc,
>>>>>>> c2e3b3f2
                );
            }
            return valOperand;
    }
}

function fullyEvalUnaryOp(
    op: AstUnaryOperation,
    operand: AstExpression,
    source: SrcInfo,
    ctx: CompilerContext,
): Value {
    // Tact grammar does not have negative integer literals,
    // so in order to avoid errors for `-115792089237316195423570985008687907853269984665640564039457584007913129639936`
    // which is `-(2**256)` we need to have a special case for it

    if (operand.kind === "number" && op === "-") {
        // emulating negative integer literals
        return ensureInt(-operand.value, source);
    }

    const valOperand = evalConstantExpression(operand, ctx);

<<<<<<< HEAD
    return __evalUnaryOp(op, valOperand, operand.loc, source);
=======
    return evalUnaryOp(op, valOperand, operand.loc, source);
>>>>>>> c2e3b3f2
}

function partiallyEvalUnaryOp(
    op: AstUnaryOperation,
    operand: AstExpression,
    source: SrcInfo,
    ctx: CompilerContext,
): AstExpression {
    const simplOperand = partiallyEvalExpression(operand, ctx);

    if (isValue(simplOperand)) {
<<<<<<< HEAD
        const valueOperand = extractValue(simplOperand as ValueExpression);
        const result = __evalUnaryOp(
            op,
            valueOperand,
            simplOperand.loc,
            source,
        );
=======
        const valueOperand = extractValue(simplOperand as AstValue);
        const result = evalUnaryOp(op, valueOperand, simplOperand.loc, source);
>>>>>>> c2e3b3f2
        // Wrap the value into a Tree to continue simplifications
        return makeValueExpression(result);
    } else {
        const newAst = makeUnaryExpression(op, simplOperand);
        return optimizer.applyRules(newAst);
    }
}

function fullyEvalBinaryOp(
    op: AstBinaryOperation,
    left: AstExpression,
    right: AstExpression,
    source: SrcInfo,
    ctx: CompilerContext,
): Value {
    const valLeft = evalConstantExpression(left, ctx);
    const valRight = evalConstantExpression(right, ctx);

<<<<<<< HEAD
    return __evalBinaryOp(op, valLeft, valRight, left.loc, right.loc, source);
=======
    return evalBinaryOp(op, valLeft, valRight, left.loc, right.loc, source);
>>>>>>> c2e3b3f2
}

function partiallyEvalBinaryOp(
    op: AstBinaryOperation,
    left: AstExpression,
    right: AstExpression,
    source: SrcInfo,
    ctx: CompilerContext,
): AstExpression {
    const leftOperand = partiallyEvalExpression(left, ctx);
    const rightOperand = partiallyEvalExpression(right, ctx);

    if (isValue(leftOperand) && isValue(rightOperand)) {
<<<<<<< HEAD
        const valueLeftOperand = extractValue(leftOperand as ValueExpression);
        const valueRightOperand = extractValue(rightOperand as ValueExpression);
        const result = __evalBinaryOp(
=======
        const valueLeftOperand = extractValue(leftOperand as AstValue);
        const valueRightOperand = extractValue(rightOperand as AstValue);
        const result = evalBinaryOp(
>>>>>>> c2e3b3f2
            op,
            valueLeftOperand,
            valueRightOperand,
            leftOperand.loc,
            rightOperand.loc,
            source,
        );
        // Wrap the value into a Tree to continue simplifications
        return makeValueExpression(result);
    } else {
        const newAst = makeBinaryExpression(op, leftOperand, rightOperand);
        return optimizer.applyRules(newAst);
    }
}

export function evalBinaryOp(
    op: AstBinaryOperation,
    valLeft: Value,
    valRight: Value,
<<<<<<< HEAD
): Value {
    return __evalBinaryOp(
        op,
        valLeft,
        valRight,
        DUMMY_LOCATION,
        DUMMY_LOCATION,
        DUMMY_LOCATION,
    );
}

function __evalBinaryOp(
    op: AstBinaryOperation,
    valLeft: Value,
    valRight: Value,
    refLeft: SrcInfo,
    refRight: SrcInfo,
    source: SrcInfo,
=======
    locLeft: SrcInfo = dummySrcInfo,
    locRight: SrcInfo = dummySrcInfo,
    source: SrcInfo = dummySrcInfo,
>>>>>>> c2e3b3f2
): Value {
    switch (op) {
        case "+":
            return ensureInt(
<<<<<<< HEAD
                ensureInt(valLeft, refLeft) + ensureInt(valRight, refRight),
=======
                ensureInt(valLeft, locLeft) + ensureInt(valRight, locRight),
>>>>>>> c2e3b3f2
                source,
            );
        case "-":
            return ensureInt(
<<<<<<< HEAD
                ensureInt(valLeft, refLeft) - ensureInt(valRight, refRight),
=======
                ensureInt(valLeft, locLeft) - ensureInt(valRight, locRight),
>>>>>>> c2e3b3f2
                source,
            );
        case "*":
            return ensureInt(
<<<<<<< HEAD
                ensureInt(valLeft, refLeft) * ensureInt(valRight, refRight),
=======
                ensureInt(valLeft, locLeft) * ensureInt(valRight, locRight),
>>>>>>> c2e3b3f2
                source,
            );
        case "/": {
            // The semantics of integer division for TVM (and by extension in Tact)
            // is a non-conventional one: by default it rounds towards negative infinity,
            // meaning, for instance, -1 / 5 = -1 and not zero, as in many mainstream languages.
            // Still, the following holds: a / b * b + a % b == a, for all b != 0.
<<<<<<< HEAD
            const r = ensureInt(valRight, refRight);
            if (r === 0n)
                throwErrorConstEval(
                    "divisor expression must be non-zero",
                    refRight,
                );
            return ensureInt(divFloor(ensureInt(valLeft, refLeft), r), source);
=======
            const r = ensureInt(valRight, locRight);
            if (r === 0n)
                throwErrorConstEval(
                    "divisor expression must be non-zero",
                    locRight,
                );
            return ensureInt(divFloor(ensureInt(valLeft, locLeft), r), source);
>>>>>>> c2e3b3f2
        }
        case "%": {
            // Same as for division, see the comment above
            // Example: -1 % 5 = 4
<<<<<<< HEAD
            const r = ensureInt(valRight, refRight);
            if (r === 0n)
                throwErrorConstEval(
                    "divisor expression must be non-zero",
                    refRight,
                );
            return ensureInt(modFloor(ensureInt(valLeft, refLeft), r), source);
        }
        case "&":
            return ensureInt(valLeft, refLeft) & ensureInt(valRight, refRight);
        case "|":
            return ensureInt(valLeft, refLeft) | ensureInt(valRight, refRight);
        case "^":
            return ensureInt(valLeft, refLeft) ^ ensureInt(valRight, refRight);
        case "<<": {
            const valNum = ensureInt(valLeft, refLeft);
            const valBits = ensureInt(valRight, refRight);
            if (0n > valBits || valBits > 256n) {
                throwErrorConstEval(
                    `the number of bits shifted ('${valBits}') must be within [0..256] range`,
                    refRight,
=======
            const r = ensureInt(valRight, locRight);
            if (r === 0n)
                throwErrorConstEval(
                    "divisor expression must be non-zero",
                    locRight,
                );
            return ensureInt(modFloor(ensureInt(valLeft, locLeft), r), source);
        }
        case "&":
            return ensureInt(valLeft, locLeft) & ensureInt(valRight, locRight);
        case "|":
            return ensureInt(valLeft, locLeft) | ensureInt(valRight, locRight);
        case "^":
            return ensureInt(valLeft, locLeft) ^ ensureInt(valRight, locRight);
        case "<<": {
            const valNum = ensureInt(valLeft, locLeft);
            const valBits = ensureInt(valRight, locRight);
            if (0n > valBits || valBits > 256n) {
                throwErrorConstEval(
                    `the number of bits shifted ('${valBits}') must be within [0..256] range`,
                    locRight,
>>>>>>> c2e3b3f2
                );
            }
            try {
                return ensureInt(valNum << valBits, source);
            } catch (e) {
                if (e instanceof RangeError)
                    // this actually should not happen
                    throwErrorConstEval(
                        `integer does not fit into TVM Int type`,
                        source,
                    );
                throw e;
            }
        }
        case ">>": {
<<<<<<< HEAD
            const valNum = ensureInt(valLeft, refLeft);
            const valBits = ensureInt(valRight, refRight);
            if (0n > valBits || valBits > 256n) {
                throwErrorConstEval(
                    `the number of bits shifted ('${valBits}') must be within [0..256] range`,
                    refRight,
=======
            const valNum = ensureInt(valLeft, locLeft);
            const valBits = ensureInt(valRight, locRight);
            if (0n > valBits || valBits > 256n) {
                throwErrorConstEval(
                    `the number of bits shifted ('${valBits}') must be within [0..256] range`,
                    locRight,
>>>>>>> c2e3b3f2
                );
            }
            try {
                return ensureInt(valNum >> valBits, source);
            } catch (e) {
                if (e instanceof RangeError)
                    // this is actually should not happen
                    throwErrorConstEval(
                        `integer does not fit into TVM Int type`,
                        source,
                    );
                throw e;
            }
        }
        case ">":
<<<<<<< HEAD
            return ensureInt(valLeft, refLeft) > ensureInt(valRight, refRight);
        case "<":
            return ensureInt(valLeft, refLeft) < ensureInt(valRight, refRight);
        case ">=":
            return ensureInt(valLeft, refLeft) >= ensureInt(valRight, refRight);
        case "<=":
            return ensureInt(valLeft, refLeft) <= ensureInt(valRight, refRight);
=======
            return ensureInt(valLeft, locLeft) > ensureInt(valRight, locRight);
        case "<":
            return ensureInt(valLeft, locLeft) < ensureInt(valRight, locRight);
        case ">=":
            return ensureInt(valLeft, locLeft) >= ensureInt(valRight, locRight);
        case "<=":
            return ensureInt(valLeft, locLeft) <= ensureInt(valRight, locRight);
>>>>>>> c2e3b3f2
        case "==":
            // the null comparisons account for optional types, e.g.
            // a const x: Int? = 42 can be compared to null
            if (
                typeof valLeft !== typeof valRight &&
                valLeft !== null &&
                valRight !== null
            ) {
                throwErrorConstEval(
                    "operands of `==` must have same type",
                    source,
                );
            }
            return valLeft === valRight;
        case "!=":
            if (typeof valLeft !== typeof valRight) {
                throwErrorConstEval(
                    "operands of `!=` must have same type",
                    source,
                );
            }
            return valLeft !== valRight;
        case "&&":
            return (
<<<<<<< HEAD
                ensureBoolean(valLeft, refLeft) &&
                ensureBoolean(valRight, refRight)
            );
        case "||":
            return (
                ensureBoolean(valLeft, refLeft) ||
                ensureBoolean(valRight, refRight)
=======
                ensureBoolean(valLeft, locLeft) &&
                ensureBoolean(valRight, locRight)
            );
        case "||":
            return (
                ensureBoolean(valLeft, locLeft) ||
                ensureBoolean(valRight, locRight)
>>>>>>> c2e3b3f2
            );
    }
}

// In the process of writing a partiallyEval version of this
// function for the partial evaluator
function fullyEvalConditional(
    condition: AstExpression,
    thenBranch: AstExpression,
    elseBranch: AstExpression,
    ctx: CompilerContext,
): Value {
    // here we rely on the typechecker that both branches have the same type
    const valCond = ensureBoolean(
        evalConstantExpression(condition, ctx),
        condition.loc,
    );
    if (valCond) {
        return evalConstantExpression(thenBranch, ctx);
    } else {
        return evalConstantExpression(elseBranch, ctx);
    }
}

// In the process of writing a partiallyEval version of this
// function for the partial evaluator
function fullyEvalStructInstance(
    structTypeId: AstId,
    structFields: AstStructFieldInitializer[],
    ctx: CompilerContext,
): StructValue {
    return structFields.reduce(
        (resObj, fieldWithInit) => {
            resObj[fieldWithInit.field.text] = evalConstantExpression(
                fieldWithInit.initializer,
                ctx,
            );
            return resObj;
        },
        { $tactStruct: structTypeId.text } as StructValue,
    );
}

// In the process of writing a partiallyEval version of this
// function for the partial evaluator
function fullyEvalFieldAccess(
    structExpr: AstExpression,
    fieldId: AstId,
    source: SrcInfo,
    ctx: CompilerContext,
): Value {
    // special case for contract/trait constant accesses via `self.constant`
    if (structExpr.kind === "id" && isSelfId(structExpr)) {
        const selfTypeRef = getExpType(ctx, structExpr);
        if (selfTypeRef.kind == "ref") {
            const contractTypeDescription = getType(ctx, selfTypeRef.name);
            const foundContractConst = contractTypeDescription.constants.find(
                (constId) => eqNames(fieldId, constId.name),
            );
            if (foundContractConst === undefined) {
                // not a constant, e.g. `self.storageVariable`
                throwNonFatalErrorConstEval(
                    `cannot a evaluate non-constant self field access`,
                    structExpr.loc,
                );
            }
            if (foundContractConst.value !== undefined) {
                return foundContractConst.value;
            } else {
                throwErrorConstEval(
                    `cannot evaluate declared contract/trait constant ${idTextErr(fieldId)} as it does not have a body`,
                    fieldId.loc,
                );
            }
        }
    }
    const valStruct = evalConstantExpression(structExpr, ctx);
    if (
        valStruct == null ||
        typeof valStruct !== "object" ||
        !("$tactStruct" in valStruct)
    ) {
        throwErrorConstEval(
            `constant struct expected, but got ${showValue(valStruct)}`,
            structExpr.loc,
        );
    }
    if (idText(fieldId) in valStruct) {
        return valStruct[idText(fieldId)]!;
    } else {
        // this cannot happen in a well-typed program
        throwErrorConstEval(
            `struct field ${idTextErr(fieldId)} is missing`,
            structExpr.loc,
        );
    }
}

// In the process of writing a partiallyEval version of this
// function for the partial evaluator
function fullyEvalMethod(
    methodName: AstId,
    object: AstExpression,
    args: AstExpression[],
    source: SrcInfo,
    ctx: CompilerContext,
): Value {
    switch (idText(methodName)) {
        case "asComment": {
            ensureMethodArity(0, args, source);
            const comment = ensureString(
                evalConstantExpression(object, ctx),
                object.loc,
            );
            return new CommentValue(comment);
        }
        default:
            throwNonFatalErrorConstEval(
                `calls of ${idTextErr(methodName)} are not supported at this moment`,
                source,
            );
    }
}

// In the process of writing a partiallyEval version of this
// function for the partial evaluator
function fullyEvalBuiltins(
    builtinName: AstId,
    args: AstExpression[],
    source: SrcInfo,
    ctx: CompilerContext,
): Value {
    switch (idText(builtinName)) {
        case "ton": {
            ensureFunArity(1, args, source);
            const tons = ensureString(
                evalConstantExpression(args[0]!, ctx),
                args[0]!.loc,
            );
            try {
                return ensureInt(BigInt(toNano(tons).toString(10)), source);
            } catch (e) {
                if (e instanceof Error && e.message === "Invalid number") {
                    throwErrorConstEval(
                        `invalid ${idTextErr(builtinName)} argument`,
                        source,
                    );
                }
                throw e;
            }
        }
        case "pow": {
            ensureFunArity(2, args, source);
            const valBase = ensureInt(
                evalConstantExpression(args[0]!, ctx),
                args[0]!.loc,
            );
            const valExp = ensureInt(
                evalConstantExpression(args[1]!, ctx),
                args[1]!.loc,
            );
            if (valExp < 0n) {
                throwErrorConstEval(
                    `${idTextErr(builtinName)} builtin called with negative exponent ${valExp}`,
                    source,
                );
            }
            try {
                return ensureInt(valBase ** valExp, source);
            } catch (e) {
                if (e instanceof RangeError) {
                    // even TS bigint type cannot hold it
                    throwErrorConstEval(
                        `integer does not fit into TVM Int type`,
                        source,
                    );
                }
                throw e;
            }
        }
        case "pow2": {
            ensureFunArity(1, args, source);
            const valExponent = ensureInt(
                evalConstantExpression(args[0]!, ctx),
                args[0]!.loc,
            );
            if (valExponent < 0n) {
                throwErrorConstEval(
                    `${idTextErr(builtinName)} builtin called with negative exponent ${valExponent}`,
                    source,
                );
            }
            try {
                return ensureInt(2n ** valExponent, source);
            } catch (e) {
                if (e instanceof RangeError) {
                    // even TS bigint type cannot hold it
                    throwErrorConstEval(
                        `integer does not fit into TVM Int type`,
                        source,
                    );
                }
                throw e;
            }
        }
        case "sha256": {
            ensureFunArity(1, args, source);
            const str = ensureString(
                evalConstantExpression(args[0]!, ctx),
                args[0]!.loc,
            );
            const dataSize = Buffer.from(str).length;
            if (dataSize > 128) {
                throwErrorConstEval(
                    `data is too large for sha256 hash, expected up to 128 bytes, got ${dataSize}`,
                    source,
                );
            }
            return BigInt("0x" + sha256_sync(str).toString("hex"));
        }
        case "emptyMap": {
            ensureFunArity(0, args, source);
            return null;
        }
        case "cell":
            {
                ensureFunArity(1, args, source);
                const str = ensureString(
                    evalConstantExpression(args[0]!, ctx),
                    args[0]!.loc,
                );
                try {
                    return Cell.fromBase64(str);
                } catch (_) {
                    throwErrorConstEval(
                        `invalid base64 encoding for a cell: ${str}`,
                        source,
                    );
                }
            }
            break;
        case "address":
            {
                ensureFunArity(1, args, source);
                const str = ensureString(
                    evalConstantExpression(args[0]!, ctx),
                    args[0]!.loc,
                );
                try {
                    const address = Address.parse(str);
                    if (address.workChain !== 0 && address.workChain !== -1) {
                        throwErrorConstEval(
                            `${str} is invalid address`,
                            source,
                        );
                    }
                    if (!enabledMasterchain(ctx) && address.workChain !== 0) {
                        throwErrorConstEval(
                            `address ${str} is from masterchain which is not enabled for this contract`,
                            source,
                        );
                    }
                    return address;
                } catch (_) {
                    throwErrorConstEval(
                        `invalid address encoding: ${str}`,
                        source,
                    );
                }
            }
            break;
        case "newAddress": {
            ensureFunArity(2, args, source);
            const wc = ensureInt(
                evalConstantExpression(args[0]!, ctx),
                args[0]!.loc,
            );
            const addr = Buffer.from(
                ensureInt(evalConstantExpression(args[1]!, ctx), args[1]!.loc)
                    .toString(16)
                    .padStart(64, "0"),
                "hex",
            );
            if (wc !== 0n && wc !== -1n) {
                throwErrorConstEval(
                    `expected workchain of an address to be equal 0 or -1, received: ${wc}`,
                    source,
                );
            }
            if (!enabledMasterchain(ctx) && wc !== 0n) {
                throwErrorConstEval(
                    `${wc}:${addr.toString("hex")} address is from masterchain which is not enabled for this contract`,
                    source,
                );
            }
            return new Address(Number(wc), addr);
        }
        default:
            throwNonFatalErrorConstEval(
                `unsupported builtin ${idTextErr(builtinName)}`,
                source,
            );
    }
}

function interpretEscapeSequences(stringLiteral: string, source: SrcInfo) {
    return stringLiteral.replace(
        /\\\\|\\"|\\n|\\r|\\t|\\v|\\b|\\f|\\u{([0-9A-Fa-f]{1,6})}|\\u([0-9A-Fa-f]{4})|\\x([0-9A-Fa-f]{2})/g,
        (match, unicodeCodePoint, unicodeEscape, hexEscape) => {
            switch (match) {
                case "\\\\":
                    return "\\";
                case '\\"':
                    return '"';
                case "\\n":
                    return "\n";
                case "\\r":
                    return "\r";
                case "\\t":
                    return "\t";
                case "\\v":
                    return "\v";
                case "\\b":
                    return "\b";
                case "\\f":
                    return "\f";
                default:
                    // Handle Unicode code point escape
                    if (unicodeCodePoint) {
                        const codePoint = parseInt(unicodeCodePoint, 16);
                        if (codePoint > 0x10ffff) {
                            throwErrorConstEval(
                                `unicode code point is outside of valid range 000000-10FFFF: ${stringLiteral}`,
                                source,
                            );
                        }
                        return String.fromCodePoint(codePoint);
                    }
                    // Handle Unicode escape
                    if (unicodeEscape) {
                        const codeUnit = parseInt(unicodeEscape, 16);
                        return String.fromCharCode(codeUnit);
                    }
                    // Handle hex escape
                    if (hexEscape) {
                        const hexValue = parseInt(hexEscape, 16);
                        return String.fromCharCode(hexValue);
                    }
                    return match;
            }
        },
    );
}

<<<<<<< HEAD
function lookupID(ast: AstId, ctx: CompilerContext): Value {
=======
function lookupName(ast: AstId, ctx: CompilerContext): Value {
>>>>>>> c2e3b3f2
    if (hasStaticConstant(ctx, ast.text)) {
        const constant = getStaticConstant(ctx, ast.text);
        if (constant.value !== undefined) {
            return constant.value;
        } else {
            throwErrorConstEval(
                `cannot evaluate declared constant ${idTextErr(ast)} as it does not have a body`,
                ast.loc,
            );
        }
    }
    throwNonFatalErrorConstEval("cannot evaluate a variable", ast.loc);
}

export function evalConstantExpression(
    ast: AstExpression,
    ctx: CompilerContext,
): Value {
    switch (ast.kind) {
        case "id":
<<<<<<< HEAD
            return lookupID(ast, ctx);
=======
            return lookupName(ast, ctx);
>>>>>>> c2e3b3f2
        case "method_call":
            return fullyEvalMethod(
                ast.method,
                ast.self,
                ast.args,
                ast.loc,
                ctx,
            );
        case "init_of":
            throwNonFatalErrorConstEval(
                "initOf is not supported at this moment",
                ast.loc,
            );
            break;
        case "null":
            return null;
        case "boolean":
            return ast.value;
        case "number":
            return ensureInt(ast.value, ast.loc);
        case "string":
            return ensureString(
                interpretEscapeSequences(ast.value, ast.loc),
                ast.loc,
            );
        case "op_unary":
            return fullyEvalUnaryOp(ast.op, ast.operand, ast.loc, ctx);
        case "op_binary":
            return fullyEvalBinaryOp(ast.op, ast.left, ast.right, ast.loc, ctx);
        case "conditional":
            return fullyEvalConditional(
                ast.condition,
                ast.thenBranch,
                ast.elseBranch,
                ctx,
            );
        case "struct_instance":
            return fullyEvalStructInstance(ast.type, ast.args, ctx);
        case "field_access":
            return fullyEvalFieldAccess(ast.aggregate, ast.field, ast.loc, ctx);
        case "static_call":
            return fullyEvalBuiltins(ast.function, ast.args, ast.loc, ctx);
    }
}

export function partiallyEvalExpression(
    ast: AstExpression,
    ctx: CompilerContext,
): AstExpression {
    switch (ast.kind) {
        case "id":
            try {
                return makeValueExpression(lookupName(ast, ctx));
            } catch (e) {
                if (e instanceof TactConstEvalError) {
                    if (!e.fatal) {
                        // If a non-fatal error occurs during lookup, just return the symbol
                        return ast;
                    }
                }
                throw e;
            }
        case "method_call":
            // Does not partially evaluate at the moment. Will attempt to fully evaluate
            return makeValueExpression(
                fullyEvalMethod(ast.method, ast.self, ast.args, ast.loc, ctx),
            );
        case "init_of":
            throwNonFatalErrorConstEval(
                "initOf is not supported at this moment",
                ast.loc,
            );
            break;
        case "null":
            return ast;
        case "boolean":
            return ast;
        case "number":
            return makeValueExpression(ensureInt(ast.value, ast.loc));
        case "string":
            return makeValueExpression(
                ensureString(
                    interpretEscapeSequences(ast.value, ast.loc),
                    ast.loc,
                ),
            );
        case "op_unary":
            return partiallyEvalUnaryOp(ast.op, ast.operand, ast.loc, ctx);
        case "op_binary":
            return partiallyEvalBinaryOp(
                ast.op,
                ast.left,
                ast.right,
                ast.loc,
                ctx,
            );
        case "conditional":
            // Does not partially evaluate at the moment. Will attempt to fully evaluate
            return makeValueExpression(
                fullyEvalConditional(
                    ast.condition,
                    ast.thenBranch,
                    ast.elseBranch,
                    ctx,
                ),
            );
        case "struct_instance":
            // Does not partially evaluate at the moment. Will attempt to fully evaluate
            return makeValueExpression(
                fullyEvalStructInstance(ast.type, ast.args, ctx),
            );
        case "field_access":
            // Does not partially evaluate at the moment. Will attempt to fully evaluate
            return makeValueExpression(
                fullyEvalFieldAccess(ast.aggregate, ast.field, ast.loc, ctx),
            );
        case "static_call":
            // Does not partially evaluate at the moment. Will attempt to fully evaluate
            return makeValueExpression(
                fullyEvalBuiltins(ast.function, ast.args, ast.loc, ctx),
            );
    }
}

export function partiallyEvalExpression(
    ast: AstExpression,
    ctx: CompilerContext,
): AstExpression {
    switch (ast.kind) {
        case "id":
            try {
                return makeValueExpression(lookupID(ast, ctx));
            } catch (e) {
                if (e instanceof TactConstEvalError) {
                    if (!e.fatal) {
                        // If a non-fatal error occurs during lookup, just return the symbol
                        return ast;
                    }
                }
                throw e;
            }
        case "method_call":
            // Does not partially evaluate at the moment. Will attempt to fully evaluate
            return makeValueExpression(
                evalMethod(ast.method, ast.self, ast.args, ast.loc, ctx),
            );
        case "init_of":
            throwNonFatalErrorConstEval(
                "initOf is not supported at this moment",
                ast.loc,
            );
            break;
        case "null":
            return ast;
        case "boolean":
            return ast;
        case "number":
            return makeValueExpression(ensureInt(ast.value, ast.loc));
        case "string":
            return makeValueExpression(
                ensureString(interpretEscapeSequences(ast.value), ast.loc),
            );
        case "op_unary":
            return partiallyEvalUnaryOp(ast.op, ast.operand, ast.loc, ctx);
        case "op_binary":
            return partiallyEvalBinaryOp(
                ast.op,
                ast.left,
                ast.right,
                ast.loc,
                ctx,
            );
        case "conditional":
            // Does not partially evaluate at the moment. Will attempt to fully evaluate
            return makeValueExpression(
                evalConditional(
                    ast.condition,
                    ast.thenBranch,
                    ast.elseBranch,
                    ctx,
                ),
            );
        case "struct_instance":
            // Does not partially evaluate at the moment. Will attempt to fully evaluate
            return makeValueExpression(
                evalStructInstance(ast.type, ast.args, ctx),
            );
        case "field_access":
            // Does not partially evaluate at the moment. Will attempt to fully evaluate
            return makeValueExpression(
                evalFieldAccess(ast.aggregate, ast.field, ast.loc, ctx),
            );
        case "static_call":
            // Does not partially evaluate at the moment. Will attempt to fully evaluate
            return makeValueExpression(
                evalBuiltins(ast.function, ast.args, ast.loc, ctx),
            );
    }
}<|MERGE_RESOLUTION|>--- conflicted
+++ resolved
@@ -18,10 +18,6 @@
 import { CommentValue, showValue, StructValue, Value } from "./types/types";
 import { sha256_sync } from "@ton/crypto";
 import {
-<<<<<<< HEAD
-    isValue,
-=======
->>>>>>> c2e3b3f2
     extractValue,
     makeValueExpression,
     makeUnaryExpression,
@@ -29,15 +25,7 @@
     divFloor,
     modFloor,
 } from "./optimizer/util";
-<<<<<<< HEAD
-import {
-    DUMMY_LOCATION,
-    ExpressionTransformer,
-    ValueExpression,
-} from "./optimizer/types";
-=======
 import { ExpressionTransformer } from "./optimizer/types";
->>>>>>> c2e3b3f2
 import { StandardOptimizer } from "./optimizer/standardOptimizer";
 import {
     getStaticConstant,
@@ -135,27 +123,6 @@
     }
 }
 
-<<<<<<< HEAD
-export function evalUnaryOp(op: AstUnaryOperation, valOperand: Value): Value {
-    return __evalUnaryOp(op, valOperand, DUMMY_LOCATION, DUMMY_LOCATION);
-}
-
-function __evalUnaryOp(
-    op: AstUnaryOperation,
-    valOperand: Value,
-    operandRef: SrcInfo,
-    source: SrcInfo,
-): Value {
-    switch (op) {
-        case "+":
-            return ensureInt(valOperand, operandRef);
-        case "-":
-            return ensureInt(-ensureInt(valOperand, operandRef), source);
-        case "~":
-            return ~ensureInt(valOperand, operandRef);
-        case "!":
-            return !ensureBoolean(valOperand, operandRef);
-=======
 export function evalUnaryOp(
     op: AstUnaryOperation,
     valOperand: Value,
@@ -171,16 +138,11 @@
             return ~ensureInt(valOperand, operandLoc);
         case "!":
             return !ensureBoolean(valOperand, operandLoc);
->>>>>>> c2e3b3f2
         case "!!":
             if (valOperand === null) {
                 throwErrorConstEval(
                     "non-null value expected but got null",
-<<<<<<< HEAD
-                    operandRef,
-=======
                     operandLoc,
->>>>>>> c2e3b3f2
                 );
             }
             return valOperand;
@@ -204,11 +166,7 @@
 
     const valOperand = evalConstantExpression(operand, ctx);
 
-<<<<<<< HEAD
-    return __evalUnaryOp(op, valOperand, operand.loc, source);
-=======
     return evalUnaryOp(op, valOperand, operand.loc, source);
->>>>>>> c2e3b3f2
 }
 
 function partiallyEvalUnaryOp(
@@ -220,18 +178,8 @@
     const simplOperand = partiallyEvalExpression(operand, ctx);
 
     if (isValue(simplOperand)) {
-<<<<<<< HEAD
-        const valueOperand = extractValue(simplOperand as ValueExpression);
-        const result = __evalUnaryOp(
-            op,
-            valueOperand,
-            simplOperand.loc,
-            source,
-        );
-=======
         const valueOperand = extractValue(simplOperand as AstValue);
         const result = evalUnaryOp(op, valueOperand, simplOperand.loc, source);
->>>>>>> c2e3b3f2
         // Wrap the value into a Tree to continue simplifications
         return makeValueExpression(result);
     } else {
@@ -250,11 +198,7 @@
     const valLeft = evalConstantExpression(left, ctx);
     const valRight = evalConstantExpression(right, ctx);
 
-<<<<<<< HEAD
-    return __evalBinaryOp(op, valLeft, valRight, left.loc, right.loc, source);
-=======
     return evalBinaryOp(op, valLeft, valRight, left.loc, right.loc, source);
->>>>>>> c2e3b3f2
 }
 
 function partiallyEvalBinaryOp(
@@ -268,15 +212,9 @@
     const rightOperand = partiallyEvalExpression(right, ctx);
 
     if (isValue(leftOperand) && isValue(rightOperand)) {
-<<<<<<< HEAD
-        const valueLeftOperand = extractValue(leftOperand as ValueExpression);
-        const valueRightOperand = extractValue(rightOperand as ValueExpression);
-        const result = __evalBinaryOp(
-=======
         const valueLeftOperand = extractValue(leftOperand as AstValue);
         const valueRightOperand = extractValue(rightOperand as AstValue);
         const result = evalBinaryOp(
->>>>>>> c2e3b3f2
             op,
             valueLeftOperand,
             valueRightOperand,
@@ -296,57 +234,24 @@
     op: AstBinaryOperation,
     valLeft: Value,
     valRight: Value,
-<<<<<<< HEAD
-): Value {
-    return __evalBinaryOp(
-        op,
-        valLeft,
-        valRight,
-        DUMMY_LOCATION,
-        DUMMY_LOCATION,
-        DUMMY_LOCATION,
-    );
-}
-
-function __evalBinaryOp(
-    op: AstBinaryOperation,
-    valLeft: Value,
-    valRight: Value,
-    refLeft: SrcInfo,
-    refRight: SrcInfo,
-    source: SrcInfo,
-=======
     locLeft: SrcInfo = dummySrcInfo,
     locRight: SrcInfo = dummySrcInfo,
     source: SrcInfo = dummySrcInfo,
->>>>>>> c2e3b3f2
 ): Value {
     switch (op) {
         case "+":
             return ensureInt(
-<<<<<<< HEAD
-                ensureInt(valLeft, refLeft) + ensureInt(valRight, refRight),
-=======
                 ensureInt(valLeft, locLeft) + ensureInt(valRight, locRight),
->>>>>>> c2e3b3f2
                 source,
             );
         case "-":
             return ensureInt(
-<<<<<<< HEAD
-                ensureInt(valLeft, refLeft) - ensureInt(valRight, refRight),
-=======
                 ensureInt(valLeft, locLeft) - ensureInt(valRight, locRight),
->>>>>>> c2e3b3f2
                 source,
             );
         case "*":
             return ensureInt(
-<<<<<<< HEAD
-                ensureInt(valLeft, refLeft) * ensureInt(valRight, refRight),
-=======
                 ensureInt(valLeft, locLeft) * ensureInt(valRight, locRight),
->>>>>>> c2e3b3f2
                 source,
             );
         case "/": {
@@ -354,15 +259,6 @@
             // is a non-conventional one: by default it rounds towards negative infinity,
             // meaning, for instance, -1 / 5 = -1 and not zero, as in many mainstream languages.
             // Still, the following holds: a / b * b + a % b == a, for all b != 0.
-<<<<<<< HEAD
-            const r = ensureInt(valRight, refRight);
-            if (r === 0n)
-                throwErrorConstEval(
-                    "divisor expression must be non-zero",
-                    refRight,
-                );
-            return ensureInt(divFloor(ensureInt(valLeft, refLeft), r), source);
-=======
             const r = ensureInt(valRight, locRight);
             if (r === 0n)
                 throwErrorConstEval(
@@ -370,34 +266,10 @@
                     locRight,
                 );
             return ensureInt(divFloor(ensureInt(valLeft, locLeft), r), source);
->>>>>>> c2e3b3f2
         }
         case "%": {
             // Same as for division, see the comment above
             // Example: -1 % 5 = 4
-<<<<<<< HEAD
-            const r = ensureInt(valRight, refRight);
-            if (r === 0n)
-                throwErrorConstEval(
-                    "divisor expression must be non-zero",
-                    refRight,
-                );
-            return ensureInt(modFloor(ensureInt(valLeft, refLeft), r), source);
-        }
-        case "&":
-            return ensureInt(valLeft, refLeft) & ensureInt(valRight, refRight);
-        case "|":
-            return ensureInt(valLeft, refLeft) | ensureInt(valRight, refRight);
-        case "^":
-            return ensureInt(valLeft, refLeft) ^ ensureInt(valRight, refRight);
-        case "<<": {
-            const valNum = ensureInt(valLeft, refLeft);
-            const valBits = ensureInt(valRight, refRight);
-            if (0n > valBits || valBits > 256n) {
-                throwErrorConstEval(
-                    `the number of bits shifted ('${valBits}') must be within [0..256] range`,
-                    refRight,
-=======
             const r = ensureInt(valRight, locRight);
             if (r === 0n)
                 throwErrorConstEval(
@@ -419,7 +291,6 @@
                 throwErrorConstEval(
                     `the number of bits shifted ('${valBits}') must be within [0..256] range`,
                     locRight,
->>>>>>> c2e3b3f2
                 );
             }
             try {
@@ -435,21 +306,12 @@
             }
         }
         case ">>": {
-<<<<<<< HEAD
-            const valNum = ensureInt(valLeft, refLeft);
-            const valBits = ensureInt(valRight, refRight);
-            if (0n > valBits || valBits > 256n) {
-                throwErrorConstEval(
-                    `the number of bits shifted ('${valBits}') must be within [0..256] range`,
-                    refRight,
-=======
             const valNum = ensureInt(valLeft, locLeft);
             const valBits = ensureInt(valRight, locRight);
             if (0n > valBits || valBits > 256n) {
                 throwErrorConstEval(
                     `the number of bits shifted ('${valBits}') must be within [0..256] range`,
                     locRight,
->>>>>>> c2e3b3f2
                 );
             }
             try {
@@ -465,15 +327,6 @@
             }
         }
         case ">":
-<<<<<<< HEAD
-            return ensureInt(valLeft, refLeft) > ensureInt(valRight, refRight);
-        case "<":
-            return ensureInt(valLeft, refLeft) < ensureInt(valRight, refRight);
-        case ">=":
-            return ensureInt(valLeft, refLeft) >= ensureInt(valRight, refRight);
-        case "<=":
-            return ensureInt(valLeft, refLeft) <= ensureInt(valRight, refRight);
-=======
             return ensureInt(valLeft, locLeft) > ensureInt(valRight, locRight);
         case "<":
             return ensureInt(valLeft, locLeft) < ensureInt(valRight, locRight);
@@ -481,7 +334,6 @@
             return ensureInt(valLeft, locLeft) >= ensureInt(valRight, locRight);
         case "<=":
             return ensureInt(valLeft, locLeft) <= ensureInt(valRight, locRight);
->>>>>>> c2e3b3f2
         case "==":
             // the null comparisons account for optional types, e.g.
             // a const x: Int? = 42 can be compared to null
@@ -506,15 +358,6 @@
             return valLeft !== valRight;
         case "&&":
             return (
-<<<<<<< HEAD
-                ensureBoolean(valLeft, refLeft) &&
-                ensureBoolean(valRight, refRight)
-            );
-        case "||":
-            return (
-                ensureBoolean(valLeft, refLeft) ||
-                ensureBoolean(valRight, refRight)
-=======
                 ensureBoolean(valLeft, locLeft) &&
                 ensureBoolean(valRight, locRight)
             );
@@ -522,7 +365,6 @@
             return (
                 ensureBoolean(valLeft, locLeft) ||
                 ensureBoolean(valRight, locRight)
->>>>>>> c2e3b3f2
             );
     }
 }
@@ -877,11 +719,7 @@
     );
 }
 
-<<<<<<< HEAD
-function lookupID(ast: AstId, ctx: CompilerContext): Value {
-=======
 function lookupName(ast: AstId, ctx: CompilerContext): Value {
->>>>>>> c2e3b3f2
     if (hasStaticConstant(ctx, ast.text)) {
         const constant = getStaticConstant(ctx, ast.text);
         if (constant.value !== undefined) {
@@ -902,11 +740,7 @@
 ): Value {
     switch (ast.kind) {
         case "id":
-<<<<<<< HEAD
-            return lookupID(ast, ctx);
-=======
             return lookupName(ast, ctx);
->>>>>>> c2e3b3f2
         case "method_call":
             return fullyEvalMethod(
                 ast.method,
@@ -1029,80 +863,4 @@
                 fullyEvalBuiltins(ast.function, ast.args, ast.loc, ctx),
             );
     }
-}
-
-export function partiallyEvalExpression(
-    ast: AstExpression,
-    ctx: CompilerContext,
-): AstExpression {
-    switch (ast.kind) {
-        case "id":
-            try {
-                return makeValueExpression(lookupID(ast, ctx));
-            } catch (e) {
-                if (e instanceof TactConstEvalError) {
-                    if (!e.fatal) {
-                        // If a non-fatal error occurs during lookup, just return the symbol
-                        return ast;
-                    }
-                }
-                throw e;
-            }
-        case "method_call":
-            // Does not partially evaluate at the moment. Will attempt to fully evaluate
-            return makeValueExpression(
-                evalMethod(ast.method, ast.self, ast.args, ast.loc, ctx),
-            );
-        case "init_of":
-            throwNonFatalErrorConstEval(
-                "initOf is not supported at this moment",
-                ast.loc,
-            );
-            break;
-        case "null":
-            return ast;
-        case "boolean":
-            return ast;
-        case "number":
-            return makeValueExpression(ensureInt(ast.value, ast.loc));
-        case "string":
-            return makeValueExpression(
-                ensureString(interpretEscapeSequences(ast.value), ast.loc),
-            );
-        case "op_unary":
-            return partiallyEvalUnaryOp(ast.op, ast.operand, ast.loc, ctx);
-        case "op_binary":
-            return partiallyEvalBinaryOp(
-                ast.op,
-                ast.left,
-                ast.right,
-                ast.loc,
-                ctx,
-            );
-        case "conditional":
-            // Does not partially evaluate at the moment. Will attempt to fully evaluate
-            return makeValueExpression(
-                evalConditional(
-                    ast.condition,
-                    ast.thenBranch,
-                    ast.elseBranch,
-                    ctx,
-                ),
-            );
-        case "struct_instance":
-            // Does not partially evaluate at the moment. Will attempt to fully evaluate
-            return makeValueExpression(
-                evalStructInstance(ast.type, ast.args, ctx),
-            );
-        case "field_access":
-            // Does not partially evaluate at the moment. Will attempt to fully evaluate
-            return makeValueExpression(
-                evalFieldAccess(ast.aggregate, ast.field, ast.loc, ctx),
-            );
-        case "static_call":
-            // Does not partially evaluate at the moment. Will attempt to fully evaluate
-            return makeValueExpression(
-                evalBuiltins(ast.function, ast.args, ast.loc, ctx),
-            );
-    }
 }