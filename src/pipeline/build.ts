import { beginCell, Cell, Dictionary } from "@ton/core";
import { decompileAll } from "@tact-lang/opcode";
import { writeTypescript } from "../bindings/writeTypescript";
import { featureEnable } from "../config/features";
import { ConfigProject } from "../config/parseConfig";
import { CompilerContext } from "../context";
import { funcCompile } from "../func/funcCompile";
import { writeReport } from "../generator/writeReport";
import { getRawAST } from "../grammar/store";
import files from "../imports/stdlib";
import { Logger } from "../logger";
import { PackageFileFormat } from "../packaging/fileFormat";
import { packageCode } from "../packaging/packageCode";
import { createABITypeRefFromTypeRef } from "../types/resolveABITypeRef";
import { getContracts, getType } from "../types/resolveDescriptors";
import { posixNormalize } from "../utils/filePath";
import { createVirtualFileSystem } from "../vfs/createVirtualFileSystem";
import { VirtualFileSystem } from "../vfs/VirtualFileSystem";
import { compile } from "./compile";
import { precompile } from "./precompile";
import { getCompilerVersion } from "./version";
import { idText } from "../grammar/ast";
import { TactErrorCollection } from "../errors";

export async function build(args: {
    config: ConfigProject;
    project: VirtualFileSystem;
    stdlib: string | VirtualFileSystem;
    logger?: Logger;
}): Promise<{ ok: boolean; error: TactErrorCollection[] }> {
    const { config, project } = args;
    const stdlib =
        typeof args.stdlib === "string"
            ? createVirtualFileSystem(args.stdlib, files)
            : args.stdlib;
<<<<<<< HEAD
    const logger: Logger = args.logger || new Logger();
=======
    const logger: TactLogger = args.logger ?? consoleLogger;
>>>>>>> b119b7ba

    // Configure context
    let ctx: CompilerContext = new CompilerContext({ shared: {} });
    const cfg: string = JSON.stringify({
        entrypoint: posixNormalize(config.path),
        options: config.options ?? {},
    });
    if (config.options) {
        if (config.options.debug) {
            logger.error("   > 👀 Enabling debug");
            ctx = featureEnable(ctx, "debug");
        }
        if (config.options.masterchain) {
            logger.error("   > 👀 Enabling masterchain");
            ctx = featureEnable(ctx, "masterchain");
        }
        if (config.options.external) {
            logger.error("   > 👀 Enabling external");
            ctx = featureEnable(ctx, "external");
        }
        if (config.options.experimental?.inline) {
            logger.error("   > 👀 Enabling inline");
            ctx = featureEnable(ctx, "inline");
        }
    }

    // Precompile
    try {
        ctx = precompile(ctx, project, stdlib, config.path);
    } catch (e) {
        logger.error(
            config.mode === "checkOnly" || config.mode === "funcOnly"
                ? "Syntax and type checking failed"
                : "Tact compilation failed",
        );
        logger.error(e as Error);
        return { ok: false, error: [e as Error] };
    }

    if (config.mode === "checkOnly") {
        logger.info("✔️ Syntax and type checking succeeded.");
        return { ok: true, error: [] };
    }

    // Compile contracts
    let ok = true;
<<<<<<< HEAD
    const errorMessages: TactErrorCollection[] = [];
    const built: {
        [key: string]: {
            codeBoc: Buffer;
            // codeFunc: string,
            // codeFift: string,
            // codeFiftDecompiled: string,
            abi: string;
        };
    } = {};
=======
    const built: Record<
        string,
        | {
              codeBoc: Buffer;
              abi: string;
          }
        | undefined
    > = {};
>>>>>>> b119b7ba
    for (const contract of getContracts(ctx)) {
        const pathAbi = project.resolve(
            config.output,
            config.name + "_" + contract + ".abi",
        );

        const pathCodeBoc = project.resolve(
            config.output,
            config.name + "_" + contract + ".code.boc",
        );
        const pathCodeFif = project.resolve(
            config.output,
            config.name + "_" + contract + ".code.fif",
        );
        const pathCodeFifDec = project.resolve(
            config.output,
            config.name + "_" + contract + ".code.rev.fif",
        );
        let codeFc: { path: string; content: string }[];
        let codeEntrypoint: string;

        // Compiling contract to func
        logger.info(`   > ${contract}: tact compiler`);
        let abi: string;
        try {
            const res = await compile(
                ctx,
                contract,
                config.name + "_" + contract,
            );
            for (const files of res.output.files) {
                const ffc = project.resolve(config.output, files.name);
                project.writeFile(ffc, files.code);
            }
            project.writeFile(pathAbi, res.output.abi);
            abi = res.output.abi;
            codeFc = res.output.files.map((v) => ({
                path: posixNormalize(project.resolve(config.output, v.name)),
                content: v.code,
            }));
            codeEntrypoint = res.output.entrypoint;
        } catch (e) {
            logger.error("Tact compilation failed");
            logger.error(e as Error);
            ok = false;
            errorMessages.push(e as Error);
            continue;
        }

        if (config.mode === "funcOnly") {
            continue;
        }

        // Compiling contract to TVM
        logger.info("   > " + contract + ": func compiler");
        let codeBoc: Buffer;
        try {
            const stdlibPath = stdlib.resolve("stdlib.fc");
            const stdlibCode = stdlib.readFile(stdlibPath).toString();
            const stdlibExPath = stdlib.resolve("stdlib_ex.fc");
            const stdlibExCode = stdlib.readFile(stdlibExPath).toString();
            const c = await funcCompile({
                entries: [
                    stdlibPath,
                    stdlibExPath,
                    posixNormalize(
                        project.resolve(config.output, codeEntrypoint),
                    ),
                ],
                sources: [
                    {
                        path: stdlibPath,
                        content: stdlibCode,
                    },
                    {
                        path: stdlibExPath,
                        content: stdlibExCode,
                    },
                    ...codeFc,
                ],
                logger,
            });
            if (!c.ok) {
                logger.error(c.log);
                ok = false;
                errorMessages.push(new Error(c.log));
                continue;
            }
            project.writeFile(pathCodeFif, c.fift);
            project.writeFile(pathCodeBoc, c.output);
            codeBoc = c.output;
        } catch (e) {
            logger.error("FunC compiler crashed");
            logger.error(e as Error);
            ok = false;
            errorMessages.push(e as Error);
            continue;
        }

        // Add to built map
        built[contract] = {
            codeBoc,
            abi,
        };

        if (config.mode === "fullWithDecompilation") {
            // Fift decompiler for generated code debug
            logger.info("   > " + contract + ": fift decompiler");
            let codeFiftDecompiled: string;
            try {
                codeFiftDecompiled = decompileAll({ src: codeBoc });
                project.writeFile(pathCodeFifDec, codeFiftDecompiled);
            } catch (e) {
                logger.error("Fift decompiler crashed");
                logger.error(e as Error);
                ok = false;
                errorMessages.push(e as Error);
                continue;
            }
        }
    }
    if (!ok) {
        logger.info("💥 Compilation failed. Skipping packaging");
        return { ok: false, error: errorMessages };
    }

    if (config.mode === "funcOnly") {
        logger.info("✔️ FunC code generation succeeded.");
        return { ok: true, error: errorMessages };
    }

    // Package
    logger.info("   > Packaging");
    const contracts = getContracts(ctx);
    const packages: PackageFileFormat[] = [];
    for (const contract of contracts) {
        logger.info("   > " + contract);
        const artifacts = built[contract];
        if (!artifacts) {
            const message = "   > " + contract + ": no artifacts found";
            logger.error(message);
            errorMessages.push(new Error(message));
            return { ok: false, error: errorMessages };
        }

        // System cell
        const depends = Dictionary.empty(
            Dictionary.Keys.Uint(16),
            Dictionary.Values.Cell(),
        );
        const ct = getType(ctx, contract);
        depends.set(ct.uid, Cell.fromBoc(built[ct.name]!.codeBoc)[0]!); // Mine
        for (const c of ct.dependsOn) {
            const cd = built[c.name];
            if (!cd) {
<<<<<<< HEAD
                const message = `   > ${cd}: no artifacts found`;
                logger.error(message);
                errorMessages.push(new Error(message));
                return { ok: false, error: errorMessages };
=======
                logger.error(`   > ${c.name}: no artifacts found`);
                return false;
>>>>>>> b119b7ba
            }
            depends.set(c.uid, Cell.fromBoc(cd.codeBoc)[0]!);
        }
        const systemCell = beginCell().storeDict(depends).endCell();

        // Collect sources
        const sources: Record<string, string> = {};
        const rawAst = getRawAST(ctx);
        for (const source of [...rawAst.funcSources, ...rawAst.sources]) {
            if (
                source.path.startsWith(project.root) &&
                !source.path.startsWith(stdlib.root)
            ) {
                const source_path = posixNormalize(
                    source.path.slice(project.root.length),
                );
                sources[source_path] = Buffer.from(source.code).toString(
                    "base64",
                );
            }
        }

        // Package
        const pkg: PackageFileFormat = {
            name: contract,
            abi: artifacts.abi,
            code: artifacts.codeBoc.toString("base64"),
            init: {
                kind: "direct",
                args: getType(ctx, contract).init!.params.map((v) => ({
                    name: idText(v.name),
                    type: createABITypeRefFromTypeRef(v.type, v.loc),
                })),
                prefix: {
                    bits: 1,
                    value: 0,
                },
                deployment: {
                    kind: "system-cell",
                    system: systemCell.toBoc().toString("base64"),
                },
            },
            sources,
            compiler: {
                name: "tact",
                version: getCompilerVersion(),
                parameters: cfg,
            },
        };
        const pkgData = packageCode(pkg);
        const pathPkg = project.resolve(
            config.output,
            config.name + "_" + contract + ".pkg",
        );
        project.writeFile(pathPkg, pkgData);
        packages.push(pkg);
    }

    // Bindings
    logger.info("   > Bindings");
    for (const pkg of packages) {
        logger.info("   > " + pkg.name);
        if (pkg.init.deployment.kind !== "system-cell") {
            const message =
                "   > " +
                pkg.name +
                ": unsupported deployment kind " +
                pkg.init.deployment.kind;
            logger.error(message);
            errorMessages.push(new Error(message));
            return { ok: false, error: errorMessages };
        }
        try {
            const bindingsServer = writeTypescript(JSON.parse(pkg.abi), {
                code: pkg.code,
                prefix: pkg.init.prefix,
                system: pkg.init.deployment.system,
                args: pkg.init.args,
            });
            project.writeFile(
                project.resolve(
                    config.output,
                    config.name + "_" + pkg.name + ".ts",
                ),
                bindingsServer,
            );
        } catch (e) {
            const error = e as Error;
            error.message = `Bindings compiler crashed, ${error.message}`;
            logger.error(error);
            errorMessages.push(error);
            return { ok: false, error: errorMessages };
        }
    }

    // Reports
    logger.info("   > Reports");
    for (const pkg of packages) {
        logger.info("   > " + pkg.name);
        try {
            const report = writeReport(ctx, pkg);
            const pathBindings = project.resolve(
                config.output,
                config.name + "_" + pkg.name + ".md",
            );
            project.writeFile(pathBindings, report);
        } catch (e) {
            const error = e as Error;
            error.message = `Report generation crashed, ${error.message}`;
            logger.error(error);
            errorMessages.push(error);
            return { ok: false, error: errorMessages };
        }
    }

    return { ok: true, error: [] };
}<|MERGE_RESOLUTION|>--- conflicted
+++ resolved
@@ -33,11 +33,7 @@
         typeof args.stdlib === "string"
             ? createVirtualFileSystem(args.stdlib, files)
             : args.stdlib;
-<<<<<<< HEAD
-    const logger: Logger = args.logger || new Logger();
-=======
-    const logger: TactLogger = args.logger ?? consoleLogger;
->>>>>>> b119b7ba
+    const logger: Logger = args.logger ?? new Logger();
 
     // Configure context
     let ctx: CompilerContext = new CompilerContext({ shared: {} });
@@ -84,18 +80,7 @@
 
     // Compile contracts
     let ok = true;
-<<<<<<< HEAD
     const errorMessages: TactErrorCollection[] = [];
-    const built: {
-        [key: string]: {
-            codeBoc: Buffer;
-            // codeFunc: string,
-            // codeFift: string,
-            // codeFiftDecompiled: string,
-            abi: string;
-        };
-    } = {};
-=======
     const built: Record<
         string,
         | {
@@ -104,7 +89,6 @@
           }
         | undefined
     > = {};
->>>>>>> b119b7ba
     for (const contract of getContracts(ctx)) {
         const pathAbi = project.resolve(
             config.output,
@@ -260,15 +244,10 @@
         for (const c of ct.dependsOn) {
             const cd = built[c.name];
             if (!cd) {
-<<<<<<< HEAD
-                const message = `   > ${cd}: no artifacts found`;
+                const message = `   > ${c.name}: no artifacts found`;
                 logger.error(message);
                 errorMessages.push(new Error(message));
                 return { ok: false, error: errorMessages };
-=======
-                logger.error(`   > ${c.name}: no artifacts found`);
-                return false;
->>>>>>> b119b7ba
             }
             depends.set(c.uid, Cell.fromBoc(cd.codeBoc)[0]!);
         }
