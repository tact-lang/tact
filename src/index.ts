export { enableFeatures, build } from "./pipeline/build";
export { precompile } from "./pipeline/precompile";
export {
    TactError,
    TactCompilationError,
    TactInternalCompilerError,
    TactConstEvalError,
    TactErrorCollection,
} from "./error/errors";
export * from "./config/parseConfig";

export { PackageFileFormat } from "./packaging/fileFormat";

export { VirtualFileSystem } from "./vfs/VirtualFileSystem";
export { createVirtualFileSystem } from "./vfs/createVirtualFileSystem";

export * from "./browser";
export * from "./context/logger";
export * from "./error/errors";
export { ItemOrigin } from "./imports/source";

<<<<<<< HEAD
export * from "./verify";
=======
export * from "./ast/ast-printer";
export * from "./ast/ast";
export * from "./context/context";
export * from "./context/store";
export * from "./grammar/grammar";
export * from "./optimizer/constEval";
export * from "./pipeline/build";
export * from "./pipeline/precompile";
export * from "./types/resolveDescriptors";
export * from "./types/types";

export { default as stdLibFiles } from "./stdlib/stdlib";
export * from "./ast/ast-helpers";
export * from "./ast/util";
export * from "./imports/source";
export * from "./imports/path";
export * from "./grammar";
export * from "./grammar/src-info";
export * from "./optimizer/interpreter";
>>>>>>> d0357fe1
<|MERGE_RESOLUTION|>--- conflicted
+++ resolved
@@ -19,9 +19,8 @@
 export * from "./error/errors";
 export { ItemOrigin } from "./imports/source";
 
-<<<<<<< HEAD
 export * from "./verify";
-=======
+
 export * from "./ast/ast-printer";
 export * from "./ast/ast";
 export * from "./context/context";
@@ -40,5 +39,4 @@
 export * from "./imports/path";
 export * from "./grammar";
 export * from "./grammar/src-info";
-export * from "./optimizer/interpreter";
->>>>>>> d0357fe1
+export * from "./optimizer/interpreter";