<<<<<<< HEAD
import { FactoryAst } from "./ast-helpers";
=======
import type { AstNode } from "./ast";
import type { FactoryAst } from "./ast-helpers";
>>>>>>> cbef14d1
import { throwInternalCompilerError } from "../error/errors";
import { AstNode } from "./ast";

export function cloneNode<T extends AstNode>(
    src: T,
    { cloneNode }: FactoryAst,
): T {
    const recurse = <T extends AstNode>(src: T): T => {
        if (src.kind === "boolean") {
            return cloneNode(src);
        } else if (src.kind === "id") {
            return cloneNode(src);
        } else if (src.kind === "null") {
            return cloneNode(src);
        } else if (src.kind === "number") {
            return cloneNode(src);
        } else if (src.kind === "string") {
            return cloneNode(src);
        } else if (src.kind === "address") {
            // The actual address value src.value is immutable (it freezes its fields in its constructor)
            // So, there is no need to make a copy of the value
            return cloneNode(src);
        } else if (src.kind === "cell") {
            // The actual address value src.value is immutable (it freezes its fields in its constructor)
            // So, there is no need to make a copy of the value
            return cloneNode(src);
        } else if (src.kind === "simplified_string") {
            return cloneNode(src);
        } else if (src.kind === "slice") {
            // This will make a copy of the slice from the point it is
            // currently reading (this is compatible with the way equality works for slices)
            return cloneNode({ ...src, value: src.value.clone() });
        } else if (src.kind === "struct_value") {
            return cloneNode({
                ...src,
                args: src.args.map(recurse),
            });
        } else if (src.kind === "statement_assign") {
            return cloneNode({
                ...src,
                path: recurse(src.path),
                expression: recurse(src.expression),
            });
        } else if (src.kind === "statement_augmentedassign") {
            return cloneNode({
                ...src,
                path: recurse(src.path),
                expression: recurse(src.expression),
            });
        } else if (src.kind === "statement_let") {
            return cloneNode({
                ...src,
                type: src.type ? cloneNode(src.type) : null,
                expression: recurse(src.expression),
            });
        } else if (src.kind === "statement_condition") {
            return cloneNode({
                ...src,
                condition: recurse(src.condition),
                trueStatements: src.trueStatements.map(recurse),
                falseStatements: src.falseStatements
                    ? src.falseStatements.map(recurse)
                    : null,
            });
        } else if (src.kind === "statement_block") {
            return cloneNode({
                ...src,
                statements: src.statements.map(recurse),
            });
        } else if (src.kind === "struct_field_initializer") {
            return cloneNode({
                ...src,
                initializer: recurse(src.initializer),
            });
        } else if (src.kind === "struct_field_value") {
            return cloneNode({
                ...src,
                initializer: recurse(src.initializer),
            });
        } else if (src.kind === "statement_expression") {
            return cloneNode({
                ...src,
                expression: recurse(src.expression),
            });
        } else if (src.kind === "op_binary") {
            return cloneNode({
                ...src,
                left: recurse(src.left),
                right: recurse(src.right),
            });
        } else if (src.kind === "op_unary") {
            return cloneNode({
                ...src,
                operand: recurse(src.operand),
            });
        } else if (src.kind === "struct_instance") {
            return cloneNode({
                ...src,
                args: src.args.map(recurse),
            });
        } else if (src.kind === "method_call") {
            return cloneNode({
                ...src,
                self: recurse(src.self),
                args: src.args.map(recurse),
            });
        } else if (src.kind === "field_access") {
            return cloneNode({
                ...src,
                aggregate: recurse(src.aggregate),
            });
        } else if (src.kind === "static_call") {
            return cloneNode({
                ...src,
                args: src.args.map(recurse),
            });
        } else if (src.kind === "conditional") {
            return cloneNode({
                ...src,
                condition: recurse(src.condition),
                thenBranch: recurse(src.thenBranch),
                elseBranch: recurse(src.elseBranch),
            });
        } else if (src.kind === "statement_return") {
            return cloneNode({
                ...src,
                expression: src.expression ? recurse(src.expression) : null,
            });
        } else if (src.kind === "statement_repeat") {
            return cloneNode({
                ...src,
                iterations: recurse(src.iterations),
                statements: src.statements.map(recurse),
            });
        } else if (src.kind === "statement_until") {
            return cloneNode({
                ...src,
                condition: recurse(src.condition),
                statements: src.statements.map(recurse),
            });
        } else if (src.kind === "statement_while") {
            return cloneNode({
                ...src,
                condition: recurse(src.condition),
                statements: src.statements.map(recurse),
            });
        } else if (src.kind === "statement_try") {
            return cloneNode({
                ...src,
                statements: src.statements.map(recurse),
                catchBlock: src.catchBlock
                    ? {
                          catchName: src.catchBlock.catchName,
                          catchStatements:
                              src.catchBlock.catchStatements.map(recurse),
                      }
                    : undefined,
            });
        } else if (src.kind === "statement_foreach") {
            return cloneNode({
                ...src,
                map: recurse(src.map),
                statements: src.statements.map(recurse),
            });
        } else if (src.kind === "function_def") {
            return cloneNode({
                ...src,
                return: src.return ? cloneNode(src.return) : null,
                statements: src.statements.map(recurse),
                params: src.params.map(recurse),
            });
        } else if (src.kind === "function_decl") {
            return cloneNode({
                ...src,
                return: src.return ? cloneNode(src.return) : null,
                params: src.params.map(recurse),
            });
        } else if (src.kind === "native_function_decl") {
            return cloneNode({
                ...src,
                return: src.return ? cloneNode(src.return) : null,
                params: src.params.map(recurse),
            });
        } else if (src.kind === "receiver") {
            return cloneNode({
                ...src,
                statements: src.statements.map(recurse),
            });
        } else if (src.kind === "typed_parameter") {
            return cloneNode({
                ...src,
                type: cloneNode(src.type),
            });
        } else if (src.kind === "init_of") {
            return cloneNode({
                ...src,
                args: src.args.map(recurse),
            });
        } else if (src.kind === "constant_def") {
            return cloneNode({
                ...src,
                type: cloneNode(src.type),
                initializer: recurse(src.initializer),
            });
        } else if (src.kind === "constant_decl") {
            return cloneNode({
                ...src,
                type: cloneNode(src.type),
            });
        }

        throwInternalCompilerError(`Not implemented for ${src.kind}`);
    };

    return recurse(src);
}<|MERGE_RESOLUTION|>--- conflicted
+++ resolved
@@ -1,11 +1,6 @@
-<<<<<<< HEAD
-import { FactoryAst } from "./ast-helpers";
-=======
 import type { AstNode } from "./ast";
 import type { FactoryAst } from "./ast-helpers";
->>>>>>> cbef14d1
 import { throwInternalCompilerError } from "../error/errors";
-import { AstNode } from "./ast";
 
 export function cloneNode<T extends AstNode>(
     src: T,
