import { Address, Cell, Slice } from "@ton/core";
import { SrcInfo } from "../grammar/src-info";

export type AstModule = {
    kind: "module";
    imports: AstImport[];
    items: AstModuleItem[];
    id: number;
};

export type AstImport = {
    kind: "import";
    path: AstString;
    id: number;
    loc: SrcInfo;
};

export type AstModuleItem =
    | AstPrimitiveTypeDecl
    | AstFunctionDef
    | AstAsmFunctionDef
    | AstNativeFunctionDecl
    | AstConstantDef
    | AstStructDecl
    | AstMessageDecl
    | AstContract
    | AstTrait;

export type AstTypeDecl =
    | AstPrimitiveTypeDecl
    | AstStructDecl
    | AstMessageDecl
    | AstContract
    | AstTrait;

export type AstPrimitiveTypeDecl = {
    kind: "primitive_type_decl";
    name: AstId;
    id: number;
    loc: SrcInfo;
};

export type AstFunctionDef = {
    kind: "function_def";
    attributes: AstFunctionAttribute[];
    name: AstId;
    return: AstType | null;
    params: AstTypedParameter[];
    statements: AstStatement[];
    id: number;
    loc: SrcInfo;
};

export type AstAsmFunctionDef = {
    kind: "asm_function_def";
    shuffle: AstAsmShuffle;
    attributes: AstFunctionAttribute[];
    name: AstId;
    return: AstType | null;
    params: AstTypedParameter[];
    instructions: AstAsmInstruction[];
    id: number;
    loc: SrcInfo;
};

export type AstAsmInstruction = string;
export type AstAsmShuffle = {
    args: AstId[];
    ret: AstNumber[];
};

export type AstFunctionDecl = {
    kind: "function_decl";
    attributes: AstFunctionAttribute[];
    name: AstId;
    return: AstType | null;
    params: AstTypedParameter[];
    id: number;
    loc: SrcInfo;
};

export type AstNativeFunctionDecl = {
    kind: "native_function_decl";
    attributes: AstFunctionAttribute[];
    name: AstId;
    nativeName: AstFuncId;
    params: AstTypedParameter[];
    return: AstType | null;
    id: number;
    loc: SrcInfo;
};

export type AstConstantDef = {
    kind: "constant_def";
    attributes: AstConstantAttribute[];
    name: AstId;
    type: AstType;
    initializer: AstExpression;
    id: number;
    loc: SrcInfo;
};

export type AstConstantDecl = {
    kind: "constant_decl";
    attributes: AstConstantAttribute[];
    name: AstId;
    type: AstType;
    id: number;
    loc: SrcInfo;
};

export type AstStructDecl = {
    kind: "struct_decl";
    name: AstId;
    fields: AstFieldDecl[];
    id: number;
    loc: SrcInfo;
};

export type AstMessageDecl = {
    kind: "message_decl";
    name: AstId;
    opcode: AstExpression | null;
    fields: AstFieldDecl[];
    id: number;
    loc: SrcInfo;
};

export type AstContract = {
    kind: "contract";
    name: AstId;
    traits: AstId[];
    attributes: AstContractAttribute[];
    declarations: AstContractDeclaration[];
    id: number;
    loc: SrcInfo;
};

export type AstTrait = {
    kind: "trait";
    name: AstId;
    traits: AstId[];
    attributes: AstContractAttribute[];
    declarations: AstTraitDeclaration[];
    id: number;
    loc: SrcInfo;
};

export type AstContractDeclaration =
    | AstFieldDecl
    | AstFunctionDef
    | AstAsmFunctionDef
    | AstContractInit
    | AstReceiver
    | AstConstantDef;

export type AstTraitDeclaration =
    | AstFieldDecl
    | AstFunctionDef
    | AstAsmFunctionDef
    | AstFunctionDecl
    | AstReceiver
    | AstConstantDef
    | AstConstantDecl;

export type AstFieldDecl = {
    kind: "field_decl";
    name: AstId;
    type: AstType;
    initializer: AstExpression | null;
    as: AstId | null;
    id: number;
    loc: SrcInfo;
};

export type AstReceiver = {
    kind: "receiver";
    selector: AstReceiverKind;
    statements: AstStatement[];
    id: number;
    loc: SrcInfo;
};

export type AstContractInit = {
    kind: "contract_init";
    params: AstTypedParameter[];
    statements: AstStatement[];
    id: number;
    loc: SrcInfo;
};

//
// Statements
//

export type AstStatement =
    | AstStatementLet
    | AstStatementReturn
    | AstStatementExpression
    | AstStatementAssign
    | AstStatementAugmentedAssign
    | AstStatementCondition
    | AstStatementWhile
    | AstStatementUntil
    | AstStatementRepeat
    | AstStatementTry
    | AstStatementForEach
    | AstStatementDestruct
    | AstStatementBlock;

export type AstStatementLet = {
    kind: "statement_let";
    name: AstId;
    type: AstType | null;
    expression: AstExpression;
    id: number;
    loc: SrcInfo;
};

export type AstStatementReturn = {
    kind: "statement_return";
    expression: AstExpression | null;
    id: number;
    loc: SrcInfo;
};

export type AstStatementExpression = {
    kind: "statement_expression";
    expression: AstExpression;
    id: number;
    loc: SrcInfo;
};

export type AstStatementAssign = {
    kind: "statement_assign";
    path: AstExpression; // left-hand side of `=`
    expression: AstExpression;
    id: number;
    loc: SrcInfo;
};

export type AstAugmentedAssignOperation =
    | "+"
    | "-"
    | "*"
    | "/"
    | "&&"
    | "||"
    | "%"
    | "|"
    | "<<"
    | ">>"
    | "&"
    | "^";

export type AstStatementAugmentedAssign = {
    kind: "statement_augmentedassign";
    op: AstAugmentedAssignOperation;
    path: AstExpression;
    expression: AstExpression;
    id: number;
    loc: SrcInfo;
};

export type AstStatementCondition = {
    kind: "statement_condition";
    condition: AstExpression;
    trueStatements: AstStatement[];
    falseStatements: AstStatement[] | null;
    elseif: AstStatementCondition | null;
    id: number;
    loc: SrcInfo;
};

export type AstStatementWhile = {
    kind: "statement_while";
    condition: AstExpression;
    statements: AstStatement[];
    id: number;
    loc: SrcInfo;
};

export type AstStatementUntil = {
    kind: "statement_until";
    condition: AstExpression;
    statements: AstStatement[];
    id: number;
    loc: SrcInfo;
};

export type AstStatementRepeat = {
    kind: "statement_repeat";
    iterations: AstExpression;
    statements: AstStatement[];
    id: number;
    loc: SrcInfo;
};

export type AstStatementTry = {
    kind: "statement_try";
    statements: AstStatement[];
    catchBlock?: {
        catchName: AstId;
        catchStatements: AstStatement[];
    };
    id: number;
    loc: SrcInfo;
};

export type AstStatementForEach = {
    kind: "statement_foreach";
    keyName: AstId;
    valueName: AstId;
    map: AstExpression;
    statements: AstStatement[];
    id: number;
    loc: SrcInfo;
};

export type AstStatementDestruct = {
    kind: "statement_destruct";
    type: AstTypeId;
    /** field name -> [field id, local id] */
    identifiers: Map<string, [AstId, AstId]>;
    ignoreUnspecifiedFields: boolean;
    expression: AstExpression;
    id: number;
    loc: SrcInfo;
};

export type AstStatementBlock = {
    kind: "statement_block";
    statements: AstStatement[];
    id: number;
    loc: SrcInfo;
};

//
// Types
//

export type AstType =
    | AstTypeId
    | AstOptionalType
    | AstMapType
    | AstBouncedMessageType;

export type AstTypeId = {
    kind: "type_id";
    text: string;
    id: number;
    loc: SrcInfo;
};

export type AstOptionalType = {
    kind: "optional_type";
    typeArg: AstType;
    id: number;
    loc: SrcInfo;
};

export type AstMapType = {
    kind: "map_type";
    keyType: AstTypeId;
    keyStorageType: AstId | null;
    valueType: AstTypeId;
    valueStorageType: AstId | null;
    id: number;
    loc: SrcInfo;
};

export type AstBouncedMessageType = {
    kind: "bounced_message_type";
    messageType: AstTypeId;
    id: number;
    loc: SrcInfo;
};

//
// Expressions
//

export type AstExpression =
    | AstOpBinary
    | AstOpUnary
    | AstConditional
    | AstMethodCall
    | AstFieldAccess
    | AstStaticCall
    | AstStructInstance
    | AstId
    | AstInitOf
    | AstString
    | AstLiteral;

export type AstLiteral =
    | AstNumber
    | AstBoolean
    | AstNull
    | AstSimplifiedString
    | AstAddress
    | AstCell
    | AstSlice
    | AstCommentValue
    | AstStructValue;

export type AstBinaryOperation =
    | "+"
    | "-"
    | "*"
    | "/"
    | "!="
    | ">"
    | "<"
    | ">="
    | "<="
    | "=="
    | "&&"
    | "||"
    | "%"
    | "<<"
    | ">>"
    | "&"
    | "|"
    | "^";

export type AstOpBinary = {
    kind: "op_binary";
    op: AstBinaryOperation;
    left: AstExpression;
    right: AstExpression;
    id: number;
    loc: SrcInfo;
};

export type AstUnaryOperation = "+" | "-" | "!" | "!!" | "~";

export type AstOpUnary = {
    kind: "op_unary";
    op: AstUnaryOperation;
    operand: AstExpression;
    id: number;
    loc: SrcInfo;
};

export type AstFieldAccess = {
    kind: "field_access";
    aggregate: AstExpression; // contract, trait, struct, message
    field: AstId;
    id: number;
    loc: SrcInfo;
};

export type AstMethodCall = {
    kind: "method_call";
    self: AstExpression; // anything with a method
    method: AstId;
    args: AstExpression[];
    id: number;
    loc: SrcInfo;
};

// builtins or top-level (module) functions
export type AstStaticCall = {
    kind: "static_call";
    function: AstId;
    args: AstExpression[];
    id: number;
    loc: SrcInfo;
};

export type AstStructInstance = {
    kind: "struct_instance";
    type: AstId;
    args: AstStructFieldInitializer[];
    id: number;
    loc: SrcInfo;
};

export type AstStructFieldInitializer = {
    kind: "struct_field_initializer";
    field: AstId;
    initializer: AstExpression;
    id: number;
    loc: SrcInfo;
};

export type AstInitOf = {
    kind: "init_of";
    contract: AstId;
    args: AstExpression[];
    id: number;
    loc: SrcInfo;
};

export type AstConditional = {
    kind: "conditional";
    condition: AstExpression;
    thenBranch: AstExpression;
    elseBranch: AstExpression;
    id: number;
    loc: SrcInfo;
};

export type AstId = {
    kind: "id";
    text: string;
    id: number;
    loc: SrcInfo;
};

export type AstFuncId = {
    kind: "func_id";
    text: string;
    id: number;
    loc: SrcInfo;
};

export type AstDestructMapping = {
    kind: "destruct_mapping";
    field: AstId;
    name: AstId;
    id: number;
    loc: SrcInfo;
};

export type AstDestructEnd = {
    kind: "destruct_end";
    ignoreUnspecifiedFields: boolean;
    id: number;
    loc: SrcInfo;
};

export type AstNumber = {
    kind: "number";
    base: AstNumberBase;
    value: bigint;
    id: number;
    loc: SrcInfo;
};

export type AstNumberBase = 2 | 8 | 10 | 16;

export type AstBoolean = {
    kind: "boolean";
    value: boolean;
    id: number;
    loc: SrcInfo;
};

// An AstSimplifiedString is a string in which escaping characters, like '\\' has been simplified, e.g., '\\' simplified to '\'.
// An AstString is not a literal because it may contain escaping characters that have not been simplified, like '\\'.
// AstSimplifiedString is always produced by the interpreter, never directly by the parser. The parser produces AstStrings, which
// then get transformed into AstSimplifiedString by the interpreter.
export type AstSimplifiedString = {
    kind: "simplified_string";
    value: string;
    id: number;
    loc: SrcInfo;
};

/**
 * @deprecated AstSimplifiedString
 */
export type AstString = {
    kind: "string";
    value: string;
    id: number;
    loc: SrcInfo;
};

// `null` value is an inhabitant of several types:
// it can represent missing values in optional types,
// or empty map of any key and value types
export type AstNull = {
    kind: "null";
    id: number;
    loc: SrcInfo;
};

export type AstAddress = {
    kind: "address";
    value: Address;
    id: number;
    loc: SrcInfo;
};

export type AstCell = {
    kind: "cell";
    value: Cell;
    id: number;
    loc: SrcInfo;
};

export type AstSlice = {
    kind: "slice";
    value: Slice;
    id: number;
    loc: SrcInfo;
};

export type AstCommentValue = {
    kind: "comment_value";
    value: string;
    id: number;
    loc: SrcInfo;
};

export type AstStructValue = {
    kind: "struct_value";
    type: AstId;
    args: AstStructFieldValue[];
    id: number;
    loc: SrcInfo;
};

export type AstStructFieldValue = {
    kind: "struct_field_value";
    field: AstId;
    initializer: AstLiteral;
    id: number;
    loc: SrcInfo;
};

export type AstConstantAttributeName = "virtual" | "override" | "abstract";

export type AstConstantAttribute = {
    type: AstConstantAttributeName;
    loc: SrcInfo;
};

export type AstContractAttribute = {
    type: "interface";
    name: AstString;
    loc: SrcInfo;
};

export type AstFunctionAttributeGet = {
    kind: "function_attribute";
    type: "get";
    methodId: AstExpression | null;
    loc: SrcInfo;
};

export type AstFunctionAttributeName =
    | "mutates"
    | "extends"
    | "virtual"
    | "abstract"
    | "override"
    | "inline";

export type AstFunctionAttributeRest = {
    kind: "function_attribute";
    type: AstFunctionAttributeName;
    loc: SrcInfo;
};

export type AstFunctionAttribute =
    | AstFunctionAttributeGet
    | AstFunctionAttributeRest;

export type AstTypedParameter = {
    kind: "typed_parameter";
    name: AstId;
    type: AstType;
    id: number;
    loc: SrcInfo;
};

export type AstReceiverKind =
    | {
          kind: "internal-simple";
          param: AstTypedParameter;
      }
    | {
          kind: "internal-fallback";
      }
    | {
          kind: "internal-comment";
          comment: AstString;
      }
    | {
          kind: "bounce";
          param: AstTypedParameter;
      }
    | {
          kind: "external-simple";
          param: AstTypedParameter;
      }
    | {
          kind: "external-fallback";
      }
    | {
          kind: "external-comment";
          comment: AstString;
      };

export type AstNode =
    | AstFuncId
    | AstDestructMapping
    | AstDestructEnd
    | AstExpression
    | AstStatement
    | AstTypeDecl
    | AstFieldDecl
    | AstTypedParameter
    | AstFunctionDef
    | AstFunctionAttribute
    | AstAsmFunctionDef
    | AstFunctionDecl
    | AstModule
    | AstNativeFunctionDecl
    | AstStructFieldInitializer
    | AstStructFieldValue
    | AstType
    | AstContractInit
    | AstReceiver
    | AstImport
    | AstConstantDef
<<<<<<< HEAD
    | AstConstantDecl;

/**
 * Check if input expression is a 'path expression',
 * i.e. an identifier or a sequence of field accesses starting from an identifier.
 * @param path A path expression to check.
 * @returns An array of identifiers or null if the input expression is not a path expression.
 */
export function tryExtractPath(path: AstExpression): AstId[] | null {
    switch (path.kind) {
        case "id":
            return [path];
        case "field_access": {
            const p = tryExtractPath(path.aggregate);
            return p ? [...p, path.field] : null;
        }
        default:
            return null;
    }
}

// eslint-disable-next-line @typescript-eslint/no-explicit-any
type DistributiveOmit<T, K extends keyof any> = T extends any
    ? Omit<T, K>
    : never;

export const getAstFactory = () => {
    let nextId = 1;
    function createNode(src: DistributiveOmit<AstNode, "id">): AstNode {
        return Object.freeze(Object.assign({ id: nextId++ }, src));
    }
    function cloneNode<T extends AstNode>(src: T): T {
        return { ...src, id: nextId++ };
    }
    return {
        createNode,
        cloneNode,
    };
};

export type FactoryAst = ReturnType<typeof getAstFactory>;

// Test equality of AstExpressions.
// Note this is syntactical equality of expressions.
// For example, two struct instances are equal if they have the same
// type and same fields in the same order.
export function eqExpressions(
    ast1: AstExpression,
    ast2: AstExpression,
): boolean {
    if (ast1.kind !== ast2.kind) {
        return false;
    }

    switch (ast1.kind) {
        case "null":
            return true;
        case "boolean":
            return ast1.value === (ast2 as AstBoolean).value;
        case "number":
            return ast1.value === (ast2 as AstNumber).value;
        case "string":
            return ast1.value === (ast2 as AstString).value;
        case "id":
            return eqNames(ast1, ast2 as AstId);
        case "address":
            return ast1.value.equals((ast2 as AstAddress).value);
        case "cell":
            return ast1.value.equals((ast2 as AstCell).value);
        case "slice":
            return ast1.value
                .asCell()
                .equals((ast2 as AstSlice).value.asCell());
        case "comment_value":
            return ast1.value === (ast2 as AstCommentValue).value;
        case "simplified_string":
            return ast1.value === (ast2 as AstSimplifiedString).value;
        case "struct_value":
            return (
                eqNames(ast1.type, (ast2 as AstStructValue).type) &&
                eqArrays(
                    ast1.args,
                    (ast2 as AstStructValue).args,
                    eqFieldValues,
                )
            );
        case "method_call":
            return (
                eqNames(ast1.method, (ast2 as AstMethodCall).method) &&
                eqExpressions(ast1.self, (ast2 as AstMethodCall).self) &&
                eqArrays(ast1.args, (ast2 as AstMethodCall).args, eqExpressions)
            );
        case "init_of":
            return (
                eqNames(ast1.contract, (ast2 as AstInitOf).contract) &&
                eqArrays(ast1.args, (ast2 as AstInitOf).args, eqExpressions)
            );
        case "op_unary":
            return (
                ast1.op === (ast2 as AstOpUnary).op &&
                eqExpressions(ast1.operand, (ast2 as AstOpUnary).operand)
            );
        case "op_binary":
            return (
                ast1.op === (ast2 as AstOpBinary).op &&
                eqExpressions(ast1.left, (ast2 as AstOpBinary).left) &&
                eqExpressions(ast1.right, (ast2 as AstOpBinary).right)
            );
        case "conditional":
            return (
                eqExpressions(
                    ast1.condition,
                    (ast2 as AstConditional).condition,
                ) &&
                eqExpressions(
                    ast1.thenBranch,
                    (ast2 as AstConditional).thenBranch,
                ) &&
                eqExpressions(
                    ast1.elseBranch,
                    (ast2 as AstConditional).elseBranch,
                )
            );
        case "struct_instance":
            return (
                eqNames(ast1.type, (ast2 as AstStructInstance).type) &&
                eqArrays(
                    ast1.args,
                    (ast2 as AstStructInstance).args,
                    eqFieldInitializers,
                )
            );
        case "field_access":
            return (
                eqNames(ast1.field, (ast2 as AstFieldAccess).field) &&
                eqExpressions(
                    ast1.aggregate,
                    (ast2 as AstFieldAccess).aggregate,
                )
            );
        case "static_call":
            return (
                eqNames(ast1.function, (ast2 as AstStaticCall).function) &&
                eqArrays(ast1.args, (ast2 as AstStaticCall).args, eqExpressions)
            );
        default:
            throwInternalCompilerError("Unrecognized expression kind");
    }
}

function eqFieldInitializers(
    arg1: AstStructFieldInitializer,
    arg2: AstStructFieldInitializer,
): boolean {
    return (
        eqNames(arg1.field, arg2.field) &&
        eqExpressions(arg1.initializer, arg2.initializer)
    );
}

function eqFieldValues(
    arg1: AstStructFieldValue,
    arg2: AstStructFieldValue,
): boolean {
    return (
        eqNames(arg1.field, arg2.field) &&
        eqExpressions(arg1.initializer, arg2.initializer)
    );
}

function eqArrays<T>(
    arr1: T[],
    arr2: T[],
    eqElements: (elem1: T, elem2: T) => boolean,
): boolean {
    if (arr1.length !== arr2.length) {
        return false;
    }

    for (let i = 0; i < arr1.length; i++) {
        if (!eqElements(arr1[i]!, arr2[i]!)) {
            return false;
        }
    }

    return true;
}

export function ensureFunctionDef(ast: AstNode): AstFunctionDef {
    // Type AstMutableNode restricts the possibilities of the
    // function type to AstFunctionDef
    if (ast.kind === "function_def") {
        return ast;
    } else {
        throwInternalCompilerError(
            `kind ${ast.kind} is not a function definition kind`,
        );
    }
}

export function ensureConstantDef(ast: AstNode): AstConstantDef {
    // Type AstMutableNode restricts the possibilities of the
    // constant type to AstConstantDef
    if (ast.kind === "constant_def") {
        return ast;
    } else {
        throwInternalCompilerError(
            `kind ${ast.kind} is not a constant definition kind`,
        );
    }
}

export function ensureContractInit(ast: AstNode): AstContractInit {
    if (ast.kind === "contract_init") {
        return ast;
    } else {
        throwInternalCompilerError(
            `kind ${ast.kind} is not a contract initialization method`,
        );
    }
}

export function ensureFieldDecl(ast: AstNode): AstFieldDecl {
    if (ast.kind === "field_decl") {
        return ast;
    } else {
        throwInternalCompilerError(
            `kind ${ast.kind} is not a field declaration`,
        );
    }
}

export function ensureReceiver(ast: AstNode): AstReceiver {
    if (ast.kind === "receiver") {
        return ast;
    } else {
        throwInternalCompilerError(`kind ${ast.kind} is not a receiver`);
    }
}

/* 
Functions that return guard types like "ast is AstLiteral" are unsafe to use in production code. 
But there is a way to make them safe by introducing an intermediate function, like 
the "checkLiteral" function defined below after "isLiteral". In principle, it is possible to use "checkLiteral" 
directly in the code (which avoids the guard type altogether), but it produces code that reduces readability significantly.

The pattern shown with "isLiteral" and "checkLiteral" can be generalized to other functions that produce a guard type 
based on a decision of several cases. 
For example, if we have the following function, where we assume that B is a subtype of A:

function isB(d: A): d is B {
  if (cond1(d)) {        // It is assumed that cond1(d) determines d to be of type B inside the if
     return true;  
  } else if (cond2(d)) { // It is assumed that cond2(d) determines d to be of type A but not of type B inside the if
     return false;
  } else if (cond3(d)) { // It is assumed that cond3(d) determines d to be of type B inside the if
     return true;
  } else {               // It is assumed that d is of type A but not of type B inside the else
     return false;
  }
}

We can introduce a "checkB" function as follows:

function checkB<T>(d: A, t: (arg: B) => T, f: (arg: Exclude<A,B>) => T): T {
  if (cond1(d)) {  
     return t(d);  
  } else if (cond2(d)) {
     return f(d);
  } else if (cond3(d)) {
     return t(d);
  } else {
     return f(d);
  }
}

Here, all the "true" cases return t(d) and all the "false" cases return f(d). The names of the functions t and f help remember 
that they correspond to the true and false cases, respectively. Observe that cond1(d) and cond3(d) determine the type of 
d to be B, which means we can pass d to the t function. For the false cases, the type of d is determined to be 
A but not B, which means we can pass d to function f, because f's argument type Exclude<A,B> states
that the argument must be of type A but not of type B, i.e., of type "A - B" if we see the types as sets. 

checkB is safe because the compiler will complain if, for example, we use t(d) in the else case:

function checkB<T>(d: A, t: (arg: B) => T, f: (arg: Exclude<A,B>) => T): T {
  if (cond1(d)) {  
     return t(d);  
  } else if (cond2(d)) {
     return f(d);
  } else if (cond3(d)) {
     return t(d);
  } else {
     return t(d);   // Compiler will signal an error that d is not assignable to type B
  }
}

Contrary to the original function, where the compiler remains silent if we incorrectly return true in the else:

function isB(d: A): d is B {
  if (cond1(d)) {
     return true;  
  } else if (cond2(d)) {
     return false;
  } else if (cond3(d)) { 
     return true;
  } else {              
     return true;   // Wrong, but compiler remains silent
  }
}

After we have our "checkB" function, we can define the "isB" function simply as:

function isB(d: A): d is B {
  return checkB(d, () => true, () => false);
}
*/

export function isLiteral(ast: AstExpression): ast is AstLiteral {
    return checkLiteral(
        ast,
        () => true,
        () => false,
    );
}

export function checkLiteral<T>(
    ast: AstExpression,
    t: (node: AstLiteral) => T,
    f: (node: Exclude<AstExpression, AstLiteral>) => T,
): T {
    switch (ast.kind) {
        case "null":
        case "boolean":
        case "number":
        case "address":
        case "cell":
        case "slice":
        case "comment_value":
        case "simplified_string":
        case "struct_value":
            return t(ast);

        case "struct_instance":
        case "string":
        case "id":
        case "method_call":
        case "init_of":
        case "op_unary":
        case "op_binary":
        case "conditional":
        case "field_access":
        case "static_call":
            return f(ast);

        default:
            throwInternalCompilerError("Unrecognized expression kind");
    }
}

export function isAstExpression(ast: AstNode): ast is AstExpression {
    return checkAstExpression(
        ast,
        () => true,
        () => false,
    );
}

export function checkAstExpression<T>(
    ast: AstNode,
    t: (node: AstExpression) => T,
    f: (node: Exclude<AstNode, AstExpression>) => T,
): T {
    switch (ast.kind) {
        case "null":
        case "boolean":
        case "number":
        case "string":
        case "id":
        case "struct_instance":
        case "method_call":
        case "init_of":
        case "op_unary":
        case "op_binary":
        case "conditional":
        case "field_access":
        case "static_call":
        case "address":
        case "cell":
        case "comment_value":
        case "simplified_string":
        case "slice":
        case "struct_value":
            return t(ast);

        case "asm_function_def":
        case "bounced_message_type":
        case "constant_decl":
        case "constant_def":
        case "contract":
        case "contract_init":
        case "destruct_end":
        case "destruct_mapping":
        case "field_decl":
        case "func_id":
        case "function_attribute":
        case "function_decl":
        case "function_def":
        case "import":
        case "map_type":
        case "message_decl":
        case "module":
        case "native_function_decl":
        case "optional_type":
        case "primitive_type_decl":
        case "receiver":
        case "statement_assign":
        case "statement_augmentedassign":
        case "statement_condition":
        case "statement_destruct":
        case "statement_expression":
        case "statement_foreach":
        case "statement_let":
        case "statement_repeat":
        case "statement_return":
        case "statement_try":
        case "statement_until":
        case "statement_while":
        case "statement_block":
        case "struct_decl":
        case "struct_field_initializer":
        case "struct_field_value":
        case "trait":
        case "type_id":
        case "typed_parameter":
            return f(ast);

        default:
            throwInternalCompilerError("Unrecognized ast node kind");
    }
}
=======
    | AstConstantDecl;
>>>>>>> b2cc83b7
<|MERGE_RESOLUTION|>--- conflicted
+++ resolved
@@ -718,447 +718,4 @@
     | AstReceiver
     | AstImport
     | AstConstantDef
-<<<<<<< HEAD
-    | AstConstantDecl;
-
-/**
- * Check if input expression is a 'path expression',
- * i.e. an identifier or a sequence of field accesses starting from an identifier.
- * @param path A path expression to check.
- * @returns An array of identifiers or null if the input expression is not a path expression.
- */
-export function tryExtractPath(path: AstExpression): AstId[] | null {
-    switch (path.kind) {
-        case "id":
-            return [path];
-        case "field_access": {
-            const p = tryExtractPath(path.aggregate);
-            return p ? [...p, path.field] : null;
-        }
-        default:
-            return null;
-    }
-}
-
-// eslint-disable-next-line @typescript-eslint/no-explicit-any
-type DistributiveOmit<T, K extends keyof any> = T extends any
-    ? Omit<T, K>
-    : never;
-
-export const getAstFactory = () => {
-    let nextId = 1;
-    function createNode(src: DistributiveOmit<AstNode, "id">): AstNode {
-        return Object.freeze(Object.assign({ id: nextId++ }, src));
-    }
-    function cloneNode<T extends AstNode>(src: T): T {
-        return { ...src, id: nextId++ };
-    }
-    return {
-        createNode,
-        cloneNode,
-    };
-};
-
-export type FactoryAst = ReturnType<typeof getAstFactory>;
-
-// Test equality of AstExpressions.
-// Note this is syntactical equality of expressions.
-// For example, two struct instances are equal if they have the same
-// type and same fields in the same order.
-export function eqExpressions(
-    ast1: AstExpression,
-    ast2: AstExpression,
-): boolean {
-    if (ast1.kind !== ast2.kind) {
-        return false;
-    }
-
-    switch (ast1.kind) {
-        case "null":
-            return true;
-        case "boolean":
-            return ast1.value === (ast2 as AstBoolean).value;
-        case "number":
-            return ast1.value === (ast2 as AstNumber).value;
-        case "string":
-            return ast1.value === (ast2 as AstString).value;
-        case "id":
-            return eqNames(ast1, ast2 as AstId);
-        case "address":
-            return ast1.value.equals((ast2 as AstAddress).value);
-        case "cell":
-            return ast1.value.equals((ast2 as AstCell).value);
-        case "slice":
-            return ast1.value
-                .asCell()
-                .equals((ast2 as AstSlice).value.asCell());
-        case "comment_value":
-            return ast1.value === (ast2 as AstCommentValue).value;
-        case "simplified_string":
-            return ast1.value === (ast2 as AstSimplifiedString).value;
-        case "struct_value":
-            return (
-                eqNames(ast1.type, (ast2 as AstStructValue).type) &&
-                eqArrays(
-                    ast1.args,
-                    (ast2 as AstStructValue).args,
-                    eqFieldValues,
-                )
-            );
-        case "method_call":
-            return (
-                eqNames(ast1.method, (ast2 as AstMethodCall).method) &&
-                eqExpressions(ast1.self, (ast2 as AstMethodCall).self) &&
-                eqArrays(ast1.args, (ast2 as AstMethodCall).args, eqExpressions)
-            );
-        case "init_of":
-            return (
-                eqNames(ast1.contract, (ast2 as AstInitOf).contract) &&
-                eqArrays(ast1.args, (ast2 as AstInitOf).args, eqExpressions)
-            );
-        case "op_unary":
-            return (
-                ast1.op === (ast2 as AstOpUnary).op &&
-                eqExpressions(ast1.operand, (ast2 as AstOpUnary).operand)
-            );
-        case "op_binary":
-            return (
-                ast1.op === (ast2 as AstOpBinary).op &&
-                eqExpressions(ast1.left, (ast2 as AstOpBinary).left) &&
-                eqExpressions(ast1.right, (ast2 as AstOpBinary).right)
-            );
-        case "conditional":
-            return (
-                eqExpressions(
-                    ast1.condition,
-                    (ast2 as AstConditional).condition,
-                ) &&
-                eqExpressions(
-                    ast1.thenBranch,
-                    (ast2 as AstConditional).thenBranch,
-                ) &&
-                eqExpressions(
-                    ast1.elseBranch,
-                    (ast2 as AstConditional).elseBranch,
-                )
-            );
-        case "struct_instance":
-            return (
-                eqNames(ast1.type, (ast2 as AstStructInstance).type) &&
-                eqArrays(
-                    ast1.args,
-                    (ast2 as AstStructInstance).args,
-                    eqFieldInitializers,
-                )
-            );
-        case "field_access":
-            return (
-                eqNames(ast1.field, (ast2 as AstFieldAccess).field) &&
-                eqExpressions(
-                    ast1.aggregate,
-                    (ast2 as AstFieldAccess).aggregate,
-                )
-            );
-        case "static_call":
-            return (
-                eqNames(ast1.function, (ast2 as AstStaticCall).function) &&
-                eqArrays(ast1.args, (ast2 as AstStaticCall).args, eqExpressions)
-            );
-        default:
-            throwInternalCompilerError("Unrecognized expression kind");
-    }
-}
-
-function eqFieldInitializers(
-    arg1: AstStructFieldInitializer,
-    arg2: AstStructFieldInitializer,
-): boolean {
-    return (
-        eqNames(arg1.field, arg2.field) &&
-        eqExpressions(arg1.initializer, arg2.initializer)
-    );
-}
-
-function eqFieldValues(
-    arg1: AstStructFieldValue,
-    arg2: AstStructFieldValue,
-): boolean {
-    return (
-        eqNames(arg1.field, arg2.field) &&
-        eqExpressions(arg1.initializer, arg2.initializer)
-    );
-}
-
-function eqArrays<T>(
-    arr1: T[],
-    arr2: T[],
-    eqElements: (elem1: T, elem2: T) => boolean,
-): boolean {
-    if (arr1.length !== arr2.length) {
-        return false;
-    }
-
-    for (let i = 0; i < arr1.length; i++) {
-        if (!eqElements(arr1[i]!, arr2[i]!)) {
-            return false;
-        }
-    }
-
-    return true;
-}
-
-export function ensureFunctionDef(ast: AstNode): AstFunctionDef {
-    // Type AstMutableNode restricts the possibilities of the
-    // function type to AstFunctionDef
-    if (ast.kind === "function_def") {
-        return ast;
-    } else {
-        throwInternalCompilerError(
-            `kind ${ast.kind} is not a function definition kind`,
-        );
-    }
-}
-
-export function ensureConstantDef(ast: AstNode): AstConstantDef {
-    // Type AstMutableNode restricts the possibilities of the
-    // constant type to AstConstantDef
-    if (ast.kind === "constant_def") {
-        return ast;
-    } else {
-        throwInternalCompilerError(
-            `kind ${ast.kind} is not a constant definition kind`,
-        );
-    }
-}
-
-export function ensureContractInit(ast: AstNode): AstContractInit {
-    if (ast.kind === "contract_init") {
-        return ast;
-    } else {
-        throwInternalCompilerError(
-            `kind ${ast.kind} is not a contract initialization method`,
-        );
-    }
-}
-
-export function ensureFieldDecl(ast: AstNode): AstFieldDecl {
-    if (ast.kind === "field_decl") {
-        return ast;
-    } else {
-        throwInternalCompilerError(
-            `kind ${ast.kind} is not a field declaration`,
-        );
-    }
-}
-
-export function ensureReceiver(ast: AstNode): AstReceiver {
-    if (ast.kind === "receiver") {
-        return ast;
-    } else {
-        throwInternalCompilerError(`kind ${ast.kind} is not a receiver`);
-    }
-}
-
-/* 
-Functions that return guard types like "ast is AstLiteral" are unsafe to use in production code. 
-But there is a way to make them safe by introducing an intermediate function, like 
-the "checkLiteral" function defined below after "isLiteral". In principle, it is possible to use "checkLiteral" 
-directly in the code (which avoids the guard type altogether), but it produces code that reduces readability significantly.
-
-The pattern shown with "isLiteral" and "checkLiteral" can be generalized to other functions that produce a guard type 
-based on a decision of several cases. 
-For example, if we have the following function, where we assume that B is a subtype of A:
-
-function isB(d: A): d is B {
-  if (cond1(d)) {        // It is assumed that cond1(d) determines d to be of type B inside the if
-     return true;  
-  } else if (cond2(d)) { // It is assumed that cond2(d) determines d to be of type A but not of type B inside the if
-     return false;
-  } else if (cond3(d)) { // It is assumed that cond3(d) determines d to be of type B inside the if
-     return true;
-  } else {               // It is assumed that d is of type A but not of type B inside the else
-     return false;
-  }
-}
-
-We can introduce a "checkB" function as follows:
-
-function checkB<T>(d: A, t: (arg: B) => T, f: (arg: Exclude<A,B>) => T): T {
-  if (cond1(d)) {  
-     return t(d);  
-  } else if (cond2(d)) {
-     return f(d);
-  } else if (cond3(d)) {
-     return t(d);
-  } else {
-     return f(d);
-  }
-}
-
-Here, all the "true" cases return t(d) and all the "false" cases return f(d). The names of the functions t and f help remember 
-that they correspond to the true and false cases, respectively. Observe that cond1(d) and cond3(d) determine the type of 
-d to be B, which means we can pass d to the t function. For the false cases, the type of d is determined to be 
-A but not B, which means we can pass d to function f, because f's argument type Exclude<A,B> states
-that the argument must be of type A but not of type B, i.e., of type "A - B" if we see the types as sets. 
-
-checkB is safe because the compiler will complain if, for example, we use t(d) in the else case:
-
-function checkB<T>(d: A, t: (arg: B) => T, f: (arg: Exclude<A,B>) => T): T {
-  if (cond1(d)) {  
-     return t(d);  
-  } else if (cond2(d)) {
-     return f(d);
-  } else if (cond3(d)) {
-     return t(d);
-  } else {
-     return t(d);   // Compiler will signal an error that d is not assignable to type B
-  }
-}
-
-Contrary to the original function, where the compiler remains silent if we incorrectly return true in the else:
-
-function isB(d: A): d is B {
-  if (cond1(d)) {
-     return true;  
-  } else if (cond2(d)) {
-     return false;
-  } else if (cond3(d)) { 
-     return true;
-  } else {              
-     return true;   // Wrong, but compiler remains silent
-  }
-}
-
-After we have our "checkB" function, we can define the "isB" function simply as:
-
-function isB(d: A): d is B {
-  return checkB(d, () => true, () => false);
-}
-*/
-
-export function isLiteral(ast: AstExpression): ast is AstLiteral {
-    return checkLiteral(
-        ast,
-        () => true,
-        () => false,
-    );
-}
-
-export function checkLiteral<T>(
-    ast: AstExpression,
-    t: (node: AstLiteral) => T,
-    f: (node: Exclude<AstExpression, AstLiteral>) => T,
-): T {
-    switch (ast.kind) {
-        case "null":
-        case "boolean":
-        case "number":
-        case "address":
-        case "cell":
-        case "slice":
-        case "comment_value":
-        case "simplified_string":
-        case "struct_value":
-            return t(ast);
-
-        case "struct_instance":
-        case "string":
-        case "id":
-        case "method_call":
-        case "init_of":
-        case "op_unary":
-        case "op_binary":
-        case "conditional":
-        case "field_access":
-        case "static_call":
-            return f(ast);
-
-        default:
-            throwInternalCompilerError("Unrecognized expression kind");
-    }
-}
-
-export function isAstExpression(ast: AstNode): ast is AstExpression {
-    return checkAstExpression(
-        ast,
-        () => true,
-        () => false,
-    );
-}
-
-export function checkAstExpression<T>(
-    ast: AstNode,
-    t: (node: AstExpression) => T,
-    f: (node: Exclude<AstNode, AstExpression>) => T,
-): T {
-    switch (ast.kind) {
-        case "null":
-        case "boolean":
-        case "number":
-        case "string":
-        case "id":
-        case "struct_instance":
-        case "method_call":
-        case "init_of":
-        case "op_unary":
-        case "op_binary":
-        case "conditional":
-        case "field_access":
-        case "static_call":
-        case "address":
-        case "cell":
-        case "comment_value":
-        case "simplified_string":
-        case "slice":
-        case "struct_value":
-            return t(ast);
-
-        case "asm_function_def":
-        case "bounced_message_type":
-        case "constant_decl":
-        case "constant_def":
-        case "contract":
-        case "contract_init":
-        case "destruct_end":
-        case "destruct_mapping":
-        case "field_decl":
-        case "func_id":
-        case "function_attribute":
-        case "function_decl":
-        case "function_def":
-        case "import":
-        case "map_type":
-        case "message_decl":
-        case "module":
-        case "native_function_decl":
-        case "optional_type":
-        case "primitive_type_decl":
-        case "receiver":
-        case "statement_assign":
-        case "statement_augmentedassign":
-        case "statement_condition":
-        case "statement_destruct":
-        case "statement_expression":
-        case "statement_foreach":
-        case "statement_let":
-        case "statement_repeat":
-        case "statement_return":
-        case "statement_try":
-        case "statement_until":
-        case "statement_while":
-        case "statement_block":
-        case "struct_decl":
-        case "struct_field_initializer":
-        case "struct_field_value":
-        case "trait":
-        case "type_id":
-        case "typed_parameter":
-            return f(ast);
-
-        default:
-            throwInternalCompilerError("Unrecognized ast node kind");
-    }
-}
-=======
-    | AstConstantDecl;
->>>>>>> b2cc83b7
+    | AstConstantDecl;